// SPDX-License-Identifier: GPL-2.0
/*
 * PCI Bus Services, see include/linux/pci.h for further explanation.
 *
 * Copyright 1993 -- 1997 Drew Eckhardt, Frederic Potter,
 * David Mosberger-Tang
 *
 * Copyright 1997 -- 2000 Martin Mares <mj@ucw.cz>
 */

#include <linux/acpi.h>
#include <linux/kernel.h>
#include <linux/delay.h>
#include <linux/dmi.h>
#include <linux/init.h>
#include <linux/of.h>
#include <linux/of_pci.h>
#include <linux/pci.h>
#include <linux/pm.h>
#include <linux/slab.h>
#include <linux/module.h>
#include <linux/spinlock.h>
#include <linux/string.h>
#include <linux/log2.h>
#include <linux/logic_pio.h>
#include <linux/pm_wakeup.h>
#include <linux/interrupt.h>
#include <linux/device.h>
#include <linux/pm_runtime.h>
#include <linux/pci_hotplug.h>
#include <linux/vmalloc.h>
#include <linux/pci-ats.h>
#include <asm/setup.h>
#include <asm/dma.h>
#include <linux/aer.h>
#include "pci.h"

const char *pci_power_names[] = {
	"error", "D0", "D1", "D2", "D3hot", "D3cold", "unknown",
};
EXPORT_SYMBOL_GPL(pci_power_names);

int isa_dma_bridge_buggy;
EXPORT_SYMBOL(isa_dma_bridge_buggy);

int pci_pci_problems;
EXPORT_SYMBOL(pci_pci_problems);

unsigned int pci_pm_d3_delay;

static void pci_pme_list_scan(struct work_struct *work);

static LIST_HEAD(pci_pme_list);
static DEFINE_MUTEX(pci_pme_list_mutex);
static DECLARE_DELAYED_WORK(pci_pme_work, pci_pme_list_scan);

struct pci_pme_device {
	struct list_head list;
	struct pci_dev *dev;
};

#define PME_TIMEOUT 1000 /* How long between PME checks */

static void pci_dev_d3_sleep(struct pci_dev *dev)
{
	unsigned int delay = dev->d3_delay;

	if (delay < pci_pm_d3_delay)
		delay = pci_pm_d3_delay;

	if (delay)
		msleep(delay);
}

#ifdef CONFIG_PCI_DOMAINS
int pci_domains_supported = 1;
#endif

#define DEFAULT_CARDBUS_IO_SIZE		(256)
#define DEFAULT_CARDBUS_MEM_SIZE	(64*1024*1024)
/* pci=cbmemsize=nnM,cbiosize=nn can override this */
unsigned long pci_cardbus_io_size = DEFAULT_CARDBUS_IO_SIZE;
unsigned long pci_cardbus_mem_size = DEFAULT_CARDBUS_MEM_SIZE;

#define DEFAULT_HOTPLUG_IO_SIZE		(256)
#define DEFAULT_HOTPLUG_MEM_SIZE	(2*1024*1024)
/* pci=hpmemsize=nnM,hpiosize=nn can override this */
unsigned long pci_hotplug_io_size  = DEFAULT_HOTPLUG_IO_SIZE;
unsigned long pci_hotplug_mem_size = DEFAULT_HOTPLUG_MEM_SIZE;

#define DEFAULT_HOTPLUG_BUS_SIZE	1
unsigned long pci_hotplug_bus_size = DEFAULT_HOTPLUG_BUS_SIZE;

enum pcie_bus_config_types pcie_bus_config = PCIE_BUS_DEFAULT;

/*
 * The default CLS is used if arch didn't set CLS explicitly and not
 * all pci devices agree on the same value.  Arch can override either
 * the dfl or actual value as it sees fit.  Don't forget this is
 * measured in 32-bit words, not bytes.
 */
u8 pci_dfl_cache_line_size = L1_CACHE_BYTES >> 2;
u8 pci_cache_line_size;

/*
 * If we set up a device for bus mastering, we need to check the latency
 * timer as certain BIOSes forget to set it properly.
 */
unsigned int pcibios_max_latency = 255;

/* If set, the PCIe ARI capability will not be used. */
static bool pcie_ari_disabled;

/* If set, the PCIe ATS capability will not be used. */
static bool pcie_ats_disabled;

/* If set, the PCI config space of each device is printed during boot. */
bool pci_early_dump;

bool pci_ats_disabled(void)
{
	return pcie_ats_disabled;
}

/* Disable bridge_d3 for all PCIe ports */
static bool pci_bridge_d3_disable;
/* Force bridge_d3 for all PCIe ports */
static bool pci_bridge_d3_force;

static int __init pcie_port_pm_setup(char *str)
{
	if (!strcmp(str, "off"))
		pci_bridge_d3_disable = true;
	else if (!strcmp(str, "force"))
		pci_bridge_d3_force = true;
	return 1;
}
__setup("pcie_port_pm=", pcie_port_pm_setup);

/* Time to wait after a reset for device to become responsive */
#define PCIE_RESET_READY_POLL_MS 60000

/**
 * pci_bus_max_busnr - returns maximum PCI bus number of given bus' children
 * @bus: pointer to PCI bus structure to search
 *
 * Given a PCI bus, returns the highest PCI bus number present in the set
 * including the given PCI bus and its list of child PCI buses.
 */
unsigned char pci_bus_max_busnr(struct pci_bus *bus)
{
	struct pci_bus *tmp;
	unsigned char max, n;

	max = bus->busn_res.end;
	list_for_each_entry(tmp, &bus->children, node) {
		n = pci_bus_max_busnr(tmp);
		if (n > max)
			max = n;
	}
	return max;
}
EXPORT_SYMBOL_GPL(pci_bus_max_busnr);

#ifdef CONFIG_HAS_IOMEM
void __iomem *pci_ioremap_bar(struct pci_dev *pdev, int bar)
{
	struct resource *res = &pdev->resource[bar];

	/*
	 * Make sure the BAR is actually a memory resource, not an IO resource
	 */
	if (res->flags & IORESOURCE_UNSET || !(res->flags & IORESOURCE_MEM)) {
		pci_warn(pdev, "can't ioremap BAR %d: %pR\n", bar, res);
		return NULL;
	}
	return ioremap_nocache(res->start, resource_size(res));
}
EXPORT_SYMBOL_GPL(pci_ioremap_bar);

void __iomem *pci_ioremap_wc_bar(struct pci_dev *pdev, int bar)
{
	/*
	 * Make sure the BAR is actually a memory resource, not an IO resource
	 */
	if (!(pci_resource_flags(pdev, bar) & IORESOURCE_MEM)) {
		WARN_ON(1);
		return NULL;
	}
	return ioremap_wc(pci_resource_start(pdev, bar),
			  pci_resource_len(pdev, bar));
}
EXPORT_SYMBOL_GPL(pci_ioremap_wc_bar);
#endif

/**
 * pci_dev_str_match_path - test if a path string matches a device
 * @dev:    the PCI device to test
 * @p:      string to match the device against
 * @endptr: pointer to the string after the match
 *
 * Test if a string (typically from a kernel parameter) formatted as a
 * path of device/function addresses matches a PCI device. The string must
 * be of the form:
 *
 *   [<domain>:]<bus>:<device>.<func>[/<device>.<func>]*
 *
 * A path for a device can be obtained using 'lspci -t'.  Using a path
 * is more robust against bus renumbering than using only a single bus,
 * device and function address.
 *
 * Returns 1 if the string matches the device, 0 if it does not and
 * a negative error code if it fails to parse the string.
 */
static int pci_dev_str_match_path(struct pci_dev *dev, const char *path,
				  const char **endptr)
{
	int ret;
	int seg, bus, slot, func;
	char *wpath, *p;
	char end;

	*endptr = strchrnul(path, ';');

	wpath = kmemdup_nul(path, *endptr - path, GFP_KERNEL);
	if (!wpath)
		return -ENOMEM;

	while (1) {
		p = strrchr(wpath, '/');
		if (!p)
			break;
		ret = sscanf(p, "/%x.%x%c", &slot, &func, &end);
		if (ret != 2) {
			ret = -EINVAL;
			goto free_and_exit;
		}

		if (dev->devfn != PCI_DEVFN(slot, func)) {
			ret = 0;
			goto free_and_exit;
		}

		/*
		 * Note: we don't need to get a reference to the upstream
		 * bridge because we hold a reference to the top level
		 * device which should hold a reference to the bridge,
		 * and so on.
		 */
		dev = pci_upstream_bridge(dev);
		if (!dev) {
			ret = 0;
			goto free_and_exit;
		}

		*p = 0;
	}

	ret = sscanf(wpath, "%x:%x:%x.%x%c", &seg, &bus, &slot,
		     &func, &end);
	if (ret != 4) {
		seg = 0;
		ret = sscanf(wpath, "%x:%x.%x%c", &bus, &slot, &func, &end);
		if (ret != 3) {
			ret = -EINVAL;
			goto free_and_exit;
		}
	}

	ret = (seg == pci_domain_nr(dev->bus) &&
	       bus == dev->bus->number &&
	       dev->devfn == PCI_DEVFN(slot, func));

free_and_exit:
	kfree(wpath);
	return ret;
}

/**
 * pci_dev_str_match - test if a string matches a device
 * @dev:    the PCI device to test
 * @p:      string to match the device against
 * @endptr: pointer to the string after the match
 *
 * Test if a string (typically from a kernel parameter) matches a specified
 * PCI device. The string may be of one of the following formats:
 *
 *   [<domain>:]<bus>:<device>.<func>[/<device>.<func>]*
 *   pci:<vendor>:<device>[:<subvendor>:<subdevice>]
 *
 * The first format specifies a PCI bus/device/function address which
 * may change if new hardware is inserted, if motherboard firmware changes,
 * or due to changes caused in kernel parameters. If the domain is
 * left unspecified, it is taken to be 0.  In order to be robust against
 * bus renumbering issues, a path of PCI device/function numbers may be used
 * to address the specific device.  The path for a device can be determined
 * through the use of 'lspci -t'.
 *
 * The second format matches devices using IDs in the configuration
 * space which may match multiple devices in the system. A value of 0
 * for any field will match all devices. (Note: this differs from
 * in-kernel code that uses PCI_ANY_ID which is ~0; this is for
 * legacy reasons and convenience so users don't have to specify
 * FFFFFFFFs on the command line.)
 *
 * Returns 1 if the string matches the device, 0 if it does not and
 * a negative error code if the string cannot be parsed.
 */
static int pci_dev_str_match(struct pci_dev *dev, const char *p,
			     const char **endptr)
{
	int ret;
	int count;
	unsigned short vendor, device, subsystem_vendor, subsystem_device;

	if (strncmp(p, "pci:", 4) == 0) {
		/* PCI vendor/device (subvendor/subdevice) IDs are specified */
		p += 4;
		ret = sscanf(p, "%hx:%hx:%hx:%hx%n", &vendor, &device,
			     &subsystem_vendor, &subsystem_device, &count);
		if (ret != 4) {
			ret = sscanf(p, "%hx:%hx%n", &vendor, &device, &count);
			if (ret != 2)
				return -EINVAL;

			subsystem_vendor = 0;
			subsystem_device = 0;
		}

		p += count;

		if ((!vendor || vendor == dev->vendor) &&
		    (!device || device == dev->device) &&
		    (!subsystem_vendor ||
			    subsystem_vendor == dev->subsystem_vendor) &&
		    (!subsystem_device ||
			    subsystem_device == dev->subsystem_device))
			goto found;
	} else {
		/*
		 * PCI Bus, Device, Function IDs are specified
		 *  (optionally, may include a path of devfns following it)
		 */
		ret = pci_dev_str_match_path(dev, p, &p);
		if (ret < 0)
			return ret;
		else if (ret)
			goto found;
	}

	*endptr = p;
	return 0;

found:
	*endptr = p;
	return 1;
}

static int __pci_find_next_cap_ttl(struct pci_bus *bus, unsigned int devfn,
				   u8 pos, int cap, int *ttl)
{
	u8 id;
	u16 ent;

	pci_bus_read_config_byte(bus, devfn, pos, &pos);

	while ((*ttl)--) {
		if (pos < 0x40)
			break;
		pos &= ~3;
		pci_bus_read_config_word(bus, devfn, pos, &ent);

		id = ent & 0xff;
		if (id == 0xff)
			break;
		if (id == cap)
			return pos;
		pos = (ent >> 8);
	}
	return 0;
}

static int __pci_find_next_cap(struct pci_bus *bus, unsigned int devfn,
			       u8 pos, int cap)
{
	int ttl = PCI_FIND_CAP_TTL;

	return __pci_find_next_cap_ttl(bus, devfn, pos, cap, &ttl);
}

int pci_find_next_capability(struct pci_dev *dev, u8 pos, int cap)
{
	return __pci_find_next_cap(dev->bus, dev->devfn,
				   pos + PCI_CAP_LIST_NEXT, cap);
}
EXPORT_SYMBOL_GPL(pci_find_next_capability);

static int __pci_bus_find_cap_start(struct pci_bus *bus,
				    unsigned int devfn, u8 hdr_type)
{
	u16 status;

	pci_bus_read_config_word(bus, devfn, PCI_STATUS, &status);
	if (!(status & PCI_STATUS_CAP_LIST))
		return 0;

	switch (hdr_type) {
	case PCI_HEADER_TYPE_NORMAL:
	case PCI_HEADER_TYPE_BRIDGE:
		return PCI_CAPABILITY_LIST;
	case PCI_HEADER_TYPE_CARDBUS:
		return PCI_CB_CAPABILITY_LIST;
	}

	return 0;
}

/**
 * pci_find_capability - query for devices' capabilities
 * @dev: PCI device to query
 * @cap: capability code
 *
 * Tell if a device supports a given PCI capability.
 * Returns the address of the requested capability structure within the
 * device's PCI configuration space or 0 in case the device does not
 * support it.  Possible values for @cap:
 *
 *  %PCI_CAP_ID_PM           Power Management
 *  %PCI_CAP_ID_AGP          Accelerated Graphics Port
 *  %PCI_CAP_ID_VPD          Vital Product Data
 *  %PCI_CAP_ID_SLOTID       Slot Identification
 *  %PCI_CAP_ID_MSI          Message Signalled Interrupts
 *  %PCI_CAP_ID_CHSWP        CompactPCI HotSwap
 *  %PCI_CAP_ID_PCIX         PCI-X
 *  %PCI_CAP_ID_EXP          PCI Express
 */
int pci_find_capability(struct pci_dev *dev, int cap)
{
	int pos;

	pos = __pci_bus_find_cap_start(dev->bus, dev->devfn, dev->hdr_type);
	if (pos)
		pos = __pci_find_next_cap(dev->bus, dev->devfn, pos, cap);

	return pos;
}
EXPORT_SYMBOL(pci_find_capability);

/**
 * pci_bus_find_capability - query for devices' capabilities
 * @bus:   the PCI bus to query
 * @devfn: PCI device to query
 * @cap:   capability code
 *
 * Like pci_find_capability() but works for pci devices that do not have a
 * pci_dev structure set up yet.
 *
 * Returns the address of the requested capability structure within the
 * device's PCI configuration space or 0 in case the device does not
 * support it.
 */
int pci_bus_find_capability(struct pci_bus *bus, unsigned int devfn, int cap)
{
	int pos;
	u8 hdr_type;

	pci_bus_read_config_byte(bus, devfn, PCI_HEADER_TYPE, &hdr_type);

	pos = __pci_bus_find_cap_start(bus, devfn, hdr_type & 0x7f);
	if (pos)
		pos = __pci_find_next_cap(bus, devfn, pos, cap);

	return pos;
}
EXPORT_SYMBOL(pci_bus_find_capability);

/**
 * pci_find_next_ext_capability - Find an extended capability
 * @dev: PCI device to query
 * @start: address at which to start looking (0 to start at beginning of list)
 * @cap: capability code
 *
 * Returns the address of the next matching extended capability structure
 * within the device's PCI configuration space or 0 if the device does
 * not support it.  Some capabilities can occur several times, e.g., the
 * vendor-specific capability, and this provides a way to find them all.
 */
int pci_find_next_ext_capability(struct pci_dev *dev, int start, int cap)
{
	u32 header;
	int ttl;
	int pos = PCI_CFG_SPACE_SIZE;

	/* minimum 8 bytes per capability */
	ttl = (PCI_CFG_SPACE_EXP_SIZE - PCI_CFG_SPACE_SIZE) / 8;

	if (dev->cfg_size <= PCI_CFG_SPACE_SIZE)
		return 0;

	if (start)
		pos = start;

	if (pci_read_config_dword(dev, pos, &header) != PCIBIOS_SUCCESSFUL)
		return 0;

	/*
	 * If we have no capabilities, this is indicated by cap ID,
	 * cap version and next pointer all being 0.
	 */
	if (header == 0)
		return 0;

	while (ttl-- > 0) {
		if (PCI_EXT_CAP_ID(header) == cap && pos != start)
			return pos;

		pos = PCI_EXT_CAP_NEXT(header);
		if (pos < PCI_CFG_SPACE_SIZE)
			break;

		if (pci_read_config_dword(dev, pos, &header) != PCIBIOS_SUCCESSFUL)
			break;
	}

	return 0;
}
EXPORT_SYMBOL_GPL(pci_find_next_ext_capability);

/**
 * pci_find_ext_capability - Find an extended capability
 * @dev: PCI device to query
 * @cap: capability code
 *
 * Returns the address of the requested extended capability structure
 * within the device's PCI configuration space or 0 if the device does
 * not support it.  Possible values for @cap:
 *
 *  %PCI_EXT_CAP_ID_ERR		Advanced Error Reporting
 *  %PCI_EXT_CAP_ID_VC		Virtual Channel
 *  %PCI_EXT_CAP_ID_DSN		Device Serial Number
 *  %PCI_EXT_CAP_ID_PWR		Power Budgeting
 */
int pci_find_ext_capability(struct pci_dev *dev, int cap)
{
	return pci_find_next_ext_capability(dev, 0, cap);
}
EXPORT_SYMBOL_GPL(pci_find_ext_capability);

static int __pci_find_next_ht_cap(struct pci_dev *dev, int pos, int ht_cap)
{
	int rc, ttl = PCI_FIND_CAP_TTL;
	u8 cap, mask;

	if (ht_cap == HT_CAPTYPE_SLAVE || ht_cap == HT_CAPTYPE_HOST)
		mask = HT_3BIT_CAP_MASK;
	else
		mask = HT_5BIT_CAP_MASK;

	pos = __pci_find_next_cap_ttl(dev->bus, dev->devfn, pos,
				      PCI_CAP_ID_HT, &ttl);
	while (pos) {
		rc = pci_read_config_byte(dev, pos + 3, &cap);
		if (rc != PCIBIOS_SUCCESSFUL)
			return 0;

		if ((cap & mask) == ht_cap)
			return pos;

		pos = __pci_find_next_cap_ttl(dev->bus, dev->devfn,
					      pos + PCI_CAP_LIST_NEXT,
					      PCI_CAP_ID_HT, &ttl);
	}

	return 0;
}
/**
 * pci_find_next_ht_capability - query a device's Hypertransport capabilities
 * @dev: PCI device to query
 * @pos: Position from which to continue searching
 * @ht_cap: Hypertransport capability code
 *
 * To be used in conjunction with pci_find_ht_capability() to search for
 * all capabilities matching @ht_cap. @pos should always be a value returned
 * from pci_find_ht_capability().
 *
 * NB. To be 100% safe against broken PCI devices, the caller should take
 * steps to avoid an infinite loop.
 */
int pci_find_next_ht_capability(struct pci_dev *dev, int pos, int ht_cap)
{
	return __pci_find_next_ht_cap(dev, pos + PCI_CAP_LIST_NEXT, ht_cap);
}
EXPORT_SYMBOL_GPL(pci_find_next_ht_capability);

/**
 * pci_find_ht_capability - query a device's Hypertransport capabilities
 * @dev: PCI device to query
 * @ht_cap: Hypertransport capability code
 *
 * Tell if a device supports a given Hypertransport capability.
 * Returns an address within the device's PCI configuration space
 * or 0 in case the device does not support the request capability.
 * The address points to the PCI capability, of type PCI_CAP_ID_HT,
 * which has a Hypertransport capability matching @ht_cap.
 */
int pci_find_ht_capability(struct pci_dev *dev, int ht_cap)
{
	int pos;

	pos = __pci_bus_find_cap_start(dev->bus, dev->devfn, dev->hdr_type);
	if (pos)
		pos = __pci_find_next_ht_cap(dev, pos, ht_cap);

	return pos;
}
EXPORT_SYMBOL_GPL(pci_find_ht_capability);

/**
 * pci_find_parent_resource - return resource region of parent bus of given region
 * @dev: PCI device structure contains resources to be searched
 * @res: child resource record for which parent is sought
 *
 *  For given resource region of given device, return the resource
 *  region of parent bus the given region is contained in.
 */
struct resource *pci_find_parent_resource(const struct pci_dev *dev,
					  struct resource *res)
{
	const struct pci_bus *bus = dev->bus;
	struct resource *r;
	int i;

	pci_bus_for_each_resource(bus, r, i) {
		if (!r)
			continue;
		if (resource_contains(r, res)) {

			/*
			 * If the window is prefetchable but the BAR is
			 * not, the allocator made a mistake.
			 */
			if (r->flags & IORESOURCE_PREFETCH &&
			    !(res->flags & IORESOURCE_PREFETCH))
				return NULL;

			/*
			 * If we're below a transparent bridge, there may
			 * be both a positively-decoded aperture and a
			 * subtractively-decoded region that contain the BAR.
			 * We want the positively-decoded one, so this depends
			 * on pci_bus_for_each_resource() giving us those
			 * first.
			 */
			return r;
		}
	}
	return NULL;
}
EXPORT_SYMBOL(pci_find_parent_resource);

/**
 * pci_find_resource - Return matching PCI device resource
 * @dev: PCI device to query
 * @res: Resource to look for
 *
 * Goes over standard PCI resources (BARs) and checks if the given resource
 * is partially or fully contained in any of them. In that case the
 * matching resource is returned, %NULL otherwise.
 */
struct resource *pci_find_resource(struct pci_dev *dev, struct resource *res)
{
	int i;

	for (i = 0; i < PCI_ROM_RESOURCE; i++) {
		struct resource *r = &dev->resource[i];

		if (r->start && resource_contains(r, res))
			return r;
	}

	return NULL;
}
EXPORT_SYMBOL(pci_find_resource);

/**
 * pci_find_pcie_root_port - return PCIe Root Port
 * @dev: PCI device to query
 *
 * Traverse up the parent chain and return the PCIe Root Port PCI Device
 * for a given PCI Device.
 */
struct pci_dev *pci_find_pcie_root_port(struct pci_dev *dev)
{
	struct pci_dev *bridge, *highest_pcie_bridge = dev;

	bridge = pci_upstream_bridge(dev);
	while (bridge && pci_is_pcie(bridge)) {
		highest_pcie_bridge = bridge;
		bridge = pci_upstream_bridge(bridge);
	}

	if (pci_pcie_type(highest_pcie_bridge) != PCI_EXP_TYPE_ROOT_PORT)
		return NULL;

	return highest_pcie_bridge;
}
EXPORT_SYMBOL(pci_find_pcie_root_port);

/**
 * pci_wait_for_pending - wait for @mask bit(s) to clear in status word @pos
 * @dev: the PCI device to operate on
 * @pos: config space offset of status word
 * @mask: mask of bit(s) to care about in status word
 *
 * Return 1 when mask bit(s) in status word clear, 0 otherwise.
 */
int pci_wait_for_pending(struct pci_dev *dev, int pos, u16 mask)
{
	int i;

	/* Wait for Transaction Pending bit clean */
	for (i = 0; i < 4; i++) {
		u16 status;
		if (i)
			msleep((1 << (i - 1)) * 100);

		pci_read_config_word(dev, pos, &status);
		if (!(status & mask))
			return 1;
	}

	return 0;
}

/**
 * pci_restore_bars - restore a device's BAR values (e.g. after wake-up)
 * @dev: PCI device to have its BARs restored
 *
 * Restore the BAR values for a given device, so as to make it
 * accessible by its driver.
 */
static void pci_restore_bars(struct pci_dev *dev)
{
	int i;

	for (i = 0; i < PCI_BRIDGE_RESOURCES; i++)
		pci_update_resource(dev, i);
}

static const struct pci_platform_pm_ops *pci_platform_pm;

int pci_set_platform_pm(const struct pci_platform_pm_ops *ops)
{
	if (!ops->is_manageable || !ops->set_state  || !ops->get_state ||
	    !ops->choose_state  || !ops->set_wakeup || !ops->need_resume)
		return -EINVAL;
	pci_platform_pm = ops;
	return 0;
}

static inline bool platform_pci_power_manageable(struct pci_dev *dev)
{
	return pci_platform_pm ? pci_platform_pm->is_manageable(dev) : false;
}

static inline int platform_pci_set_power_state(struct pci_dev *dev,
					       pci_power_t t)
{
	return pci_platform_pm ? pci_platform_pm->set_state(dev, t) : -ENOSYS;
}

static inline pci_power_t platform_pci_get_power_state(struct pci_dev *dev)
{
	return pci_platform_pm ? pci_platform_pm->get_state(dev) : PCI_UNKNOWN;
}

static inline pci_power_t platform_pci_choose_state(struct pci_dev *dev)
{
	return pci_platform_pm ?
			pci_platform_pm->choose_state(dev) : PCI_POWER_ERROR;
}

static inline int platform_pci_set_wakeup(struct pci_dev *dev, bool enable)
{
	return pci_platform_pm ?
			pci_platform_pm->set_wakeup(dev, enable) : -ENODEV;
}

static inline bool platform_pci_need_resume(struct pci_dev *dev)
{
	return pci_platform_pm ? pci_platform_pm->need_resume(dev) : false;
}

/**
 * pci_raw_set_power_state - Use PCI PM registers to set the power state of
 *                           given PCI device
 * @dev: PCI device to handle.
 * @state: PCI power state (D0, D1, D2, D3hot) to put the device into.
 *
 * RETURN VALUE:
 * -EINVAL if the requested state is invalid.
 * -EIO if device does not support PCI PM or its PM capabilities register has a
 * wrong version, or device doesn't support the requested state.
 * 0 if device already is in the requested state.
 * 0 if device's power state has been successfully changed.
 */
static int pci_raw_set_power_state(struct pci_dev *dev, pci_power_t state)
{
	u16 pmcsr;
	bool need_restore = false;

	/* Check if we're already there */
	if (dev->current_state == state)
		return 0;

	if (!dev->pm_cap)
		return -EIO;

	if (state < PCI_D0 || state > PCI_D3hot)
		return -EINVAL;

	/* Validate current state:
	 * Can enter D0 from any state, but if we can only go deeper
	 * to sleep if we're already in a low power state
	 */
	if (state != PCI_D0 && dev->current_state <= PCI_D3cold
	    && dev->current_state > state) {
		pci_err(dev, "invalid power transition (from state %d to %d)\n",
			dev->current_state, state);
		return -EINVAL;
	}

	/* check if this device supports the desired state */
	if ((state == PCI_D1 && !dev->d1_support)
	   || (state == PCI_D2 && !dev->d2_support))
		return -EIO;

	pci_read_config_word(dev, dev->pm_cap + PCI_PM_CTRL, &pmcsr);

	/* If we're (effectively) in D3, force entire word to 0.
	 * This doesn't affect PME_Status, disables PME_En, and
	 * sets PowerState to 0.
	 */
	switch (dev->current_state) {
	case PCI_D0:
	case PCI_D1:
	case PCI_D2:
		pmcsr &= ~PCI_PM_CTRL_STATE_MASK;
		pmcsr |= state;
		break;
	case PCI_D3hot:
	case PCI_D3cold:
	case PCI_UNKNOWN: /* Boot-up */
		if ((pmcsr & PCI_PM_CTRL_STATE_MASK) == PCI_D3hot
		 && !(pmcsr & PCI_PM_CTRL_NO_SOFT_RESET))
			need_restore = true;
		/* Fall-through: force to D0 */
	default:
		pmcsr = 0;
		break;
	}

	/* enter specified state */
	pci_write_config_word(dev, dev->pm_cap + PCI_PM_CTRL, pmcsr);

	/* Mandatory power management transition delays */
	/* see PCI PM 1.1 5.6.1 table 18 */
	if (state == PCI_D3hot || dev->current_state == PCI_D3hot)
		pci_dev_d3_sleep(dev);
	else if (state == PCI_D2 || dev->current_state == PCI_D2)
		udelay(PCI_PM_D2_DELAY);

	pci_read_config_word(dev, dev->pm_cap + PCI_PM_CTRL, &pmcsr);
	dev->current_state = (pmcsr & PCI_PM_CTRL_STATE_MASK);
	if (dev->current_state != state && printk_ratelimit())
		pci_info(dev, "Refused to change power state, currently in D%d\n",
			 dev->current_state);

	/*
	 * According to section 5.4.1 of the "PCI BUS POWER MANAGEMENT
	 * INTERFACE SPECIFICATION, REV. 1.2", a device transitioning
	 * from D3hot to D0 _may_ perform an internal reset, thereby
	 * going to "D0 Uninitialized" rather than "D0 Initialized".
	 * For example, at least some versions of the 3c905B and the
	 * 3c556B exhibit this behaviour.
	 *
	 * At least some laptop BIOSen (e.g. the Thinkpad T21) leave
	 * devices in a D3hot state at boot.  Consequently, we need to
	 * restore at least the BARs so that the device will be
	 * accessible to its driver.
	 */
	if (need_restore)
		pci_restore_bars(dev);

	if (dev->bus->self)
		pcie_aspm_pm_state_change(dev->bus->self);

	return 0;
}

/**
 * pci_update_current_state - Read power state of given device and cache it
 * @dev: PCI device to handle.
 * @state: State to cache in case the device doesn't have the PM capability
 *
 * The power state is read from the PMCSR register, which however is
 * inaccessible in D3cold.  The platform firmware is therefore queried first
 * to detect accessibility of the register.  In case the platform firmware
 * reports an incorrect state or the device isn't power manageable by the
 * platform at all, we try to detect D3cold by testing accessibility of the
 * vendor ID in config space.
 */
void pci_update_current_state(struct pci_dev *dev, pci_power_t state)
{
	if (platform_pci_get_power_state(dev) == PCI_D3cold ||
	    !pci_device_is_present(dev)) {
		dev->current_state = PCI_D3cold;
	} else if (dev->pm_cap) {
		u16 pmcsr;

		pci_read_config_word(dev, dev->pm_cap + PCI_PM_CTRL, &pmcsr);
		dev->current_state = (pmcsr & PCI_PM_CTRL_STATE_MASK);
	} else {
		dev->current_state = state;
	}
}

/**
 * pci_power_up - Put the given device into D0 forcibly
 * @dev: PCI device to power up
 */
void pci_power_up(struct pci_dev *dev)
{
	if (platform_pci_power_manageable(dev))
		platform_pci_set_power_state(dev, PCI_D0);

	pci_raw_set_power_state(dev, PCI_D0);
	pci_update_current_state(dev, PCI_D0);
}

/**
 * pci_platform_power_transition - Use platform to change device power state
 * @dev: PCI device to handle.
 * @state: State to put the device into.
 */
static int pci_platform_power_transition(struct pci_dev *dev, pci_power_t state)
{
	int error;

	if (platform_pci_power_manageable(dev)) {
		error = platform_pci_set_power_state(dev, state);
		if (!error)
			pci_update_current_state(dev, state);
	} else
		error = -ENODEV;

	if (error && !dev->pm_cap) /* Fall back to PCI_D0 */
		dev->current_state = PCI_D0;

	return error;
}

/**
 * pci_wakeup - Wake up a PCI device
 * @pci_dev: Device to handle.
 * @ign: ignored parameter
 */
static int pci_wakeup(struct pci_dev *pci_dev, void *ign)
{
	pci_wakeup_event(pci_dev);
	pm_request_resume(&pci_dev->dev);
	return 0;
}

/**
 * pci_wakeup_bus - Walk given bus and wake up devices on it
 * @bus: Top bus of the subtree to walk.
 */
void pci_wakeup_bus(struct pci_bus *bus)
{
	if (bus)
		pci_walk_bus(bus, pci_wakeup, NULL);
}

/**
 * __pci_start_power_transition - Start power transition of a PCI device
 * @dev: PCI device to handle.
 * @state: State to put the device into.
 */
static void __pci_start_power_transition(struct pci_dev *dev, pci_power_t state)
{
	if (state == PCI_D0) {
		pci_platform_power_transition(dev, PCI_D0);
		/*
		 * Mandatory power management transition delays, see
		 * PCI Express Base Specification Revision 2.0 Section
		 * 6.6.1: Conventional Reset.  Do not delay for
		 * devices powered on/off by corresponding bridge,
		 * because have already delayed for the bridge.
		 */
		if (dev->runtime_d3cold) {
			if (dev->d3cold_delay)
				msleep(dev->d3cold_delay);
			/*
			 * When powering on a bridge from D3cold, the
			 * whole hierarchy may be powered on into
			 * D0uninitialized state, resume them to give
			 * them a chance to suspend again
			 */
			pci_wakeup_bus(dev->subordinate);
		}
	}
}

/**
 * __pci_dev_set_current_state - Set current state of a PCI device
 * @dev: Device to handle
 * @data: pointer to state to be set
 */
static int __pci_dev_set_current_state(struct pci_dev *dev, void *data)
{
	pci_power_t state = *(pci_power_t *)data;

	dev->current_state = state;
	return 0;
}

/**
 * pci_bus_set_current_state - Walk given bus and set current state of devices
 * @bus: Top bus of the subtree to walk.
 * @state: state to be set
 */
void pci_bus_set_current_state(struct pci_bus *bus, pci_power_t state)
{
	if (bus)
		pci_walk_bus(bus, __pci_dev_set_current_state, &state);
}

/**
 * __pci_complete_power_transition - Complete power transition of a PCI device
 * @dev: PCI device to handle.
 * @state: State to put the device into.
 *
 * This function should not be called directly by device drivers.
 */
int __pci_complete_power_transition(struct pci_dev *dev, pci_power_t state)
{
	int ret;

	if (state <= PCI_D0)
		return -EINVAL;
	ret = pci_platform_power_transition(dev, state);
	/* Power off the bridge may power off the whole hierarchy */
	if (!ret && state == PCI_D3cold)
		pci_bus_set_current_state(dev->subordinate, PCI_D3cold);
	return ret;
}
EXPORT_SYMBOL_GPL(__pci_complete_power_transition);

/**
 * pci_set_power_state - Set the power state of a PCI device
 * @dev: PCI device to handle.
 * @state: PCI power state (D0, D1, D2, D3hot) to put the device into.
 *
 * Transition a device to a new power state, using the platform firmware and/or
 * the device's PCI PM registers.
 *
 * RETURN VALUE:
 * -EINVAL if the requested state is invalid.
 * -EIO if device does not support PCI PM or its PM capabilities register has a
 * wrong version, or device doesn't support the requested state.
 * 0 if the transition is to D1 or D2 but D1 and D2 are not supported.
 * 0 if device already is in the requested state.
 * 0 if the transition is to D3 but D3 is not supported.
 * 0 if device's power state has been successfully changed.
 */
int pci_set_power_state(struct pci_dev *dev, pci_power_t state)
{
	int error;

	/* bound the state we're entering */
	if (state > PCI_D3cold)
		state = PCI_D3cold;
	else if (state < PCI_D0)
		state = PCI_D0;
	else if ((state == PCI_D1 || state == PCI_D2) && pci_no_d1d2(dev))
		/*
		 * If the device or the parent bridge do not support PCI PM,
		 * ignore the request if we're doing anything other than putting
		 * it into D0 (which would only happen on boot).
		 */
		return 0;

	/* Check if we're already there */
	if (dev->current_state == state)
		return 0;

	__pci_start_power_transition(dev, state);

	/* This device is quirked not to be put into D3, so
	   don't put it in D3 */
	if (state >= PCI_D3hot && (dev->dev_flags & PCI_DEV_FLAGS_NO_D3))
		return 0;

	/*
	 * To put device in D3cold, we put device into D3hot in native
	 * way, then put device into D3cold with platform ops
	 */
	error = pci_raw_set_power_state(dev, state > PCI_D3hot ?
					PCI_D3hot : state);

	if (!__pci_complete_power_transition(dev, state))
		error = 0;

	return error;
}
EXPORT_SYMBOL(pci_set_power_state);

/**
 * pci_choose_state - Choose the power state of a PCI device
 * @dev: PCI device to be suspended
 * @state: target sleep state for the whole system. This is the value
 *	that is passed to suspend() function.
 *
 * Returns PCI power state suitable for given device and given system
 * message.
 */

pci_power_t pci_choose_state(struct pci_dev *dev, pm_message_t state)
{
	pci_power_t ret;

	if (!dev->pm_cap)
		return PCI_D0;

	ret = platform_pci_choose_state(dev);
	if (ret != PCI_POWER_ERROR)
		return ret;

	switch (state.event) {
	case PM_EVENT_ON:
		return PCI_D0;
	case PM_EVENT_FREEZE:
	case PM_EVENT_PRETHAW:
		/* REVISIT both freeze and pre-thaw "should" use D0 */
	case PM_EVENT_SUSPEND:
	case PM_EVENT_HIBERNATE:
		return PCI_D3hot;
	default:
		pci_info(dev, "unrecognized suspend event %d\n",
			 state.event);
		BUG();
	}
	return PCI_D0;
}
EXPORT_SYMBOL(pci_choose_state);

#define PCI_EXP_SAVE_REGS	7

static struct pci_cap_saved_state *_pci_find_saved_cap(struct pci_dev *pci_dev,
						       u16 cap, bool extended)
{
	struct pci_cap_saved_state *tmp;

	hlist_for_each_entry(tmp, &pci_dev->saved_cap_space, next) {
		if (tmp->cap.cap_extended == extended && tmp->cap.cap_nr == cap)
			return tmp;
	}
	return NULL;
}

struct pci_cap_saved_state *pci_find_saved_cap(struct pci_dev *dev, char cap)
{
	return _pci_find_saved_cap(dev, cap, false);
}

struct pci_cap_saved_state *pci_find_saved_ext_cap(struct pci_dev *dev, u16 cap)
{
	return _pci_find_saved_cap(dev, cap, true);
}

static int pci_save_pcie_state(struct pci_dev *dev)
{
	int i = 0;
	struct pci_cap_saved_state *save_state;
	u16 *cap;

	if (!pci_is_pcie(dev))
		return 0;

	save_state = pci_find_saved_cap(dev, PCI_CAP_ID_EXP);
	if (!save_state) {
		pci_err(dev, "buffer not found in %s\n", __func__);
		return -ENOMEM;
	}

	cap = (u16 *)&save_state->cap.data[0];
	pcie_capability_read_word(dev, PCI_EXP_DEVCTL, &cap[i++]);
	pcie_capability_read_word(dev, PCI_EXP_LNKCTL, &cap[i++]);
	pcie_capability_read_word(dev, PCI_EXP_SLTCTL, &cap[i++]);
	pcie_capability_read_word(dev, PCI_EXP_RTCTL,  &cap[i++]);
	pcie_capability_read_word(dev, PCI_EXP_DEVCTL2, &cap[i++]);
	pcie_capability_read_word(dev, PCI_EXP_LNKCTL2, &cap[i++]);
	pcie_capability_read_word(dev, PCI_EXP_SLTCTL2, &cap[i++]);

	return 0;
}

static void pci_restore_pcie_state(struct pci_dev *dev)
{
	int i = 0;
	struct pci_cap_saved_state *save_state;
	u16 *cap;

	save_state = pci_find_saved_cap(dev, PCI_CAP_ID_EXP);
	if (!save_state)
		return;

	cap = (u16 *)&save_state->cap.data[0];
	pcie_capability_write_word(dev, PCI_EXP_DEVCTL, cap[i++]);
	pcie_capability_write_word(dev, PCI_EXP_LNKCTL, cap[i++]);
	pcie_capability_write_word(dev, PCI_EXP_SLTCTL, cap[i++]);
	pcie_capability_write_word(dev, PCI_EXP_RTCTL, cap[i++]);
	pcie_capability_write_word(dev, PCI_EXP_DEVCTL2, cap[i++]);
	pcie_capability_write_word(dev, PCI_EXP_LNKCTL2, cap[i++]);
	pcie_capability_write_word(dev, PCI_EXP_SLTCTL2, cap[i++]);
}


static int pci_save_pcix_state(struct pci_dev *dev)
{
	int pos;
	struct pci_cap_saved_state *save_state;

	pos = pci_find_capability(dev, PCI_CAP_ID_PCIX);
	if (!pos)
		return 0;

	save_state = pci_find_saved_cap(dev, PCI_CAP_ID_PCIX);
	if (!save_state) {
		pci_err(dev, "buffer not found in %s\n", __func__);
		return -ENOMEM;
	}

	pci_read_config_word(dev, pos + PCI_X_CMD,
			     (u16 *)save_state->cap.data);

	return 0;
}

static void pci_restore_pcix_state(struct pci_dev *dev)
{
	int i = 0, pos;
	struct pci_cap_saved_state *save_state;
	u16 *cap;

	save_state = pci_find_saved_cap(dev, PCI_CAP_ID_PCIX);
	pos = pci_find_capability(dev, PCI_CAP_ID_PCIX);
	if (!save_state || !pos)
		return;
	cap = (u16 *)&save_state->cap.data[0];

	pci_write_config_word(dev, pos + PCI_X_CMD, cap[i++]);
}


/**
 * pci_save_state - save the PCI configuration space of a device before suspending
 * @dev: - PCI device that we're dealing with
 */
int pci_save_state(struct pci_dev *dev)
{
	int i;
	/* XXX: 100% dword access ok here? */
	for (i = 0; i < 16; i++)
		pci_read_config_dword(dev, i * 4, &dev->saved_config_space[i]);
	dev->state_saved = true;

	i = pci_save_pcie_state(dev);
	if (i != 0)
		return i;

	i = pci_save_pcix_state(dev);
	if (i != 0)
		return i;

	return pci_save_vc_state(dev);
}
EXPORT_SYMBOL(pci_save_state);

static void pci_restore_config_dword(struct pci_dev *pdev, int offset,
				     u32 saved_val, int retry)
{
	u32 val;

	pci_read_config_dword(pdev, offset, &val);
	if (val == saved_val)
		return;

	for (;;) {
		pci_dbg(pdev, "restoring config space at offset %#x (was %#x, writing %#x)\n",
			offset, val, saved_val);
		pci_write_config_dword(pdev, offset, saved_val);
		if (retry-- <= 0)
			return;

		pci_read_config_dword(pdev, offset, &val);
		if (val == saved_val)
			return;

		mdelay(1);
	}
}

static void pci_restore_config_space_range(struct pci_dev *pdev,
					   int start, int end, int retry)
{
	int index;

	for (index = end; index >= start; index--)
		pci_restore_config_dword(pdev, 4 * index,
					 pdev->saved_config_space[index],
					 retry);
}

static void pci_restore_config_space(struct pci_dev *pdev)
{
	if (pdev->hdr_type == PCI_HEADER_TYPE_NORMAL) {
		pci_restore_config_space_range(pdev, 10, 15, 0);
		/* Restore BARs before the command register. */
		pci_restore_config_space_range(pdev, 4, 9, 10);
		pci_restore_config_space_range(pdev, 0, 3, 0);
	} else {
		pci_restore_config_space_range(pdev, 0, 15, 0);
	}
}

static void pci_restore_rebar_state(struct pci_dev *pdev)
{
	unsigned int pos, nbars, i;
	u32 ctrl;

	pos = pci_find_ext_capability(pdev, PCI_EXT_CAP_ID_REBAR);
	if (!pos)
		return;

	pci_read_config_dword(pdev, pos + PCI_REBAR_CTRL, &ctrl);
	nbars = (ctrl & PCI_REBAR_CTRL_NBAR_MASK) >>
		    PCI_REBAR_CTRL_NBAR_SHIFT;

	for (i = 0; i < nbars; i++, pos += 8) {
		struct resource *res;
		int bar_idx, size;

		pci_read_config_dword(pdev, pos + PCI_REBAR_CTRL, &ctrl);
		bar_idx = ctrl & PCI_REBAR_CTRL_BAR_IDX;
		res = pdev->resource + bar_idx;
		size = order_base_2((resource_size(res) >> 20) | 1) - 1;
		ctrl &= ~PCI_REBAR_CTRL_BAR_SIZE;
		ctrl |= size << PCI_REBAR_CTRL_BAR_SHIFT;
		pci_write_config_dword(pdev, pos + PCI_REBAR_CTRL, ctrl);
	}
}

/**
 * pci_restore_state - Restore the saved state of a PCI device
 * @dev: - PCI device that we're dealing with
 */
void pci_restore_state(struct pci_dev *dev)
{
	if (!dev->state_saved)
		return;

	/* PCI Express register must be restored first */
	pci_restore_pcie_state(dev);
	pci_restore_pasid_state(dev);
	pci_restore_pri_state(dev);
	pci_restore_ats_state(dev);
	pci_restore_vc_state(dev);
	pci_restore_rebar_state(dev);

	pci_cleanup_aer_error_status_regs(dev);

	pci_restore_config_space(dev);

	pci_restore_pcix_state(dev);
	pci_restore_msi_state(dev);

	/* Restore ACS and IOV configuration state */
	pci_enable_acs(dev);
	pci_restore_iov_state(dev);

	dev->state_saved = false;
}
EXPORT_SYMBOL(pci_restore_state);

struct pci_saved_state {
	u32 config_space[16];
	struct pci_cap_saved_data cap[0];
};

/**
 * pci_store_saved_state - Allocate and return an opaque struct containing
 *			   the device saved state.
 * @dev: PCI device that we're dealing with
 *
 * Return NULL if no state or error.
 */
struct pci_saved_state *pci_store_saved_state(struct pci_dev *dev)
{
	struct pci_saved_state *state;
	struct pci_cap_saved_state *tmp;
	struct pci_cap_saved_data *cap;
	size_t size;

	if (!dev->state_saved)
		return NULL;

	size = sizeof(*state) + sizeof(struct pci_cap_saved_data);

	hlist_for_each_entry(tmp, &dev->saved_cap_space, next)
		size += sizeof(struct pci_cap_saved_data) + tmp->cap.size;

	state = kzalloc(size, GFP_KERNEL);
	if (!state)
		return NULL;

	memcpy(state->config_space, dev->saved_config_space,
	       sizeof(state->config_space));

	cap = state->cap;
	hlist_for_each_entry(tmp, &dev->saved_cap_space, next) {
		size_t len = sizeof(struct pci_cap_saved_data) + tmp->cap.size;
		memcpy(cap, &tmp->cap, len);
		cap = (struct pci_cap_saved_data *)((u8 *)cap + len);
	}
	/* Empty cap_save terminates list */

	return state;
}
EXPORT_SYMBOL_GPL(pci_store_saved_state);

/**
 * pci_load_saved_state - Reload the provided save state into struct pci_dev.
 * @dev: PCI device that we're dealing with
 * @state: Saved state returned from pci_store_saved_state()
 */
int pci_load_saved_state(struct pci_dev *dev,
			 struct pci_saved_state *state)
{
	struct pci_cap_saved_data *cap;

	dev->state_saved = false;

	if (!state)
		return 0;

	memcpy(dev->saved_config_space, state->config_space,
	       sizeof(state->config_space));

	cap = state->cap;
	while (cap->size) {
		struct pci_cap_saved_state *tmp;

		tmp = _pci_find_saved_cap(dev, cap->cap_nr, cap->cap_extended);
		if (!tmp || tmp->cap.size != cap->size)
			return -EINVAL;

		memcpy(tmp->cap.data, cap->data, tmp->cap.size);
		cap = (struct pci_cap_saved_data *)((u8 *)cap +
		       sizeof(struct pci_cap_saved_data) + cap->size);
	}

	dev->state_saved = true;
	return 0;
}
EXPORT_SYMBOL_GPL(pci_load_saved_state);

/**
 * pci_load_and_free_saved_state - Reload the save state pointed to by state,
 *				   and free the memory allocated for it.
 * @dev: PCI device that we're dealing with
 * @state: Pointer to saved state returned from pci_store_saved_state()
 */
int pci_load_and_free_saved_state(struct pci_dev *dev,
				  struct pci_saved_state **state)
{
	int ret = pci_load_saved_state(dev, *state);
	kfree(*state);
	*state = NULL;
	return ret;
}
EXPORT_SYMBOL_GPL(pci_load_and_free_saved_state);

int __weak pcibios_enable_device(struct pci_dev *dev, int bars)
{
	return pci_enable_resources(dev, bars);
}

static int do_pci_enable_device(struct pci_dev *dev, int bars)
{
	int err;
	struct pci_dev *bridge;
	u16 cmd;
	u8 pin;

	err = pci_set_power_state(dev, PCI_D0);
	if (err < 0 && err != -EIO)
		return err;

	bridge = pci_upstream_bridge(dev);
	if (bridge)
		pcie_aspm_powersave_config_link(bridge);

	err = pcibios_enable_device(dev, bars);
	if (err < 0)
		return err;
	pci_fixup_device(pci_fixup_enable, dev);

	if (dev->msi_enabled || dev->msix_enabled)
		return 0;

	pci_read_config_byte(dev, PCI_INTERRUPT_PIN, &pin);
	if (pin) {
		pci_read_config_word(dev, PCI_COMMAND, &cmd);
		if (cmd & PCI_COMMAND_INTX_DISABLE)
			pci_write_config_word(dev, PCI_COMMAND,
					      cmd & ~PCI_COMMAND_INTX_DISABLE);
	}

	return 0;
}

/**
 * pci_reenable_device - Resume abandoned device
 * @dev: PCI device to be resumed
 *
 *  Note this function is a backend of pci_default_resume and is not supposed
 *  to be called by normal code, write proper resume handler and use it instead.
 */
int pci_reenable_device(struct pci_dev *dev)
{
	if (pci_is_enabled(dev))
		return do_pci_enable_device(dev, (1 << PCI_NUM_RESOURCES) - 1);
	return 0;
}
EXPORT_SYMBOL(pci_reenable_device);

static void pci_enable_bridge(struct pci_dev *dev)
{
	struct pci_dev *bridge;
	int retval;

	bridge = pci_upstream_bridge(dev);
	if (bridge)
		pci_enable_bridge(bridge);

	if (pci_is_enabled(dev)) {
		if (!dev->is_busmaster)
			pci_set_master(dev);
		return;
	}

	retval = pci_enable_device(dev);
	if (retval)
		pci_err(dev, "Error enabling bridge (%d), continuing\n",
			retval);
	pci_set_master(dev);
}

static int pci_enable_device_flags(struct pci_dev *dev, unsigned long flags)
{
	struct pci_dev *bridge;
	int err;
	int i, bars = 0;

	/*
	 * Power state could be unknown at this point, either due to a fresh
	 * boot or a device removal call.  So get the current power state
	 * so that things like MSI message writing will behave as expected
	 * (e.g. if the device really is in D0 at enable time).
	 */
	if (dev->pm_cap) {
		u16 pmcsr;
		pci_read_config_word(dev, dev->pm_cap + PCI_PM_CTRL, &pmcsr);
		dev->current_state = (pmcsr & PCI_PM_CTRL_STATE_MASK);
	}

	if (atomic_inc_return(&dev->enable_cnt) > 1)
		return 0;		/* already enabled */

	bridge = pci_upstream_bridge(dev);
	if (bridge)
		pci_enable_bridge(bridge);

	/* only skip sriov related */
	for (i = 0; i <= PCI_ROM_RESOURCE; i++)
		if (dev->resource[i].flags & flags)
			bars |= (1 << i);
	for (i = PCI_BRIDGE_RESOURCES; i < DEVICE_COUNT_RESOURCE; i++)
		if (dev->resource[i].flags & flags)
			bars |= (1 << i);

	err = do_pci_enable_device(dev, bars);
	if (err < 0)
		atomic_dec(&dev->enable_cnt);
	return err;
}

/**
 * pci_enable_device_io - Initialize a device for use with IO space
 * @dev: PCI device to be initialized
 *
 *  Initialize device before it's used by a driver. Ask low-level code
 *  to enable I/O resources. Wake up the device if it was suspended.
 *  Beware, this function can fail.
 */
int pci_enable_device_io(struct pci_dev *dev)
{
	return pci_enable_device_flags(dev, IORESOURCE_IO);
}
EXPORT_SYMBOL(pci_enable_device_io);

/**
 * pci_enable_device_mem - Initialize a device for use with Memory space
 * @dev: PCI device to be initialized
 *
 *  Initialize device before it's used by a driver. Ask low-level code
 *  to enable Memory resources. Wake up the device if it was suspended.
 *  Beware, this function can fail.
 */
int pci_enable_device_mem(struct pci_dev *dev)
{
	return pci_enable_device_flags(dev, IORESOURCE_MEM);
}
EXPORT_SYMBOL(pci_enable_device_mem);

/**
 * pci_enable_device - Initialize device before it's used by a driver.
 * @dev: PCI device to be initialized
 *
 *  Initialize device before it's used by a driver. Ask low-level code
 *  to enable I/O and memory. Wake up the device if it was suspended.
 *  Beware, this function can fail.
 *
 *  Note we don't actually enable the device many times if we call
 *  this function repeatedly (we just increment the count).
 */
int pci_enable_device(struct pci_dev *dev)
{
	return pci_enable_device_flags(dev, IORESOURCE_MEM | IORESOURCE_IO);
}
EXPORT_SYMBOL(pci_enable_device);

/*
 * Managed PCI resources.  This manages device on/off, intx/msi/msix
 * on/off and BAR regions.  pci_dev itself records msi/msix status, so
 * there's no need to track it separately.  pci_devres is initialized
 * when a device is enabled using managed PCI device enable interface.
 */
struct pci_devres {
	unsigned int enabled:1;
	unsigned int pinned:1;
	unsigned int orig_intx:1;
	unsigned int restore_intx:1;
	unsigned int mwi:1;
	u32 region_mask;
};

static void pcim_release(struct device *gendev, void *res)
{
	struct pci_dev *dev = to_pci_dev(gendev);
	struct pci_devres *this = res;
	int i;

	if (dev->msi_enabled)
		pci_disable_msi(dev);
	if (dev->msix_enabled)
		pci_disable_msix(dev);

	for (i = 0; i < DEVICE_COUNT_RESOURCE; i++)
		if (this->region_mask & (1 << i))
			pci_release_region(dev, i);

	if (this->mwi)
		pci_clear_mwi(dev);

	if (this->restore_intx)
		pci_intx(dev, this->orig_intx);

	if (this->enabled && !this->pinned)
		pci_disable_device(dev);
}

static struct pci_devres *get_pci_dr(struct pci_dev *pdev)
{
	struct pci_devres *dr, *new_dr;

	dr = devres_find(&pdev->dev, pcim_release, NULL, NULL);
	if (dr)
		return dr;

	new_dr = devres_alloc(pcim_release, sizeof(*new_dr), GFP_KERNEL);
	if (!new_dr)
		return NULL;
	return devres_get(&pdev->dev, new_dr, NULL, NULL);
}

static struct pci_devres *find_pci_dr(struct pci_dev *pdev)
{
	if (pci_is_managed(pdev))
		return devres_find(&pdev->dev, pcim_release, NULL, NULL);
	return NULL;
}

/**
 * pcim_enable_device - Managed pci_enable_device()
 * @pdev: PCI device to be initialized
 *
 * Managed pci_enable_device().
 */
int pcim_enable_device(struct pci_dev *pdev)
{
	struct pci_devres *dr;
	int rc;

	dr = get_pci_dr(pdev);
	if (unlikely(!dr))
		return -ENOMEM;
	if (dr->enabled)
		return 0;

	rc = pci_enable_device(pdev);
	if (!rc) {
		pdev->is_managed = 1;
		dr->enabled = 1;
	}
	return rc;
}
EXPORT_SYMBOL(pcim_enable_device);

/**
 * pcim_pin_device - Pin managed PCI device
 * @pdev: PCI device to pin
 *
 * Pin managed PCI device @pdev.  Pinned device won't be disabled on
 * driver detach.  @pdev must have been enabled with
 * pcim_enable_device().
 */
void pcim_pin_device(struct pci_dev *pdev)
{
	struct pci_devres *dr;

	dr = find_pci_dr(pdev);
	WARN_ON(!dr || !dr->enabled);
	if (dr)
		dr->pinned = 1;
}
EXPORT_SYMBOL(pcim_pin_device);

/*
 * pcibios_add_device - provide arch specific hooks when adding device dev
 * @dev: the PCI device being added
 *
 * Permits the platform to provide architecture specific functionality when
 * devices are added. This is the default implementation. Architecture
 * implementations can override this.
 */
int __weak pcibios_add_device(struct pci_dev *dev)
{
	return 0;
}

/**
 * pcibios_release_device - provide arch specific hooks when releasing device dev
 * @dev: the PCI device being released
 *
 * Permits the platform to provide architecture specific functionality when
 * devices are released. This is the default implementation. Architecture
 * implementations can override this.
 */
void __weak pcibios_release_device(struct pci_dev *dev) {}

/**
 * pcibios_disable_device - disable arch specific PCI resources for device dev
 * @dev: the PCI device to disable
 *
 * Disables architecture specific PCI resources for the device. This
 * is the default implementation. Architecture implementations can
 * override this.
 */
void __weak pcibios_disable_device(struct pci_dev *dev) {}

/**
 * pcibios_penalize_isa_irq - penalize an ISA IRQ
 * @irq: ISA IRQ to penalize
 * @active: IRQ active or not
 *
 * Permits the platform to provide architecture-specific functionality when
 * penalizing ISA IRQs. This is the default implementation. Architecture
 * implementations can override this.
 */
void __weak pcibios_penalize_isa_irq(int irq, int active) {}

static void do_pci_disable_device(struct pci_dev *dev)
{
	u16 pci_command;

	pci_read_config_word(dev, PCI_COMMAND, &pci_command);
	if (pci_command & PCI_COMMAND_MASTER) {
		pci_command &= ~PCI_COMMAND_MASTER;
		pci_write_config_word(dev, PCI_COMMAND, pci_command);
	}

	pcibios_disable_device(dev);
}

/**
 * pci_disable_enabled_device - Disable device without updating enable_cnt
 * @dev: PCI device to disable
 *
 * NOTE: This function is a backend of PCI power management routines and is
 * not supposed to be called drivers.
 */
void pci_disable_enabled_device(struct pci_dev *dev)
{
	if (pci_is_enabled(dev))
		do_pci_disable_device(dev);
}

/**
 * pci_disable_device - Disable PCI device after use
 * @dev: PCI device to be disabled
 *
 * Signal to the system that the PCI device is not in use by the system
 * anymore.  This only involves disabling PCI bus-mastering, if active.
 *
 * Note we don't actually disable the device until all callers of
 * pci_enable_device() have called pci_disable_device().
 */
void pci_disable_device(struct pci_dev *dev)
{
	struct pci_devres *dr;

	dr = find_pci_dr(dev);
	if (dr)
		dr->enabled = 0;

	dev_WARN_ONCE(&dev->dev, atomic_read(&dev->enable_cnt) <= 0,
		      "disabling already-disabled device");

	if (atomic_dec_return(&dev->enable_cnt) != 0)
		return;

	do_pci_disable_device(dev);

	dev->is_busmaster = 0;
}
EXPORT_SYMBOL(pci_disable_device);

/**
 * pcibios_set_pcie_reset_state - set reset state for device dev
 * @dev: the PCIe device reset
 * @state: Reset state to enter into
 *
 *
 * Sets the PCIe reset state for the device. This is the default
 * implementation. Architecture implementations can override this.
 */
int __weak pcibios_set_pcie_reset_state(struct pci_dev *dev,
					enum pcie_reset_state state)
{
	return -EINVAL;
}

/**
 * pci_set_pcie_reset_state - set reset state for device dev
 * @dev: the PCIe device reset
 * @state: Reset state to enter into
 *
 *
 * Sets the PCI reset state for the device.
 */
int pci_set_pcie_reset_state(struct pci_dev *dev, enum pcie_reset_state state)
{
	return pcibios_set_pcie_reset_state(dev, state);
}
EXPORT_SYMBOL_GPL(pci_set_pcie_reset_state);

/**
 * pcie_clear_root_pme_status - Clear root port PME interrupt status.
 * @dev: PCIe root port or event collector.
 */
void pcie_clear_root_pme_status(struct pci_dev *dev)
{
	pcie_capability_set_dword(dev, PCI_EXP_RTSTA, PCI_EXP_RTSTA_PME);
}

/**
 * pci_check_pme_status - Check if given device has generated PME.
 * @dev: Device to check.
 *
 * Check the PME status of the device and if set, clear it and clear PME enable
 * (if set).  Return 'true' if PME status and PME enable were both set or
 * 'false' otherwise.
 */
bool pci_check_pme_status(struct pci_dev *dev)
{
	int pmcsr_pos;
	u16 pmcsr;
	bool ret = false;

	if (!dev->pm_cap)
		return false;

	pmcsr_pos = dev->pm_cap + PCI_PM_CTRL;
	pci_read_config_word(dev, pmcsr_pos, &pmcsr);
	if (!(pmcsr & PCI_PM_CTRL_PME_STATUS))
		return false;

	/* Clear PME status. */
	pmcsr |= PCI_PM_CTRL_PME_STATUS;
	if (pmcsr & PCI_PM_CTRL_PME_ENABLE) {
		/* Disable PME to avoid interrupt flood. */
		pmcsr &= ~PCI_PM_CTRL_PME_ENABLE;
		ret = true;
	}

	pci_write_config_word(dev, pmcsr_pos, pmcsr);

	return ret;
}

/**
 * pci_pme_wakeup - Wake up a PCI device if its PME Status bit is set.
 * @dev: Device to handle.
 * @pme_poll_reset: Whether or not to reset the device's pme_poll flag.
 *
 * Check if @dev has generated PME and queue a resume request for it in that
 * case.
 */
static int pci_pme_wakeup(struct pci_dev *dev, void *pme_poll_reset)
{
	if (pme_poll_reset && dev->pme_poll)
		dev->pme_poll = false;

	if (pci_check_pme_status(dev)) {
		pci_wakeup_event(dev);
		pm_request_resume(&dev->dev);
	}
	return 0;
}

/**
 * pci_pme_wakeup_bus - Walk given bus and wake up devices on it, if necessary.
 * @bus: Top bus of the subtree to walk.
 */
void pci_pme_wakeup_bus(struct pci_bus *bus)
{
	if (bus)
		pci_walk_bus(bus, pci_pme_wakeup, (void *)true);
}


/**
 * pci_pme_capable - check the capability of PCI device to generate PME#
 * @dev: PCI device to handle.
 * @state: PCI state from which device will issue PME#.
 */
bool pci_pme_capable(struct pci_dev *dev, pci_power_t state)
{
	if (!dev->pm_cap)
		return false;

	return !!(dev->pme_support & (1 << state));
}
EXPORT_SYMBOL(pci_pme_capable);

static void pci_pme_list_scan(struct work_struct *work)
{
	struct pci_pme_device *pme_dev, *n;

	mutex_lock(&pci_pme_list_mutex);
	list_for_each_entry_safe(pme_dev, n, &pci_pme_list, list) {
		if (pme_dev->dev->pme_poll) {
			struct pci_dev *bridge;

			bridge = pme_dev->dev->bus->self;
			/*
			 * If bridge is in low power state, the
			 * configuration space of subordinate devices
			 * may be not accessible
			 */
			if (bridge && bridge->current_state != PCI_D0)
				continue;
			pci_pme_wakeup(pme_dev->dev, NULL);
		} else {
			list_del(&pme_dev->list);
			kfree(pme_dev);
		}
	}
	if (!list_empty(&pci_pme_list))
		queue_delayed_work(system_freezable_wq, &pci_pme_work,
				   msecs_to_jiffies(PME_TIMEOUT));
	mutex_unlock(&pci_pme_list_mutex);
}

static void __pci_pme_active(struct pci_dev *dev, bool enable)
{
	u16 pmcsr;

	if (!dev->pme_support)
		return;

	pci_read_config_word(dev, dev->pm_cap + PCI_PM_CTRL, &pmcsr);
	/* Clear PME_Status by writing 1 to it and enable PME# */
	pmcsr |= PCI_PM_CTRL_PME_STATUS | PCI_PM_CTRL_PME_ENABLE;
	if (!enable)
		pmcsr &= ~PCI_PM_CTRL_PME_ENABLE;

	pci_write_config_word(dev, dev->pm_cap + PCI_PM_CTRL, pmcsr);
}

/**
 * pci_pme_restore - Restore PME configuration after config space restore.
 * @dev: PCI device to update.
 */
void pci_pme_restore(struct pci_dev *dev)
{
	u16 pmcsr;

	if (!dev->pme_support)
		return;

	pci_read_config_word(dev, dev->pm_cap + PCI_PM_CTRL, &pmcsr);
	if (dev->wakeup_prepared) {
		pmcsr |= PCI_PM_CTRL_PME_ENABLE;
		pmcsr &= ~PCI_PM_CTRL_PME_STATUS;
	} else {
		pmcsr &= ~PCI_PM_CTRL_PME_ENABLE;
		pmcsr |= PCI_PM_CTRL_PME_STATUS;
	}
	pci_write_config_word(dev, dev->pm_cap + PCI_PM_CTRL, pmcsr);
}

/**
 * pci_pme_active - enable or disable PCI device's PME# function
 * @dev: PCI device to handle.
 * @enable: 'true' to enable PME# generation; 'false' to disable it.
 *
 * The caller must verify that the device is capable of generating PME# before
 * calling this function with @enable equal to 'true'.
 */
void pci_pme_active(struct pci_dev *dev, bool enable)
{
	__pci_pme_active(dev, enable);

	/*
	 * PCI (as opposed to PCIe) PME requires that the device have
	 * its PME# line hooked up correctly. Not all hardware vendors
	 * do this, so the PME never gets delivered and the device
	 * remains asleep. The easiest way around this is to
	 * periodically walk the list of suspended devices and check
	 * whether any have their PME flag set. The assumption is that
	 * we'll wake up often enough anyway that this won't be a huge
	 * hit, and the power savings from the devices will still be a
	 * win.
	 *
	 * Although PCIe uses in-band PME message instead of PME# line
	 * to report PME, PME does not work for some PCIe devices in
	 * reality.  For example, there are devices that set their PME
	 * status bits, but don't really bother to send a PME message;
	 * there are PCI Express Root Ports that don't bother to
	 * trigger interrupts when they receive PME messages from the
	 * devices below.  So PME poll is used for PCIe devices too.
	 */

	if (dev->pme_poll) {
		struct pci_pme_device *pme_dev;
		if (enable) {
			pme_dev = kmalloc(sizeof(struct pci_pme_device),
					  GFP_KERNEL);
			if (!pme_dev) {
				pci_warn(dev, "can't enable PME#\n");
				return;
			}
			pme_dev->dev = dev;
			mutex_lock(&pci_pme_list_mutex);
			list_add(&pme_dev->list, &pci_pme_list);
			if (list_is_singular(&pci_pme_list))
				queue_delayed_work(system_freezable_wq,
						   &pci_pme_work,
						   msecs_to_jiffies(PME_TIMEOUT));
			mutex_unlock(&pci_pme_list_mutex);
		} else {
			mutex_lock(&pci_pme_list_mutex);
			list_for_each_entry(pme_dev, &pci_pme_list, list) {
				if (pme_dev->dev == dev) {
					list_del(&pme_dev->list);
					kfree(pme_dev);
					break;
				}
			}
			mutex_unlock(&pci_pme_list_mutex);
		}
	}

	pci_dbg(dev, "PME# %s\n", enable ? "enabled" : "disabled");
}
EXPORT_SYMBOL(pci_pme_active);

/**
 * __pci_enable_wake - enable PCI device as wakeup event source
 * @dev: PCI device affected
 * @state: PCI state from which device will issue wakeup events
 * @enable: True to enable event generation; false to disable
 *
 * This enables the device as a wakeup event source, or disables it.
 * When such events involves platform-specific hooks, those hooks are
 * called automatically by this routine.
 *
 * Devices with legacy power management (no standard PCI PM capabilities)
 * always require such platform hooks.
 *
 * RETURN VALUE:
 * 0 is returned on success
 * -EINVAL is returned if device is not supposed to wake up the system
 * Error code depending on the platform is returned if both the platform and
 * the native mechanism fail to enable the generation of wake-up events
 */
static int __pci_enable_wake(struct pci_dev *dev, pci_power_t state, bool enable)
{
	int ret = 0;

	/*
	 * Bridges can only signal wakeup on behalf of subordinate devices,
	 * but that is set up elsewhere, so skip them.
	 */
	if (pci_has_subordinate(dev))
		return 0;

	/* Don't do the same thing twice in a row for one device. */
	if (!!enable == !!dev->wakeup_prepared)
		return 0;

	/*
	 * According to "PCI System Architecture" 4th ed. by Tom Shanley & Don
	 * Anderson we should be doing PME# wake enable followed by ACPI wake
	 * enable.  To disable wake-up we call the platform first, for symmetry.
	 */

	if (enable) {
		int error;

		if (pci_pme_capable(dev, state))
			pci_pme_active(dev, true);
		else
			ret = 1;
		error = platform_pci_set_wakeup(dev, true);
		if (ret)
			ret = error;
		if (!ret)
			dev->wakeup_prepared = true;
	} else {
		platform_pci_set_wakeup(dev, false);
		pci_pme_active(dev, false);
		dev->wakeup_prepared = false;
	}

	return ret;
}

/**
 * pci_enable_wake - change wakeup settings for a PCI device
 * @pci_dev: Target device
 * @state: PCI state from which device will issue wakeup events
 * @enable: Whether or not to enable event generation
 *
 * If @enable is set, check device_may_wakeup() for the device before calling
 * __pci_enable_wake() for it.
 */
int pci_enable_wake(struct pci_dev *pci_dev, pci_power_t state, bool enable)
{
	if (enable && !device_may_wakeup(&pci_dev->dev))
		return -EINVAL;

	return __pci_enable_wake(pci_dev, state, enable);
}
EXPORT_SYMBOL(pci_enable_wake);

/**
 * pci_wake_from_d3 - enable/disable device to wake up from D3_hot or D3_cold
 * @dev: PCI device to prepare
 * @enable: True to enable wake-up event generation; false to disable
 *
 * Many drivers want the device to wake up the system from D3_hot or D3_cold
 * and this function allows them to set that up cleanly - pci_enable_wake()
 * should not be called twice in a row to enable wake-up due to PCI PM vs ACPI
 * ordering constraints.
 *
 * This function only returns error code if the device is not allowed to wake
 * up the system from sleep or it is not capable of generating PME# from both
 * D3_hot and D3_cold and the platform is unable to enable wake-up power for it.
 */
int pci_wake_from_d3(struct pci_dev *dev, bool enable)
{
	return pci_pme_capable(dev, PCI_D3cold) ?
			pci_enable_wake(dev, PCI_D3cold, enable) :
			pci_enable_wake(dev, PCI_D3hot, enable);
}
EXPORT_SYMBOL(pci_wake_from_d3);

/**
 * pci_target_state - find an appropriate low power state for a given PCI dev
 * @dev: PCI device
 * @wakeup: Whether or not wakeup functionality will be enabled for the device.
 *
 * Use underlying platform code to find a supported low power state for @dev.
 * If the platform can't manage @dev, return the deepest state from which it
 * can generate wake events, based on any available PME info.
 */
static pci_power_t pci_target_state(struct pci_dev *dev, bool wakeup)
{
	pci_power_t target_state = PCI_D3hot;

	if (platform_pci_power_manageable(dev)) {
		/*
		 * Call the platform to find the target state for the device.
		 */
		pci_power_t state = platform_pci_choose_state(dev);

		switch (state) {
		case PCI_POWER_ERROR:
		case PCI_UNKNOWN:
			break;
		case PCI_D1:
		case PCI_D2:
			if (pci_no_d1d2(dev))
				break;
			/* else: fall through */
		default:
			target_state = state;
		}

		return target_state;
	}

	if (!dev->pm_cap)
		target_state = PCI_D0;

	/*
	 * If the device is in D3cold even though it's not power-manageable by
	 * the platform, it may have been powered down by non-standard means.
	 * Best to let it slumber.
	 */
	if (dev->current_state == PCI_D3cold)
		target_state = PCI_D3cold;

	if (wakeup) {
		/*
		 * Find the deepest state from which the device can generate
		 * PME#.
		 */
		if (dev->pme_support) {
			while (target_state
			      && !(dev->pme_support & (1 << target_state)))
				target_state--;
		}
	}

	return target_state;
}

/**
 * pci_prepare_to_sleep - prepare PCI device for system-wide transition into a sleep state
 * @dev: Device to handle.
 *
 * Choose the power state appropriate for the device depending on whether
 * it can wake up the system and/or is power manageable by the platform
 * (PCI_D3hot is the default) and put the device into that state.
 */
int pci_prepare_to_sleep(struct pci_dev *dev)
{
	bool wakeup = device_may_wakeup(&dev->dev);
	pci_power_t target_state = pci_target_state(dev, wakeup);
	int error;

	if (target_state == PCI_POWER_ERROR)
		return -EIO;

	pci_enable_wake(dev, target_state, wakeup);

	error = pci_set_power_state(dev, target_state);

	if (error)
		pci_enable_wake(dev, target_state, false);

	return error;
}
EXPORT_SYMBOL(pci_prepare_to_sleep);

/**
 * pci_back_from_sleep - turn PCI device on during system-wide transition into working state
 * @dev: Device to handle.
 *
 * Disable device's system wake-up capability and put it into D0.
 */
int pci_back_from_sleep(struct pci_dev *dev)
{
	pci_enable_wake(dev, PCI_D0, false);
	return pci_set_power_state(dev, PCI_D0);
}
EXPORT_SYMBOL(pci_back_from_sleep);

/**
 * pci_finish_runtime_suspend - Carry out PCI-specific part of runtime suspend.
 * @dev: PCI device being suspended.
 *
 * Prepare @dev to generate wake-up events at run time and put it into a low
 * power state.
 */
int pci_finish_runtime_suspend(struct pci_dev *dev)
{
	pci_power_t target_state;
	int error;

	target_state = pci_target_state(dev, device_can_wakeup(&dev->dev));
	if (target_state == PCI_POWER_ERROR)
		return -EIO;

	dev->runtime_d3cold = target_state == PCI_D3cold;

	__pci_enable_wake(dev, target_state, pci_dev_run_wake(dev));

	error = pci_set_power_state(dev, target_state);

	if (error) {
		pci_enable_wake(dev, target_state, false);
		dev->runtime_d3cold = false;
	}

	return error;
}

/**
 * pci_dev_run_wake - Check if device can generate run-time wake-up events.
 * @dev: Device to check.
 *
 * Return true if the device itself is capable of generating wake-up events
 * (through the platform or using the native PCIe PME) or if the device supports
 * PME and one of its upstream bridges can generate wake-up events.
 */
bool pci_dev_run_wake(struct pci_dev *dev)
{
	struct pci_bus *bus = dev->bus;

	if (!dev->pme_support)
		return false;

	/* PME-capable in principle, but not from the target power state */
	if (!pci_pme_capable(dev, pci_target_state(dev, true)))
		return false;

	if (device_can_wakeup(&dev->dev))
		return true;

	while (bus->parent) {
		struct pci_dev *bridge = bus->self;

		if (device_can_wakeup(&bridge->dev))
			return true;

		bus = bus->parent;
	}

	/* We have reached the root bus. */
	if (bus->bridge)
		return device_can_wakeup(bus->bridge);

	return false;
}
EXPORT_SYMBOL_GPL(pci_dev_run_wake);

/**
 * pci_dev_keep_suspended - Check if the device can stay in the suspended state.
 * @pci_dev: Device to check.
 *
 * Return 'true' if the device is runtime-suspended, it doesn't have to be
 * reconfigured due to wakeup settings difference between system and runtime
 * suspend and the current power state of it is suitable for the upcoming
 * (system) transition.
 *
 * If the device is not configured for system wakeup, disable PME for it before
 * returning 'true' to prevent it from waking up the system unnecessarily.
 */
bool pci_dev_keep_suspended(struct pci_dev *pci_dev)
{
	struct device *dev = &pci_dev->dev;
	bool wakeup = device_may_wakeup(dev);

	if (!pm_runtime_suspended(dev)
	    || pci_target_state(pci_dev, wakeup) != pci_dev->current_state
	    || platform_pci_need_resume(pci_dev))
		return false;

	/*
	 * At this point the device is good to go unless it's been configured
	 * to generate PME at the runtime suspend time, but it is not supposed
	 * to wake up the system.  In that case, simply disable PME for it
	 * (it will have to be re-enabled on exit from system resume).
	 *
	 * If the device's power state is D3cold and the platform check above
	 * hasn't triggered, the device's configuration is suitable and we don't
	 * need to manipulate it at all.
	 */
	spin_lock_irq(&dev->power.lock);

	if (pm_runtime_suspended(dev) && pci_dev->current_state < PCI_D3cold &&
	    !wakeup)
		__pci_pme_active(pci_dev, false);

	spin_unlock_irq(&dev->power.lock);
	return true;
}

/**
 * pci_dev_complete_resume - Finalize resume from system sleep for a device.
 * @pci_dev: Device to handle.
 *
 * If the device is runtime suspended and wakeup-capable, enable PME for it as
 * it might have been disabled during the prepare phase of system suspend if
 * the device was not configured for system wakeup.
 */
void pci_dev_complete_resume(struct pci_dev *pci_dev)
{
	struct device *dev = &pci_dev->dev;

	if (!pci_dev_run_wake(pci_dev))
		return;

	spin_lock_irq(&dev->power.lock);

	if (pm_runtime_suspended(dev) && pci_dev->current_state < PCI_D3cold)
		__pci_pme_active(pci_dev, true);

	spin_unlock_irq(&dev->power.lock);
}

void pci_config_pm_runtime_get(struct pci_dev *pdev)
{
	struct device *dev = &pdev->dev;
	struct device *parent = dev->parent;

	if (parent)
		pm_runtime_get_sync(parent);
	pm_runtime_get_noresume(dev);
	/*
	 * pdev->current_state is set to PCI_D3cold during suspending,
	 * so wait until suspending completes
	 */
	pm_runtime_barrier(dev);
	/*
	 * Only need to resume devices in D3cold, because config
	 * registers are still accessible for devices suspended but
	 * not in D3cold.
	 */
	if (pdev->current_state == PCI_D3cold)
		pm_runtime_resume(dev);
}

void pci_config_pm_runtime_put(struct pci_dev *pdev)
{
	struct device *dev = &pdev->dev;
	struct device *parent = dev->parent;

	pm_runtime_put(dev);
	if (parent)
		pm_runtime_put_sync(parent);
}

/**
 * pci_bridge_d3_possible - Is it possible to put the bridge into D3
 * @bridge: Bridge to check
 *
 * This function checks if it is possible to move the bridge to D3.
 * Currently we only allow D3 for recent enough PCIe ports and Thunderbolt.
 */
bool pci_bridge_d3_possible(struct pci_dev *bridge)
{
	if (!pci_is_pcie(bridge))
		return false;

	switch (pci_pcie_type(bridge)) {
	case PCI_EXP_TYPE_ROOT_PORT:
	case PCI_EXP_TYPE_UPSTREAM:
	case PCI_EXP_TYPE_DOWNSTREAM:
		if (pci_bridge_d3_disable)
			return false;

		/*
		 * Hotplug ports handled by firmware in System Management Mode
		 * may not be put into D3 by the OS (Thunderbolt on non-Macs).
		 */
		if (bridge->is_hotplug_bridge && !pciehp_is_native(bridge))
			return false;

		if (pci_bridge_d3_force)
			return true;

		/* Even the oldest 2010 Thunderbolt controller supports D3. */
		if (bridge->is_thunderbolt)
			return true;

		/*
		 * Hotplug ports handled natively by the OS were not validated
		 * by vendors for runtime D3 at least until 2018 because there
		 * was no OS support.
		 */
		if (bridge->is_hotplug_bridge)
			return false;

		/*
		 * It should be safe to put PCIe ports from 2015 or newer
		 * to D3.
		 */
		if (dmi_get_bios_year() >= 2015)
			return true;
		break;
	}

	return false;
}

static int pci_dev_check_d3cold(struct pci_dev *dev, void *data)
{
	bool *d3cold_ok = data;

	if (/* The device needs to be allowed to go D3cold ... */
	    dev->no_d3cold || !dev->d3cold_allowed ||

	    /* ... and if it is wakeup capable to do so from D3cold. */
	    (device_may_wakeup(&dev->dev) &&
	     !pci_pme_capable(dev, PCI_D3cold)) ||

	    /* If it is a bridge it must be allowed to go to D3. */
	    !pci_power_manageable(dev))

		*d3cold_ok = false;

	return !*d3cold_ok;
}

/*
 * pci_bridge_d3_update - Update bridge D3 capabilities
 * @dev: PCI device which is changed
 *
 * Update upstream bridge PM capabilities accordingly depending on if the
 * device PM configuration was changed or the device is being removed.  The
 * change is also propagated upstream.
 */
void pci_bridge_d3_update(struct pci_dev *dev)
{
	bool remove = !device_is_registered(&dev->dev);
	struct pci_dev *bridge;
	bool d3cold_ok = true;

	bridge = pci_upstream_bridge(dev);
	if (!bridge || !pci_bridge_d3_possible(bridge))
		return;

	/*
	 * If D3 is currently allowed for the bridge, removing one of its
	 * children won't change that.
	 */
	if (remove && bridge->bridge_d3)
		return;

	/*
	 * If D3 is currently allowed for the bridge and a child is added or
	 * changed, disallowance of D3 can only be caused by that child, so
	 * we only need to check that single device, not any of its siblings.
	 *
	 * If D3 is currently not allowed for the bridge, checking the device
	 * first may allow us to skip checking its siblings.
	 */
	if (!remove)
		pci_dev_check_d3cold(dev, &d3cold_ok);

	/*
	 * If D3 is currently not allowed for the bridge, this may be caused
	 * either by the device being changed/removed or any of its siblings,
	 * so we need to go through all children to find out if one of them
	 * continues to block D3.
	 */
	if (d3cold_ok && !bridge->bridge_d3)
		pci_walk_bus(bridge->subordinate, pci_dev_check_d3cold,
			     &d3cold_ok);

	if (bridge->bridge_d3 != d3cold_ok) {
		bridge->bridge_d3 = d3cold_ok;
		/* Propagate change to upstream bridges */
		pci_bridge_d3_update(bridge);
	}
}

/**
 * pci_d3cold_enable - Enable D3cold for device
 * @dev: PCI device to handle
 *
 * This function can be used in drivers to enable D3cold from the device
 * they handle.  It also updates upstream PCI bridge PM capabilities
 * accordingly.
 */
void pci_d3cold_enable(struct pci_dev *dev)
{
	if (dev->no_d3cold) {
		dev->no_d3cold = false;
		pci_bridge_d3_update(dev);
	}
}
EXPORT_SYMBOL_GPL(pci_d3cold_enable);

/**
 * pci_d3cold_disable - Disable D3cold for device
 * @dev: PCI device to handle
 *
 * This function can be used in drivers to disable D3cold from the device
 * they handle.  It also updates upstream PCI bridge PM capabilities
 * accordingly.
 */
void pci_d3cold_disable(struct pci_dev *dev)
{
	if (!dev->no_d3cold) {
		dev->no_d3cold = true;
		pci_bridge_d3_update(dev);
	}
}
EXPORT_SYMBOL_GPL(pci_d3cold_disable);

/**
 * pci_pm_init - Initialize PM functions of given PCI device
 * @dev: PCI device to handle.
 */
void pci_pm_init(struct pci_dev *dev)
{
	int pm;
	u16 pmc;

	pm_runtime_forbid(&dev->dev);
	pm_runtime_set_active(&dev->dev);
	pm_runtime_enable(&dev->dev);
	device_enable_async_suspend(&dev->dev);
	dev->wakeup_prepared = false;

	dev->pm_cap = 0;
	dev->pme_support = 0;

	/* find PCI PM capability in list */
	pm = pci_find_capability(dev, PCI_CAP_ID_PM);
	if (!pm)
		return;
	/* Check device's ability to generate PME# */
	pci_read_config_word(dev, pm + PCI_PM_PMC, &pmc);

	if ((pmc & PCI_PM_CAP_VER_MASK) > 3) {
		pci_err(dev, "unsupported PM cap regs version (%u)\n",
			pmc & PCI_PM_CAP_VER_MASK);
		return;
	}

	dev->pm_cap = pm;
	dev->d3_delay = PCI_PM_D3_WAIT;
	dev->d3cold_delay = PCI_PM_D3COLD_WAIT;
	dev->bridge_d3 = pci_bridge_d3_possible(dev);
	dev->d3cold_allowed = true;

	dev->d1_support = false;
	dev->d2_support = false;
	if (!pci_no_d1d2(dev)) {
		if (pmc & PCI_PM_CAP_D1)
			dev->d1_support = true;
		if (pmc & PCI_PM_CAP_D2)
			dev->d2_support = true;

		if (dev->d1_support || dev->d2_support)
			pci_printk(KERN_DEBUG, dev, "supports%s%s\n",
				   dev->d1_support ? " D1" : "",
				   dev->d2_support ? " D2" : "");
	}

	pmc &= PCI_PM_CAP_PME_MASK;
	if (pmc) {
		pci_printk(KERN_DEBUG, dev, "PME# supported from%s%s%s%s%s\n",
			 (pmc & PCI_PM_CAP_PME_D0) ? " D0" : "",
			 (pmc & PCI_PM_CAP_PME_D1) ? " D1" : "",
			 (pmc & PCI_PM_CAP_PME_D2) ? " D2" : "",
			 (pmc & PCI_PM_CAP_PME_D3) ? " D3hot" : "",
			 (pmc & PCI_PM_CAP_PME_D3cold) ? " D3cold" : "");
		dev->pme_support = pmc >> PCI_PM_CAP_PME_SHIFT;
		dev->pme_poll = true;
		/*
		 * Make device's PM flags reflect the wake-up capability, but
		 * let the user space enable it to wake up the system as needed.
		 */
		device_set_wakeup_capable(&dev->dev, true);
		/* Disable the PME# generation functionality */
		pci_pme_active(dev, false);
	}
}

static unsigned long pci_ea_flags(struct pci_dev *dev, u8 prop)
{
	unsigned long flags = IORESOURCE_PCI_FIXED | IORESOURCE_PCI_EA_BEI;

	switch (prop) {
	case PCI_EA_P_MEM:
	case PCI_EA_P_VF_MEM:
		flags |= IORESOURCE_MEM;
		break;
	case PCI_EA_P_MEM_PREFETCH:
	case PCI_EA_P_VF_MEM_PREFETCH:
		flags |= IORESOURCE_MEM | IORESOURCE_PREFETCH;
		break;
	case PCI_EA_P_IO:
		flags |= IORESOURCE_IO;
		break;
	default:
		return 0;
	}

	return flags;
}

static struct resource *pci_ea_get_resource(struct pci_dev *dev, u8 bei,
					    u8 prop)
{
	if (bei <= PCI_EA_BEI_BAR5 && prop <= PCI_EA_P_IO)
		return &dev->resource[bei];
#ifdef CONFIG_PCI_IOV
	else if (bei >= PCI_EA_BEI_VF_BAR0 && bei <= PCI_EA_BEI_VF_BAR5 &&
		 (prop == PCI_EA_P_VF_MEM || prop == PCI_EA_P_VF_MEM_PREFETCH))
		return &dev->resource[PCI_IOV_RESOURCES +
				      bei - PCI_EA_BEI_VF_BAR0];
#endif
	else if (bei == PCI_EA_BEI_ROM)
		return &dev->resource[PCI_ROM_RESOURCE];
	else
		return NULL;
}

/* Read an Enhanced Allocation (EA) entry */
static int pci_ea_read(struct pci_dev *dev, int offset)
{
	struct resource *res;
	int ent_size, ent_offset = offset;
	resource_size_t start, end;
	unsigned long flags;
	u32 dw0, bei, base, max_offset;
	u8 prop;
	bool support_64 = (sizeof(resource_size_t) >= 8);

	pci_read_config_dword(dev, ent_offset, &dw0);
	ent_offset += 4;

	/* Entry size field indicates DWORDs after 1st */
	ent_size = ((dw0 & PCI_EA_ES) + 1) << 2;

	if (!(dw0 & PCI_EA_ENABLE)) /* Entry not enabled */
		goto out;

	bei = (dw0 & PCI_EA_BEI) >> 4;
	prop = (dw0 & PCI_EA_PP) >> 8;

	/*
	 * If the Property is in the reserved range, try the Secondary
	 * Property instead.
	 */
	if (prop > PCI_EA_P_BRIDGE_IO && prop < PCI_EA_P_MEM_RESERVED)
		prop = (dw0 & PCI_EA_SP) >> 16;
	if (prop > PCI_EA_P_BRIDGE_IO)
		goto out;

	res = pci_ea_get_resource(dev, bei, prop);
	if (!res) {
		pci_err(dev, "Unsupported EA entry BEI: %u\n", bei);
		goto out;
	}

	flags = pci_ea_flags(dev, prop);
	if (!flags) {
		pci_err(dev, "Unsupported EA properties: %#x\n", prop);
		goto out;
	}

	/* Read Base */
	pci_read_config_dword(dev, ent_offset, &base);
	start = (base & PCI_EA_FIELD_MASK);
	ent_offset += 4;

	/* Read MaxOffset */
	pci_read_config_dword(dev, ent_offset, &max_offset);
	ent_offset += 4;

	/* Read Base MSBs (if 64-bit entry) */
	if (base & PCI_EA_IS_64) {
		u32 base_upper;

		pci_read_config_dword(dev, ent_offset, &base_upper);
		ent_offset += 4;

		flags |= IORESOURCE_MEM_64;

		/* entry starts above 32-bit boundary, can't use */
		if (!support_64 && base_upper)
			goto out;

		if (support_64)
			start |= ((u64)base_upper << 32);
	}

	end = start + (max_offset | 0x03);

	/* Read MaxOffset MSBs (if 64-bit entry) */
	if (max_offset & PCI_EA_IS_64) {
		u32 max_offset_upper;

		pci_read_config_dword(dev, ent_offset, &max_offset_upper);
		ent_offset += 4;

		flags |= IORESOURCE_MEM_64;

		/* entry too big, can't use */
		if (!support_64 && max_offset_upper)
			goto out;

		if (support_64)
			end += ((u64)max_offset_upper << 32);
	}

	if (end < start) {
		pci_err(dev, "EA Entry crosses address boundary\n");
		goto out;
	}

	if (ent_size != ent_offset - offset) {
		pci_err(dev, "EA Entry Size (%d) does not match length read (%d)\n",
			ent_size, ent_offset - offset);
		goto out;
	}

	res->name = pci_name(dev);
	res->start = start;
	res->end = end;
	res->flags = flags;

	if (bei <= PCI_EA_BEI_BAR5)
		pci_printk(KERN_DEBUG, dev, "BAR %d: %pR (from Enhanced Allocation, properties %#02x)\n",
			   bei, res, prop);
	else if (bei == PCI_EA_BEI_ROM)
		pci_printk(KERN_DEBUG, dev, "ROM: %pR (from Enhanced Allocation, properties %#02x)\n",
			   res, prop);
	else if (bei >= PCI_EA_BEI_VF_BAR0 && bei <= PCI_EA_BEI_VF_BAR5)
		pci_printk(KERN_DEBUG, dev, "VF BAR %d: %pR (from Enhanced Allocation, properties %#02x)\n",
			   bei - PCI_EA_BEI_VF_BAR0, res, prop);
	else
		pci_printk(KERN_DEBUG, dev, "BEI %d res: %pR (from Enhanced Allocation, properties %#02x)\n",
			   bei, res, prop);

out:
	return offset + ent_size;
}

/* Enhanced Allocation Initialization */
void pci_ea_init(struct pci_dev *dev)
{
	int ea;
	u8 num_ent;
	int offset;
	int i;

	/* find PCI EA capability in list */
	ea = pci_find_capability(dev, PCI_CAP_ID_EA);
	if (!ea)
		return;

	/* determine the number of entries */
	pci_bus_read_config_byte(dev->bus, dev->devfn, ea + PCI_EA_NUM_ENT,
					&num_ent);
	num_ent &= PCI_EA_NUM_ENT_MASK;

	offset = ea + PCI_EA_FIRST_ENT;

	/* Skip DWORD 2 for type 1 functions */
	if (dev->hdr_type == PCI_HEADER_TYPE_BRIDGE)
		offset += 4;

	/* parse each EA entry */
	for (i = 0; i < num_ent; ++i)
		offset = pci_ea_read(dev, offset);
}

static void pci_add_saved_cap(struct pci_dev *pci_dev,
	struct pci_cap_saved_state *new_cap)
{
	hlist_add_head(&new_cap->next, &pci_dev->saved_cap_space);
}

/**
 * _pci_add_cap_save_buffer - allocate buffer for saving given
 *                            capability registers
 * @dev: the PCI device
 * @cap: the capability to allocate the buffer for
 * @extended: Standard or Extended capability ID
 * @size: requested size of the buffer
 */
static int _pci_add_cap_save_buffer(struct pci_dev *dev, u16 cap,
				    bool extended, unsigned int size)
{
	int pos;
	struct pci_cap_saved_state *save_state;

	if (extended)
		pos = pci_find_ext_capability(dev, cap);
	else
		pos = pci_find_capability(dev, cap);

	if (!pos)
		return 0;

	save_state = kzalloc(sizeof(*save_state) + size, GFP_KERNEL);
	if (!save_state)
		return -ENOMEM;

	save_state->cap.cap_nr = cap;
	save_state->cap.cap_extended = extended;
	save_state->cap.size = size;
	pci_add_saved_cap(dev, save_state);

	return 0;
}

int pci_add_cap_save_buffer(struct pci_dev *dev, char cap, unsigned int size)
{
	return _pci_add_cap_save_buffer(dev, cap, false, size);
}

int pci_add_ext_cap_save_buffer(struct pci_dev *dev, u16 cap, unsigned int size)
{
	return _pci_add_cap_save_buffer(dev, cap, true, size);
}

/**
 * pci_allocate_cap_save_buffers - allocate buffers for saving capabilities
 * @dev: the PCI device
 */
void pci_allocate_cap_save_buffers(struct pci_dev *dev)
{
	int error;

	error = pci_add_cap_save_buffer(dev, PCI_CAP_ID_EXP,
					PCI_EXP_SAVE_REGS * sizeof(u16));
	if (error)
		pci_err(dev, "unable to preallocate PCI Express save buffer\n");

	error = pci_add_cap_save_buffer(dev, PCI_CAP_ID_PCIX, sizeof(u16));
	if (error)
		pci_err(dev, "unable to preallocate PCI-X save buffer\n");

	pci_allocate_vc_save_buffers(dev);
}

void pci_free_cap_save_buffers(struct pci_dev *dev)
{
	struct pci_cap_saved_state *tmp;
	struct hlist_node *n;

	hlist_for_each_entry_safe(tmp, n, &dev->saved_cap_space, next)
		kfree(tmp);
}

/**
 * pci_configure_ari - enable or disable ARI forwarding
 * @dev: the PCI device
 *
 * If @dev and its upstream bridge both support ARI, enable ARI in the
 * bridge.  Otherwise, disable ARI in the bridge.
 */
void pci_configure_ari(struct pci_dev *dev)
{
	u32 cap;
	struct pci_dev *bridge;

	if (pcie_ari_disabled || !pci_is_pcie(dev) || dev->devfn)
		return;

	bridge = dev->bus->self;
	if (!bridge)
		return;

	pcie_capability_read_dword(bridge, PCI_EXP_DEVCAP2, &cap);
	if (!(cap & PCI_EXP_DEVCAP2_ARI))
		return;

	if (pci_find_ext_capability(dev, PCI_EXT_CAP_ID_ARI)) {
		pcie_capability_set_word(bridge, PCI_EXP_DEVCTL2,
					 PCI_EXP_DEVCTL2_ARI);
		bridge->ari_enabled = 1;
	} else {
		pcie_capability_clear_word(bridge, PCI_EXP_DEVCTL2,
					   PCI_EXP_DEVCTL2_ARI);
		bridge->ari_enabled = 0;
	}
}

static int pci_acs_enable;

/**
 * pci_request_acs - ask for ACS to be enabled if supported
 */
void pci_request_acs(void)
{
	pci_acs_enable = 1;
}

static const char *disable_acs_redir_param;

/**
 * pci_disable_acs_redir - disable ACS redirect capabilities
 * @dev: the PCI device
 *
 * For only devices specified in the disable_acs_redir parameter.
 */
static void pci_disable_acs_redir(struct pci_dev *dev)
{
	int ret = 0;
	const char *p;
	int pos;
	u16 ctrl;

	if (!disable_acs_redir_param)
		return;

	p = disable_acs_redir_param;
	while (*p) {
		ret = pci_dev_str_match(dev, p, &p);
		if (ret < 0) {
			pr_info_once("PCI: Can't parse disable_acs_redir parameter: %s\n",
				     disable_acs_redir_param);

			break;
		} else if (ret == 1) {
			/* Found a match */
			break;
		}

		if (*p != ';' && *p != ',') {
			/* End of param or invalid format */
			break;
		}
		p++;
	}

	if (ret != 1)
		return;

	if (!pci_dev_specific_disable_acs_redir(dev))
		return;

	pos = pci_find_ext_capability(dev, PCI_EXT_CAP_ID_ACS);
	if (!pos) {
		pci_warn(dev, "cannot disable ACS redirect for this hardware as it does not have ACS capabilities\n");
		return;
	}

	pci_read_config_word(dev, pos + PCI_ACS_CTRL, &ctrl);

	/* P2P Request & Completion Redirect */
	ctrl &= ~(PCI_ACS_RR | PCI_ACS_CR | PCI_ACS_EC);

	pci_write_config_word(dev, pos + PCI_ACS_CTRL, ctrl);

	pci_info(dev, "disabled ACS redirect\n");
}

/**
 * pci_std_enable_acs - enable ACS on devices using standard ACS capabilites
 * @dev: the PCI device
 */
static void pci_std_enable_acs(struct pci_dev *dev)
{
	int pos;
	u16 cap;
	u16 ctrl;

	pos = pci_find_ext_capability(dev, PCI_EXT_CAP_ID_ACS);
	if (!pos)
		return;

	pci_read_config_word(dev, pos + PCI_ACS_CAP, &cap);
	pci_read_config_word(dev, pos + PCI_ACS_CTRL, &ctrl);

	/* Source Validation */
	ctrl |= (cap & PCI_ACS_SV);

	/* P2P Request Redirect */
	ctrl |= (cap & PCI_ACS_RR);

	/* P2P Completion Redirect */
	ctrl |= (cap & PCI_ACS_CR);

	/* Upstream Forwarding */
	ctrl |= (cap & PCI_ACS_UF);

	pci_write_config_word(dev, pos + PCI_ACS_CTRL, ctrl);
}

/**
 * pci_enable_acs - enable ACS if hardware support it
 * @dev: the PCI device
 */
void pci_enable_acs(struct pci_dev *dev)
{
	if (!pci_acs_enable)
		goto disable_acs_redir;

	if (!pci_dev_specific_enable_acs(dev))
		goto disable_acs_redir;

	pci_std_enable_acs(dev);

disable_acs_redir:
	/*
	 * Note: pci_disable_acs_redir() must be called even if ACS was not
	 * enabled by the kernel because it may have been enabled by
	 * platform firmware.  So if we are told to disable it, we should
	 * always disable it after setting the kernel's default
	 * preferences.
	 */
	pci_disable_acs_redir(dev);
}

static bool pci_acs_flags_enabled(struct pci_dev *pdev, u16 acs_flags)
{
	int pos;
	u16 cap, ctrl;

	pos = pci_find_ext_capability(pdev, PCI_EXT_CAP_ID_ACS);
	if (!pos)
		return false;

	/*
	 * Except for egress control, capabilities are either required
	 * or only required if controllable.  Features missing from the
	 * capability field can therefore be assumed as hard-wired enabled.
	 */
	pci_read_config_word(pdev, pos + PCI_ACS_CAP, &cap);
	acs_flags &= (cap | PCI_ACS_EC);

	pci_read_config_word(pdev, pos + PCI_ACS_CTRL, &ctrl);
	return (ctrl & acs_flags) == acs_flags;
}

/**
 * pci_acs_enabled - test ACS against required flags for a given device
 * @pdev: device to test
 * @acs_flags: required PCI ACS flags
 *
 * Return true if the device supports the provided flags.  Automatically
 * filters out flags that are not implemented on multifunction devices.
 *
 * Note that this interface checks the effective ACS capabilities of the
 * device rather than the actual capabilities.  For instance, most single
 * function endpoints are not required to support ACS because they have no
 * opportunity for peer-to-peer access.  We therefore return 'true'
 * regardless of whether the device exposes an ACS capability.  This makes
 * it much easier for callers of this function to ignore the actual type
 * or topology of the device when testing ACS support.
 */
bool pci_acs_enabled(struct pci_dev *pdev, u16 acs_flags)
{
	int ret;

	ret = pci_dev_specific_acs_enabled(pdev, acs_flags);
	if (ret >= 0)
		return ret > 0;

	/*
	 * Conventional PCI and PCI-X devices never support ACS, either
	 * effectively or actually.  The shared bus topology implies that
	 * any device on the bus can receive or snoop DMA.
	 */
	if (!pci_is_pcie(pdev))
		return false;

	switch (pci_pcie_type(pdev)) {
	/*
	 * PCI/X-to-PCIe bridges are not specifically mentioned by the spec,
	 * but since their primary interface is PCI/X, we conservatively
	 * handle them as we would a non-PCIe device.
	 */
	case PCI_EXP_TYPE_PCIE_BRIDGE:
	/*
	 * PCIe 3.0, 6.12.1 excludes ACS on these devices.  "ACS is never
	 * applicable... must never implement an ACS Extended Capability...".
	 * This seems arbitrary, but we take a conservative interpretation
	 * of this statement.
	 */
	case PCI_EXP_TYPE_PCI_BRIDGE:
	case PCI_EXP_TYPE_RC_EC:
		return false;
	/*
	 * PCIe 3.0, 6.12.1.1 specifies that downstream and root ports should
	 * implement ACS in order to indicate their peer-to-peer capabilities,
	 * regardless of whether they are single- or multi-function devices.
	 */
	case PCI_EXP_TYPE_DOWNSTREAM:
	case PCI_EXP_TYPE_ROOT_PORT:
		return pci_acs_flags_enabled(pdev, acs_flags);
	/*
	 * PCIe 3.0, 6.12.1.2 specifies ACS capabilities that should be
	 * implemented by the remaining PCIe types to indicate peer-to-peer
	 * capabilities, but only when they are part of a multifunction
	 * device.  The footnote for section 6.12 indicates the specific
	 * PCIe types included here.
	 */
	case PCI_EXP_TYPE_ENDPOINT:
	case PCI_EXP_TYPE_UPSTREAM:
	case PCI_EXP_TYPE_LEG_END:
	case PCI_EXP_TYPE_RC_END:
		if (!pdev->multifunction)
			break;

		return pci_acs_flags_enabled(pdev, acs_flags);
	}

	/*
	 * PCIe 3.0, 6.12.1.3 specifies no ACS capabilities are applicable
	 * to single function devices with the exception of downstream ports.
	 */
	return true;
}

/**
 * pci_acs_path_enable - test ACS flags from start to end in a hierarchy
 * @start: starting downstream device
 * @end: ending upstream device or NULL to search to the root bus
 * @acs_flags: required flags
 *
 * Walk up a device tree from start to end testing PCI ACS support.  If
 * any step along the way does not support the required flags, return false.
 */
bool pci_acs_path_enabled(struct pci_dev *start,
			  struct pci_dev *end, u16 acs_flags)
{
	struct pci_dev *pdev, *parent = start;

	do {
		pdev = parent;

		if (!pci_acs_enabled(pdev, acs_flags))
			return false;

		if (pci_is_root_bus(pdev->bus))
			return (end == NULL);

		parent = pdev->bus->self;
	} while (pdev != end);

	return true;
}

/**
 * pci_rebar_find_pos - find position of resize ctrl reg for BAR
 * @pdev: PCI device
 * @bar: BAR to find
 *
 * Helper to find the position of the ctrl register for a BAR.
 * Returns -ENOTSUPP if resizable BARs are not supported at all.
 * Returns -ENOENT if no ctrl register for the BAR could be found.
 */
static int pci_rebar_find_pos(struct pci_dev *pdev, int bar)
{
	unsigned int pos, nbars, i;
	u32 ctrl;

	pos = pci_find_ext_capability(pdev, PCI_EXT_CAP_ID_REBAR);
	if (!pos)
		return -ENOTSUPP;

	pci_read_config_dword(pdev, pos + PCI_REBAR_CTRL, &ctrl);
	nbars = (ctrl & PCI_REBAR_CTRL_NBAR_MASK) >>
		    PCI_REBAR_CTRL_NBAR_SHIFT;

	for (i = 0; i < nbars; i++, pos += 8) {
		int bar_idx;

		pci_read_config_dword(pdev, pos + PCI_REBAR_CTRL, &ctrl);
		bar_idx = ctrl & PCI_REBAR_CTRL_BAR_IDX;
		if (bar_idx == bar)
			return pos;
	}

	return -ENOENT;
}

/**
 * pci_rebar_get_possible_sizes - get possible sizes for BAR
 * @pdev: PCI device
 * @bar: BAR to query
 *
 * Get the possible sizes of a resizable BAR as bitmask defined in the spec
 * (bit 0=1MB, bit 19=512GB). Returns 0 if BAR isn't resizable.
 */
u32 pci_rebar_get_possible_sizes(struct pci_dev *pdev, int bar)
{
	int pos;
	u32 cap;

	pos = pci_rebar_find_pos(pdev, bar);
	if (pos < 0)
		return 0;

	pci_read_config_dword(pdev, pos + PCI_REBAR_CAP, &cap);
	return (cap & PCI_REBAR_CAP_SIZES) >> 4;
}

/**
 * pci_rebar_get_current_size - get the current size of a BAR
 * @pdev: PCI device
 * @bar: BAR to set size to
 *
 * Read the size of a BAR from the resizable BAR config.
 * Returns size if found or negative error code.
 */
int pci_rebar_get_current_size(struct pci_dev *pdev, int bar)
{
	int pos;
	u32 ctrl;

	pos = pci_rebar_find_pos(pdev, bar);
	if (pos < 0)
		return pos;

	pci_read_config_dword(pdev, pos + PCI_REBAR_CTRL, &ctrl);
	return (ctrl & PCI_REBAR_CTRL_BAR_SIZE) >> PCI_REBAR_CTRL_BAR_SHIFT;
}

/**
 * pci_rebar_set_size - set a new size for a BAR
 * @pdev: PCI device
 * @bar: BAR to set size to
 * @size: new size as defined in the spec (0=1MB, 19=512GB)
 *
 * Set the new size of a BAR as defined in the spec.
 * Returns zero if resizing was successful, error code otherwise.
 */
int pci_rebar_set_size(struct pci_dev *pdev, int bar, int size)
{
	int pos;
	u32 ctrl;

	pos = pci_rebar_find_pos(pdev, bar);
	if (pos < 0)
		return pos;

	pci_read_config_dword(pdev, pos + PCI_REBAR_CTRL, &ctrl);
	ctrl &= ~PCI_REBAR_CTRL_BAR_SIZE;
	ctrl |= size << PCI_REBAR_CTRL_BAR_SHIFT;
	pci_write_config_dword(pdev, pos + PCI_REBAR_CTRL, ctrl);
	return 0;
}

/**
 * pci_enable_atomic_ops_to_root - enable AtomicOp requests to root port
 * @dev: the PCI device
 * @cap_mask: mask of desired AtomicOp sizes, including one or more of:
 *	PCI_EXP_DEVCAP2_ATOMIC_COMP32
 *	PCI_EXP_DEVCAP2_ATOMIC_COMP64
 *	PCI_EXP_DEVCAP2_ATOMIC_COMP128
 *
 * Return 0 if all upstream bridges support AtomicOp routing, egress
 * blocking is disabled on all upstream ports, and the root port supports
 * the requested completion capabilities (32-bit, 64-bit and/or 128-bit
 * AtomicOp completion), or negative otherwise.
 */
int pci_enable_atomic_ops_to_root(struct pci_dev *dev, u32 cap_mask)
{
	struct pci_bus *bus = dev->bus;
	struct pci_dev *bridge;
	u32 cap, ctl2;

	if (!pci_is_pcie(dev))
		return -EINVAL;

	/*
	 * Per PCIe r4.0, sec 6.15, endpoints and root ports may be
	 * AtomicOp requesters.  For now, we only support endpoints as
	 * requesters and root ports as completers.  No endpoints as
	 * completers, and no peer-to-peer.
	 */

	switch (pci_pcie_type(dev)) {
	case PCI_EXP_TYPE_ENDPOINT:
	case PCI_EXP_TYPE_LEG_END:
	case PCI_EXP_TYPE_RC_END:
		break;
	default:
		return -EINVAL;
	}

	while (bus->parent) {
		bridge = bus->self;

		pcie_capability_read_dword(bridge, PCI_EXP_DEVCAP2, &cap);

		switch (pci_pcie_type(bridge)) {
		/* Ensure switch ports support AtomicOp routing */
		case PCI_EXP_TYPE_UPSTREAM:
		case PCI_EXP_TYPE_DOWNSTREAM:
			if (!(cap & PCI_EXP_DEVCAP2_ATOMIC_ROUTE))
				return -EINVAL;
			break;

		/* Ensure root port supports all the sizes we care about */
		case PCI_EXP_TYPE_ROOT_PORT:
			if ((cap & cap_mask) != cap_mask)
				return -EINVAL;
			break;
		}

		/* Ensure upstream ports don't block AtomicOps on egress */
		if (!bridge->has_secondary_link) {
			pcie_capability_read_dword(bridge, PCI_EXP_DEVCTL2,
						   &ctl2);
			if (ctl2 & PCI_EXP_DEVCTL2_ATOMIC_EGRESS_BLOCK)
				return -EINVAL;
		}

		bus = bus->parent;
	}

	pcie_capability_set_word(dev, PCI_EXP_DEVCTL2,
				 PCI_EXP_DEVCTL2_ATOMIC_REQ);
	return 0;
}
EXPORT_SYMBOL(pci_enable_atomic_ops_to_root);

/**
 * pci_swizzle_interrupt_pin - swizzle INTx for device behind bridge
 * @dev: the PCI device
 * @pin: the INTx pin (1=INTA, 2=INTB, 3=INTC, 4=INTD)
 *
 * Perform INTx swizzling for a device behind one level of bridge.  This is
 * required by section 9.1 of the PCI-to-PCI bridge specification for devices
 * behind bridges on add-in cards.  For devices with ARI enabled, the slot
 * number is always 0 (see the Implementation Note in section 2.2.8.1 of
 * the PCI Express Base Specification, Revision 2.1)
 */
u8 pci_swizzle_interrupt_pin(const struct pci_dev *dev, u8 pin)
{
	int slot;

	if (pci_ari_enabled(dev->bus))
		slot = 0;
	else
		slot = PCI_SLOT(dev->devfn);

	return (((pin - 1) + slot) % 4) + 1;
}

int pci_get_interrupt_pin(struct pci_dev *dev, struct pci_dev **bridge)
{
	u8 pin;

	pin = dev->pin;
	if (!pin)
		return -1;

	while (!pci_is_root_bus(dev->bus)) {
		pin = pci_swizzle_interrupt_pin(dev, pin);
		dev = dev->bus->self;
	}
	*bridge = dev;
	return pin;
}

/**
 * pci_common_swizzle - swizzle INTx all the way to root bridge
 * @dev: the PCI device
 * @pinp: pointer to the INTx pin value (1=INTA, 2=INTB, 3=INTD, 4=INTD)
 *
 * Perform INTx swizzling for a device.  This traverses through all PCI-to-PCI
 * bridges all the way up to a PCI root bus.
 */
u8 pci_common_swizzle(struct pci_dev *dev, u8 *pinp)
{
	u8 pin = *pinp;

	while (!pci_is_root_bus(dev->bus)) {
		pin = pci_swizzle_interrupt_pin(dev, pin);
		dev = dev->bus->self;
	}
	*pinp = pin;
	return PCI_SLOT(dev->devfn);
}
EXPORT_SYMBOL_GPL(pci_common_swizzle);

/**
 *	pci_release_region - Release a PCI bar
 *	@pdev: PCI device whose resources were previously reserved by pci_request_region
 *	@bar: BAR to release
 *
 *	Releases the PCI I/O and memory resources previously reserved by a
 *	successful call to pci_request_region.  Call this function only
 *	after all use of the PCI regions has ceased.
 */
void pci_release_region(struct pci_dev *pdev, int bar)
{
	struct pci_devres *dr;

	if (pci_resource_len(pdev, bar) == 0)
		return;
	if (pci_resource_flags(pdev, bar) & IORESOURCE_IO)
		release_region(pci_resource_start(pdev, bar),
				pci_resource_len(pdev, bar));
	else if (pci_resource_flags(pdev, bar) & IORESOURCE_MEM)
		release_mem_region(pci_resource_start(pdev, bar),
				pci_resource_len(pdev, bar));

	dr = find_pci_dr(pdev);
	if (dr)
		dr->region_mask &= ~(1 << bar);
}
EXPORT_SYMBOL(pci_release_region);

/**
 *	__pci_request_region - Reserved PCI I/O and memory resource
 *	@pdev: PCI device whose resources are to be reserved
 *	@bar: BAR to be reserved
 *	@res_name: Name to be associated with resource.
 *	@exclusive: whether the region access is exclusive or not
 *
 *	Mark the PCI region associated with PCI device @pdev BR @bar as
 *	being reserved by owner @res_name.  Do not access any
 *	address inside the PCI regions unless this call returns
 *	successfully.
 *
 *	If @exclusive is set, then the region is marked so that userspace
 *	is explicitly not allowed to map the resource via /dev/mem or
 *	sysfs MMIO access.
 *
 *	Returns 0 on success, or %EBUSY on error.  A warning
 *	message is also printed on failure.
 */
static int __pci_request_region(struct pci_dev *pdev, int bar,
				const char *res_name, int exclusive)
{
	struct pci_devres *dr;

	if (pci_resource_len(pdev, bar) == 0)
		return 0;

	if (pci_resource_flags(pdev, bar) & IORESOURCE_IO) {
		if (!request_region(pci_resource_start(pdev, bar),
			    pci_resource_len(pdev, bar), res_name))
			goto err_out;
	} else if (pci_resource_flags(pdev, bar) & IORESOURCE_MEM) {
		if (!__request_mem_region(pci_resource_start(pdev, bar),
					pci_resource_len(pdev, bar), res_name,
					exclusive))
			goto err_out;
	}

	dr = find_pci_dr(pdev);
	if (dr)
		dr->region_mask |= 1 << bar;

	return 0;

err_out:
	pci_warn(pdev, "BAR %d: can't reserve %pR\n", bar,
		 &pdev->resource[bar]);
	return -EBUSY;
}

/**
 *	pci_request_region - Reserve PCI I/O and memory resource
 *	@pdev: PCI device whose resources are to be reserved
 *	@bar: BAR to be reserved
 *	@res_name: Name to be associated with resource
 *
 *	Mark the PCI region associated with PCI device @pdev BAR @bar as
 *	being reserved by owner @res_name.  Do not access any
 *	address inside the PCI regions unless this call returns
 *	successfully.
 *
 *	Returns 0 on success, or %EBUSY on error.  A warning
 *	message is also printed on failure.
 */
int pci_request_region(struct pci_dev *pdev, int bar, const char *res_name)
{
	return __pci_request_region(pdev, bar, res_name, 0);
}
EXPORT_SYMBOL(pci_request_region);

/**
 *	pci_request_region_exclusive - Reserved PCI I/O and memory resource
 *	@pdev: PCI device whose resources are to be reserved
 *	@bar: BAR to be reserved
 *	@res_name: Name to be associated with resource.
 *
 *	Mark the PCI region associated with PCI device @pdev BR @bar as
 *	being reserved by owner @res_name.  Do not access any
 *	address inside the PCI regions unless this call returns
 *	successfully.
 *
 *	Returns 0 on success, or %EBUSY on error.  A warning
 *	message is also printed on failure.
 *
 *	The key difference that _exclusive makes it that userspace is
 *	explicitly not allowed to map the resource via /dev/mem or
 *	sysfs.
 */
int pci_request_region_exclusive(struct pci_dev *pdev, int bar,
				 const char *res_name)
{
	return __pci_request_region(pdev, bar, res_name, IORESOURCE_EXCLUSIVE);
}
EXPORT_SYMBOL(pci_request_region_exclusive);

/**
 * pci_release_selected_regions - Release selected PCI I/O and memory resources
 * @pdev: PCI device whose resources were previously reserved
 * @bars: Bitmask of BARs to be released
 *
 * Release selected PCI I/O and memory resources previously reserved.
 * Call this function only after all use of the PCI regions has ceased.
 */
void pci_release_selected_regions(struct pci_dev *pdev, int bars)
{
	int i;

	for (i = 0; i < 6; i++)
		if (bars & (1 << i))
			pci_release_region(pdev, i);
}
EXPORT_SYMBOL(pci_release_selected_regions);

static int __pci_request_selected_regions(struct pci_dev *pdev, int bars,
					  const char *res_name, int excl)
{
	int i;

	for (i = 0; i < 6; i++)
		if (bars & (1 << i))
			if (__pci_request_region(pdev, i, res_name, excl))
				goto err_out;
	return 0;

err_out:
	while (--i >= 0)
		if (bars & (1 << i))
			pci_release_region(pdev, i);

	return -EBUSY;
}


/**
 * pci_request_selected_regions - Reserve selected PCI I/O and memory resources
 * @pdev: PCI device whose resources are to be reserved
 * @bars: Bitmask of BARs to be requested
 * @res_name: Name to be associated with resource
 */
int pci_request_selected_regions(struct pci_dev *pdev, int bars,
				 const char *res_name)
{
	return __pci_request_selected_regions(pdev, bars, res_name, 0);
}
EXPORT_SYMBOL(pci_request_selected_regions);

int pci_request_selected_regions_exclusive(struct pci_dev *pdev, int bars,
					   const char *res_name)
{
	return __pci_request_selected_regions(pdev, bars, res_name,
			IORESOURCE_EXCLUSIVE);
}
EXPORT_SYMBOL(pci_request_selected_regions_exclusive);

/**
 *	pci_release_regions - Release reserved PCI I/O and memory resources
 *	@pdev: PCI device whose resources were previously reserved by pci_request_regions
 *
 *	Releases all PCI I/O and memory resources previously reserved by a
 *	successful call to pci_request_regions.  Call this function only
 *	after all use of the PCI regions has ceased.
 */

void pci_release_regions(struct pci_dev *pdev)
{
	pci_release_selected_regions(pdev, (1 << 6) - 1);
}
EXPORT_SYMBOL(pci_release_regions);

/**
 *	pci_request_regions - Reserved PCI I/O and memory resources
 *	@pdev: PCI device whose resources are to be reserved
 *	@res_name: Name to be associated with resource.
 *
 *	Mark all PCI regions associated with PCI device @pdev as
 *	being reserved by owner @res_name.  Do not access any
 *	address inside the PCI regions unless this call returns
 *	successfully.
 *
 *	Returns 0 on success, or %EBUSY on error.  A warning
 *	message is also printed on failure.
 */
int pci_request_regions(struct pci_dev *pdev, const char *res_name)
{
	return pci_request_selected_regions(pdev, ((1 << 6) - 1), res_name);
}
EXPORT_SYMBOL(pci_request_regions);

/**
 *	pci_request_regions_exclusive - Reserved PCI I/O and memory resources
 *	@pdev: PCI device whose resources are to be reserved
 *	@res_name: Name to be associated with resource.
 *
 *	Mark all PCI regions associated with PCI device @pdev as
 *	being reserved by owner @res_name.  Do not access any
 *	address inside the PCI regions unless this call returns
 *	successfully.
 *
 *	pci_request_regions_exclusive() will mark the region so that
 *	/dev/mem and the sysfs MMIO access will not be allowed.
 *
 *	Returns 0 on success, or %EBUSY on error.  A warning
 *	message is also printed on failure.
 */
int pci_request_regions_exclusive(struct pci_dev *pdev, const char *res_name)
{
	return pci_request_selected_regions_exclusive(pdev,
					((1 << 6) - 1), res_name);
}
EXPORT_SYMBOL(pci_request_regions_exclusive);

/*
 * Record the PCI IO range (expressed as CPU physical address + size).
 * Return a negative value if an error has occured, zero otherwise
 */
int pci_register_io_range(struct fwnode_handle *fwnode, phys_addr_t addr,
			resource_size_t	size)
{
	int ret = 0;
#ifdef PCI_IOBASE
	struct logic_pio_hwaddr *range;

	if (!size || addr + size < addr)
		return -EINVAL;

	range = kzalloc(sizeof(*range), GFP_ATOMIC);
	if (!range)
		return -ENOMEM;

	range->fwnode = fwnode;
	range->size = size;
	range->hw_start = addr;
	range->flags = LOGIC_PIO_CPU_MMIO;

	ret = logic_pio_register_range(range);
	if (ret)
		kfree(range);
#endif

	return ret;
}

phys_addr_t pci_pio_to_address(unsigned long pio)
{
	phys_addr_t address = (phys_addr_t)OF_BAD_ADDR;

#ifdef PCI_IOBASE
	if (pio >= MMIO_UPPER_LIMIT)
		return address;

	address = logic_pio_to_hwaddr(pio);
#endif

	return address;
}

unsigned long __weak pci_address_to_pio(phys_addr_t address)
{
#ifdef PCI_IOBASE
	return logic_pio_trans_cpuaddr(address);
#else
	if (address > IO_SPACE_LIMIT)
		return (unsigned long)-1;

	return (unsigned long) address;
#endif
}

/**
 *	pci_remap_iospace - Remap the memory mapped I/O space
 *	@res: Resource describing the I/O space
 *	@phys_addr: physical address of range to be mapped
 *
 *	Remap the memory mapped I/O space described by the @res
 *	and the CPU physical address @phys_addr into virtual address space.
 *	Only architectures that have memory mapped IO functions defined
 *	(and the PCI_IOBASE value defined) should call this function.
 */
int pci_remap_iospace(const struct resource *res, phys_addr_t phys_addr)
{
#if defined(PCI_IOBASE) && defined(CONFIG_MMU)
	unsigned long vaddr = (unsigned long)PCI_IOBASE + res->start;

	if (!(res->flags & IORESOURCE_IO))
		return -EINVAL;

	if (res->end > IO_SPACE_LIMIT)
		return -EINVAL;

	return ioremap_page_range(vaddr, vaddr + resource_size(res), phys_addr,
				  pgprot_device(PAGE_KERNEL));
#else
	/* this architecture does not have memory mapped I/O space,
	   so this function should never be called */
	WARN_ONCE(1, "This architecture does not support memory mapped I/O\n");
	return -ENODEV;
#endif
}
EXPORT_SYMBOL(pci_remap_iospace);

/**
 *	pci_unmap_iospace - Unmap the memory mapped I/O space
 *	@res: resource to be unmapped
 *
 *	Unmap the CPU virtual address @res from virtual address space.
 *	Only architectures that have memory mapped IO functions defined
 *	(and the PCI_IOBASE value defined) should call this function.
 */
void pci_unmap_iospace(struct resource *res)
{
#if defined(PCI_IOBASE) && defined(CONFIG_MMU)
	unsigned long vaddr = (unsigned long)PCI_IOBASE + res->start;

	unmap_kernel_range(vaddr, resource_size(res));
#endif
}
EXPORT_SYMBOL(pci_unmap_iospace);

static void devm_pci_unmap_iospace(struct device *dev, void *ptr)
{
	struct resource **res = ptr;

	pci_unmap_iospace(*res);
}

/**
 * devm_pci_remap_iospace - Managed pci_remap_iospace()
 * @dev: Generic device to remap IO address for
 * @res: Resource describing the I/O space
 * @phys_addr: physical address of range to be mapped
 *
 * Managed pci_remap_iospace().  Map is automatically unmapped on driver
 * detach.
 */
int devm_pci_remap_iospace(struct device *dev, const struct resource *res,
			   phys_addr_t phys_addr)
{
	const struct resource **ptr;
	int error;

	ptr = devres_alloc(devm_pci_unmap_iospace, sizeof(*ptr), GFP_KERNEL);
	if (!ptr)
		return -ENOMEM;

	error = pci_remap_iospace(res, phys_addr);
	if (error) {
		devres_free(ptr);
	} else	{
		*ptr = res;
		devres_add(dev, ptr);
	}

	return error;
}
EXPORT_SYMBOL(devm_pci_remap_iospace);

/**
 * devm_pci_remap_cfgspace - Managed pci_remap_cfgspace()
 * @dev: Generic device to remap IO address for
 * @offset: Resource address to map
 * @size: Size of map
 *
 * Managed pci_remap_cfgspace().  Map is automatically unmapped on driver
 * detach.
 */
void __iomem *devm_pci_remap_cfgspace(struct device *dev,
				      resource_size_t offset,
				      resource_size_t size)
{
	void __iomem **ptr, *addr;

	ptr = devres_alloc(devm_ioremap_release, sizeof(*ptr), GFP_KERNEL);
	if (!ptr)
		return NULL;

	addr = pci_remap_cfgspace(offset, size);
	if (addr) {
		*ptr = addr;
		devres_add(dev, ptr);
	} else
		devres_free(ptr);

	return addr;
}
EXPORT_SYMBOL(devm_pci_remap_cfgspace);

/**
 * devm_pci_remap_cfg_resource - check, request region and ioremap cfg resource
 * @dev: generic device to handle the resource for
 * @res: configuration space resource to be handled
 *
 * Checks that a resource is a valid memory region, requests the memory
 * region and ioremaps with pci_remap_cfgspace() API that ensures the
 * proper PCI configuration space memory attributes are guaranteed.
 *
 * All operations are managed and will be undone on driver detach.
 *
 * Returns a pointer to the remapped memory or an ERR_PTR() encoded error code
 * on failure. Usage example::
 *
 *	res = platform_get_resource(pdev, IORESOURCE_MEM, 0);
 *	base = devm_pci_remap_cfg_resource(&pdev->dev, res);
 *	if (IS_ERR(base))
 *		return PTR_ERR(base);
 */
void __iomem *devm_pci_remap_cfg_resource(struct device *dev,
					  struct resource *res)
{
	resource_size_t size;
	const char *name;
	void __iomem *dest_ptr;

	BUG_ON(!dev);

	if (!res || resource_type(res) != IORESOURCE_MEM) {
		dev_err(dev, "invalid resource\n");
		return IOMEM_ERR_PTR(-EINVAL);
	}

	size = resource_size(res);
	name = res->name ?: dev_name(dev);

	if (!devm_request_mem_region(dev, res->start, size, name)) {
		dev_err(dev, "can't request region for resource %pR\n", res);
		return IOMEM_ERR_PTR(-EBUSY);
	}

	dest_ptr = devm_pci_remap_cfgspace(dev, res->start, size);
	if (!dest_ptr) {
		dev_err(dev, "ioremap failed for resource %pR\n", res);
		devm_release_mem_region(dev, res->start, size);
		dest_ptr = IOMEM_ERR_PTR(-ENOMEM);
	}

	return dest_ptr;
}
EXPORT_SYMBOL(devm_pci_remap_cfg_resource);

static void __pci_set_master(struct pci_dev *dev, bool enable)
{
	u16 old_cmd, cmd;

	pci_read_config_word(dev, PCI_COMMAND, &old_cmd);
	if (enable)
		cmd = old_cmd | PCI_COMMAND_MASTER;
	else
		cmd = old_cmd & ~PCI_COMMAND_MASTER;
	if (cmd != old_cmd) {
		pci_dbg(dev, "%s bus mastering\n",
			enable ? "enabling" : "disabling");
		pci_write_config_word(dev, PCI_COMMAND, cmd);
	}
	dev->is_busmaster = enable;
}

/**
 * pcibios_setup - process "pci=" kernel boot arguments
 * @str: string used to pass in "pci=" kernel boot arguments
 *
 * Process kernel boot arguments.  This is the default implementation.
 * Architecture specific implementations can override this as necessary.
 */
char * __weak __init pcibios_setup(char *str)
{
	return str;
}

/**
 * pcibios_set_master - enable PCI bus-mastering for device dev
 * @dev: the PCI device to enable
 *
 * Enables PCI bus-mastering for the device.  This is the default
 * implementation.  Architecture specific implementations can override
 * this if necessary.
 */
void __weak pcibios_set_master(struct pci_dev *dev)
{
	u8 lat;

	/* The latency timer doesn't apply to PCIe (either Type 0 or Type 1) */
	if (pci_is_pcie(dev))
		return;

	pci_read_config_byte(dev, PCI_LATENCY_TIMER, &lat);
	if (lat < 16)
		lat = (64 <= pcibios_max_latency) ? 64 : pcibios_max_latency;
	else if (lat > pcibios_max_latency)
		lat = pcibios_max_latency;
	else
		return;

	pci_write_config_byte(dev, PCI_LATENCY_TIMER, lat);
}

/**
 * pci_set_master - enables bus-mastering for device dev
 * @dev: the PCI device to enable
 *
 * Enables bus-mastering on the device and calls pcibios_set_master()
 * to do the needed arch specific settings.
 */
void pci_set_master(struct pci_dev *dev)
{
	__pci_set_master(dev, true);
	pcibios_set_master(dev);
}
EXPORT_SYMBOL(pci_set_master);

/**
 * pci_clear_master - disables bus-mastering for device dev
 * @dev: the PCI device to disable
 */
void pci_clear_master(struct pci_dev *dev)
{
	__pci_set_master(dev, false);
}
EXPORT_SYMBOL(pci_clear_master);

/**
 * pci_set_cacheline_size - ensure the CACHE_LINE_SIZE register is programmed
 * @dev: the PCI device for which MWI is to be enabled
 *
 * Helper function for pci_set_mwi.
 * Originally copied from drivers/net/acenic.c.
 * Copyright 1998-2001 by Jes Sorensen, <jes@trained-monkey.org>.
 *
 * RETURNS: An appropriate -ERRNO error value on error, or zero for success.
 */
int pci_set_cacheline_size(struct pci_dev *dev)
{
	u8 cacheline_size;

	if (!pci_cache_line_size)
		return -EINVAL;

	/* Validate current setting: the PCI_CACHE_LINE_SIZE must be
	   equal to or multiple of the right value. */
	pci_read_config_byte(dev, PCI_CACHE_LINE_SIZE, &cacheline_size);
	if (cacheline_size >= pci_cache_line_size &&
	    (cacheline_size % pci_cache_line_size) == 0)
		return 0;

	/* Write the correct value. */
	pci_write_config_byte(dev, PCI_CACHE_LINE_SIZE, pci_cache_line_size);
	/* Read it back. */
	pci_read_config_byte(dev, PCI_CACHE_LINE_SIZE, &cacheline_size);
	if (cacheline_size == pci_cache_line_size)
		return 0;

	pci_printk(KERN_DEBUG, dev, "cache line size of %d is not supported\n",
		   pci_cache_line_size << 2);

	return -EINVAL;
}
EXPORT_SYMBOL_GPL(pci_set_cacheline_size);

/**
 * pci_set_mwi - enables memory-write-invalidate PCI transaction
 * @dev: the PCI device for which MWI is enabled
 *
 * Enables the Memory-Write-Invalidate transaction in %PCI_COMMAND.
 *
 * RETURNS: An appropriate -ERRNO error value on error, or zero for success.
 */
int pci_set_mwi(struct pci_dev *dev)
{
#ifdef PCI_DISABLE_MWI
	return 0;
#else
	int rc;
	u16 cmd;

	rc = pci_set_cacheline_size(dev);
	if (rc)
		return rc;

	pci_read_config_word(dev, PCI_COMMAND, &cmd);
	if (!(cmd & PCI_COMMAND_INVALIDATE)) {
		pci_dbg(dev, "enabling Mem-Wr-Inval\n");
		cmd |= PCI_COMMAND_INVALIDATE;
		pci_write_config_word(dev, PCI_COMMAND, cmd);
	}
	return 0;
#endif
}
EXPORT_SYMBOL(pci_set_mwi);

/**
 * pcim_set_mwi - a device-managed pci_set_mwi()
 * @dev: the PCI device for which MWI is enabled
 *
 * Managed pci_set_mwi().
 *
 * RETURNS: An appropriate -ERRNO error value on error, or zero for success.
 */
int pcim_set_mwi(struct pci_dev *dev)
{
	struct pci_devres *dr;

	dr = find_pci_dr(dev);
	if (!dr)
		return -ENOMEM;

	dr->mwi = 1;
	return pci_set_mwi(dev);
}
EXPORT_SYMBOL(pcim_set_mwi);

/**
 * pci_try_set_mwi - enables memory-write-invalidate PCI transaction
 * @dev: the PCI device for which MWI is enabled
 *
 * Enables the Memory-Write-Invalidate transaction in %PCI_COMMAND.
 * Callers are not required to check the return value.
 *
 * RETURNS: An appropriate -ERRNO error value on error, or zero for success.
 */
int pci_try_set_mwi(struct pci_dev *dev)
{
#ifdef PCI_DISABLE_MWI
	return 0;
#else
	return pci_set_mwi(dev);
#endif
}
EXPORT_SYMBOL(pci_try_set_mwi);

/**
 * pci_clear_mwi - disables Memory-Write-Invalidate for device dev
 * @dev: the PCI device to disable
 *
 * Disables PCI Memory-Write-Invalidate transaction on the device
 */
void pci_clear_mwi(struct pci_dev *dev)
{
#ifndef PCI_DISABLE_MWI
	u16 cmd;

	pci_read_config_word(dev, PCI_COMMAND, &cmd);
	if (cmd & PCI_COMMAND_INVALIDATE) {
		cmd &= ~PCI_COMMAND_INVALIDATE;
		pci_write_config_word(dev, PCI_COMMAND, cmd);
	}
#endif
}
EXPORT_SYMBOL(pci_clear_mwi);

/**
 * pci_intx - enables/disables PCI INTx for device dev
 * @pdev: the PCI device to operate on
 * @enable: boolean: whether to enable or disable PCI INTx
 *
 * Enables/disables PCI INTx for device dev
 */
void pci_intx(struct pci_dev *pdev, int enable)
{
	u16 pci_command, new;

	pci_read_config_word(pdev, PCI_COMMAND, &pci_command);

	if (enable)
		new = pci_command & ~PCI_COMMAND_INTX_DISABLE;
	else
		new = pci_command | PCI_COMMAND_INTX_DISABLE;

	if (new != pci_command) {
		struct pci_devres *dr;

		pci_write_config_word(pdev, PCI_COMMAND, new);

		dr = find_pci_dr(pdev);
		if (dr && !dr->restore_intx) {
			dr->restore_intx = 1;
			dr->orig_intx = !enable;
		}
	}
}
EXPORT_SYMBOL_GPL(pci_intx);

static bool pci_check_and_set_intx_mask(struct pci_dev *dev, bool mask)
{
	struct pci_bus *bus = dev->bus;
	bool mask_updated = true;
	u32 cmd_status_dword;
	u16 origcmd, newcmd;
	unsigned long flags;
	bool irq_pending;

	/*
	 * We do a single dword read to retrieve both command and status.
	 * Document assumptions that make this possible.
	 */
	BUILD_BUG_ON(PCI_COMMAND % 4);
	BUILD_BUG_ON(PCI_COMMAND + 2 != PCI_STATUS);

	raw_spin_lock_irqsave(&pci_lock, flags);

	bus->ops->read(bus, dev->devfn, PCI_COMMAND, 4, &cmd_status_dword);

	irq_pending = (cmd_status_dword >> 16) & PCI_STATUS_INTERRUPT;

	/*
	 * Check interrupt status register to see whether our device
	 * triggered the interrupt (when masking) or the next IRQ is
	 * already pending (when unmasking).
	 */
	if (mask != irq_pending) {
		mask_updated = false;
		goto done;
	}

	origcmd = cmd_status_dword;
	newcmd = origcmd & ~PCI_COMMAND_INTX_DISABLE;
	if (mask)
		newcmd |= PCI_COMMAND_INTX_DISABLE;
	if (newcmd != origcmd)
		bus->ops->write(bus, dev->devfn, PCI_COMMAND, 2, newcmd);

done:
	raw_spin_unlock_irqrestore(&pci_lock, flags);

	return mask_updated;
}

/**
 * pci_check_and_mask_intx - mask INTx on pending interrupt
 * @dev: the PCI device to operate on
 *
 * Check if the device dev has its INTx line asserted, mask it and
 * return true in that case. False is returned if no interrupt was
 * pending.
 */
bool pci_check_and_mask_intx(struct pci_dev *dev)
{
	return pci_check_and_set_intx_mask(dev, true);
}
EXPORT_SYMBOL_GPL(pci_check_and_mask_intx);

/**
 * pci_check_and_unmask_intx - unmask INTx if no interrupt is pending
 * @dev: the PCI device to operate on
 *
 * Check if the device dev has its INTx line asserted, unmask it if not
 * and return true. False is returned and the mask remains active if
 * there was still an interrupt pending.
 */
bool pci_check_and_unmask_intx(struct pci_dev *dev)
{
	return pci_check_and_set_intx_mask(dev, false);
}
EXPORT_SYMBOL_GPL(pci_check_and_unmask_intx);

/**
 * pci_wait_for_pending_transaction - waits for pending transaction
 * @dev: the PCI device to operate on
 *
 * Return 0 if transaction is pending 1 otherwise.
 */
int pci_wait_for_pending_transaction(struct pci_dev *dev)
{
	if (!pci_is_pcie(dev))
		return 1;

	return pci_wait_for_pending(dev, pci_pcie_cap(dev) + PCI_EXP_DEVSTA,
				    PCI_EXP_DEVSTA_TRPND);
}
EXPORT_SYMBOL(pci_wait_for_pending_transaction);

static int pci_dev_wait(struct pci_dev *dev, char *reset_type, int timeout)
{
	int delay = 1;
	u32 id;

	/*
	 * After reset, the device should not silently discard config
	 * requests, but it may still indicate that it needs more time by
	 * responding to them with CRS completions.  The Root Port will
	 * generally synthesize ~0 data to complete the read (except when
	 * CRS SV is enabled and the read was for the Vendor ID; in that
	 * case it synthesizes 0x0001 data).
	 *
	 * Wait for the device to return a non-CRS completion.  Read the
	 * Command register instead of Vendor ID so we don't have to
	 * contend with the CRS SV value.
	 */
	pci_read_config_dword(dev, PCI_COMMAND, &id);
	while (id == ~0) {
		if (delay > timeout) {
			pci_warn(dev, "not ready %dms after %s; giving up\n",
				 delay - 1, reset_type);
			return -ENOTTY;
		}

		if (delay > 1000)
			pci_info(dev, "not ready %dms after %s; waiting\n",
				 delay - 1, reset_type);

		msleep(delay);
		delay *= 2;
		pci_read_config_dword(dev, PCI_COMMAND, &id);
	}

	if (delay > 1000)
		pci_info(dev, "ready %dms after %s\n", delay - 1,
			 reset_type);

	return 0;
}

/**
 * pcie_has_flr - check if a device supports function level resets
 * @dev:	device to check
 *
 * Returns true if the device advertises support for PCIe function level
 * resets.
 */
bool pcie_has_flr(struct pci_dev *dev)
{
	u32 cap;

	if (dev->dev_flags & PCI_DEV_FLAGS_NO_FLR_RESET)
		return false;

	pcie_capability_read_dword(dev, PCI_EXP_DEVCAP, &cap);
	return cap & PCI_EXP_DEVCAP_FLR;
}
EXPORT_SYMBOL_GPL(pcie_has_flr);

/**
 * pcie_flr - initiate a PCIe function level reset
 * @dev:	device to reset
 *
 * Initiate a function level reset on @dev.  The caller should ensure the
 * device supports FLR before calling this function, e.g. by using the
 * pcie_has_flr() helper.
 */
int pcie_flr(struct pci_dev *dev)
{
	if (!pci_wait_for_pending_transaction(dev))
		pci_err(dev, "timed out waiting for pending transaction; performing function level reset anyway\n");

	pcie_capability_set_word(dev, PCI_EXP_DEVCTL, PCI_EXP_DEVCTL_BCR_FLR);

	/*
	 * Per PCIe r4.0, sec 6.6.2, a device must complete an FLR within
	 * 100ms, but may silently discard requests while the FLR is in
	 * progress.  Wait 100ms before trying to access the device.
	 */
	msleep(100);

	return pci_dev_wait(dev, "FLR", PCIE_RESET_READY_POLL_MS);
}
EXPORT_SYMBOL_GPL(pcie_flr);

static int pci_af_flr(struct pci_dev *dev, int probe)
{
	int pos;
	u8 cap;

	pos = pci_find_capability(dev, PCI_CAP_ID_AF);
	if (!pos)
		return -ENOTTY;

	if (dev->dev_flags & PCI_DEV_FLAGS_NO_FLR_RESET)
		return -ENOTTY;

	pci_read_config_byte(dev, pos + PCI_AF_CAP, &cap);
	if (!(cap & PCI_AF_CAP_TP) || !(cap & PCI_AF_CAP_FLR))
		return -ENOTTY;

	if (probe)
		return 0;

	/*
	 * Wait for Transaction Pending bit to clear.  A word-aligned test
	 * is used, so we use the conrol offset rather than status and shift
	 * the test bit to match.
	 */
	if (!pci_wait_for_pending(dev, pos + PCI_AF_CTRL,
				 PCI_AF_STATUS_TP << 8))
		pci_err(dev, "timed out waiting for pending transaction; performing AF function level reset anyway\n");

	pci_write_config_byte(dev, pos + PCI_AF_CTRL, PCI_AF_CTRL_FLR);

	/*
	 * Per Advanced Capabilities for Conventional PCI ECN, 13 April 2006,
	 * updated 27 July 2006; a device must complete an FLR within
	 * 100ms, but may silently discard requests while the FLR is in
	 * progress.  Wait 100ms before trying to access the device.
	 */
	msleep(100);

	return pci_dev_wait(dev, "AF_FLR", PCIE_RESET_READY_POLL_MS);
}

/**
 * pci_pm_reset - Put device into PCI_D3 and back into PCI_D0.
 * @dev: Device to reset.
 * @probe: If set, only check if the device can be reset this way.
 *
 * If @dev supports native PCI PM and its PCI_PM_CTRL_NO_SOFT_RESET flag is
 * unset, it will be reinitialized internally when going from PCI_D3hot to
 * PCI_D0.  If that's the case and the device is not in a low-power state
 * already, force it into PCI_D3hot and back to PCI_D0, causing it to be reset.
 *
 * NOTE: This causes the caller to sleep for twice the device power transition
 * cooldown period, which for the D0->D3hot and D3hot->D0 transitions is 10 ms
 * by default (i.e. unless the @dev's d3_delay field has a different value).
 * Moreover, only devices in D0 can be reset by this function.
 */
static int pci_pm_reset(struct pci_dev *dev, int probe)
{
	u16 csr;

	if (!dev->pm_cap || dev->dev_flags & PCI_DEV_FLAGS_NO_PM_RESET)
		return -ENOTTY;

	pci_read_config_word(dev, dev->pm_cap + PCI_PM_CTRL, &csr);
	if (csr & PCI_PM_CTRL_NO_SOFT_RESET)
		return -ENOTTY;

	if (probe)
		return 0;

	if (dev->current_state != PCI_D0)
		return -EINVAL;

	csr &= ~PCI_PM_CTRL_STATE_MASK;
	csr |= PCI_D3hot;
	pci_write_config_word(dev, dev->pm_cap + PCI_PM_CTRL, csr);
	pci_dev_d3_sleep(dev);

	csr &= ~PCI_PM_CTRL_STATE_MASK;
	csr |= PCI_D0;
	pci_write_config_word(dev, dev->pm_cap + PCI_PM_CTRL, csr);
	pci_dev_d3_sleep(dev);

	return pci_dev_wait(dev, "PM D3->D0", PCIE_RESET_READY_POLL_MS);
}
/**
 * pcie_wait_for_link - Wait until link is active or inactive
 * @pdev: Bridge device
 * @active: waiting for active or inactive?
 *
 * Use this to wait till link becomes active or inactive.
 */
bool pcie_wait_for_link(struct pci_dev *pdev, bool active)
{
	int timeout = 1000;
	bool ret;
	u16 lnk_status;

	for (;;) {
		pcie_capability_read_word(pdev, PCI_EXP_LNKSTA, &lnk_status);
		ret = !!(lnk_status & PCI_EXP_LNKSTA_DLLLA);
		if (ret == active)
			return true;
		if (timeout <= 0)
			break;
		msleep(10);
		timeout -= 10;
	}

	pci_info(pdev, "Data Link Layer Link Active not %s in 1000 msec\n",
		 active ? "set" : "cleared");

	return false;
}

void pci_reset_secondary_bus(struct pci_dev *dev)
{
	u16 ctrl;

	pci_read_config_word(dev, PCI_BRIDGE_CONTROL, &ctrl);
	ctrl |= PCI_BRIDGE_CTL_BUS_RESET;
	pci_write_config_word(dev, PCI_BRIDGE_CONTROL, ctrl);

	/*
	 * PCI spec v3.0 7.6.4.2 requires minimum Trst of 1ms.  Double
	 * this to 2ms to ensure that we meet the minimum requirement.
	 */
	msleep(2);

	ctrl &= ~PCI_BRIDGE_CTL_BUS_RESET;
	pci_write_config_word(dev, PCI_BRIDGE_CONTROL, ctrl);

	/*
	 * Trhfa for conventional PCI is 2^25 clock cycles.
	 * Assuming a minimum 33MHz clock this results in a 1s
	 * delay before we can consider subordinate devices to
	 * be re-initialized.  PCIe has some ways to shorten this,
	 * but we don't make use of them yet.
	 */
	ssleep(1);
}

void __weak pcibios_reset_secondary_bus(struct pci_dev *dev)
{
	pci_reset_secondary_bus(dev);
}

/**
 * pci_bridge_secondary_bus_reset - Reset the secondary bus on a PCI bridge.
 * @dev: Bridge device
 *
 * Use the bridge control register to assert reset on the secondary bus.
 * Devices on the secondary bus are left in power-on state.
 */
int pci_bridge_secondary_bus_reset(struct pci_dev *dev)
{
	pcibios_reset_secondary_bus(dev);

	return pci_dev_wait(dev, "bus reset", PCIE_RESET_READY_POLL_MS);
}
<<<<<<< HEAD
=======
EXPORT_SYMBOL_GPL(pci_bridge_secondary_bus_reset);
>>>>>>> f9885ef8

static int pci_parent_bus_reset(struct pci_dev *dev, int probe)
{
	struct pci_dev *pdev;

	if (pci_is_root_bus(dev->bus) || dev->subordinate ||
	    !dev->bus->self || dev->dev_flags & PCI_DEV_FLAGS_NO_BUS_RESET)
		return -ENOTTY;

	list_for_each_entry(pdev, &dev->bus->devices, bus_list)
		if (pdev != dev)
			return -ENOTTY;

	if (probe)
		return 0;

	return pci_bridge_secondary_bus_reset(dev->bus->self);
}

static int pci_reset_hotplug_slot(struct hotplug_slot *hotplug, int probe)
{
	int rc = -ENOTTY;

	if (!hotplug || !try_module_get(hotplug->ops->owner))
		return rc;

	if (hotplug->ops->reset_slot)
		rc = hotplug->ops->reset_slot(hotplug, probe);

	module_put(hotplug->ops->owner);

	return rc;
}

static int pci_dev_reset_slot_function(struct pci_dev *dev, int probe)
{
	struct pci_dev *pdev;

	if (dev->subordinate || !dev->slot ||
	    dev->dev_flags & PCI_DEV_FLAGS_NO_BUS_RESET)
		return -ENOTTY;

	list_for_each_entry(pdev, &dev->bus->devices, bus_list)
		if (pdev != dev && pdev->slot == dev->slot)
			return -ENOTTY;

	return pci_reset_hotplug_slot(dev->slot->hotplug, probe);
}

static void pci_dev_lock(struct pci_dev *dev)
{
	pci_cfg_access_lock(dev);
	/* block PM suspend, driver probe, etc. */
	device_lock(&dev->dev);
}

/* Return 1 on successful lock, 0 on contention */
static int pci_dev_trylock(struct pci_dev *dev)
{
	if (pci_cfg_access_trylock(dev)) {
		if (device_trylock(&dev->dev))
			return 1;
		pci_cfg_access_unlock(dev);
	}

	return 0;
}

static void pci_dev_unlock(struct pci_dev *dev)
{
	device_unlock(&dev->dev);
	pci_cfg_access_unlock(dev);
}

static void pci_dev_save_and_disable(struct pci_dev *dev)
{
	const struct pci_error_handlers *err_handler =
			dev->driver ? dev->driver->err_handler : NULL;

	/*
	 * dev->driver->err_handler->reset_prepare() is protected against
	 * races with ->remove() by the device lock, which must be held by
	 * the caller.
	 */
	if (err_handler && err_handler->reset_prepare)
		err_handler->reset_prepare(dev);

	/*
	 * Wake-up device prior to save.  PM registers default to D0 after
	 * reset and a simple register restore doesn't reliably return
	 * to a non-D0 state anyway.
	 */
	pci_set_power_state(dev, PCI_D0);

	pci_save_state(dev);
	/*
	 * Disable the device by clearing the Command register, except for
	 * INTx-disable which is set.  This not only disables MMIO and I/O port
	 * BARs, but also prevents the device from being Bus Master, preventing
	 * DMA from the device including MSI/MSI-X interrupts.  For PCI 2.3
	 * compliant devices, INTx-disable prevents legacy interrupts.
	 */
	pci_write_config_word(dev, PCI_COMMAND, PCI_COMMAND_INTX_DISABLE);
}

static void pci_dev_restore(struct pci_dev *dev)
{
	const struct pci_error_handlers *err_handler =
			dev->driver ? dev->driver->err_handler : NULL;

	pci_restore_state(dev);

	/*
	 * dev->driver->err_handler->reset_done() is protected against
	 * races with ->remove() by the device lock, which must be held by
	 * the caller.
	 */
	if (err_handler && err_handler->reset_done)
		err_handler->reset_done(dev);
}

/**
 * __pci_reset_function_locked - reset a PCI device function while holding
 * the @dev mutex lock.
 * @dev: PCI device to reset
 *
 * Some devices allow an individual function to be reset without affecting
 * other functions in the same device.  The PCI device must be responsive
 * to PCI config space in order to use this function.
 *
 * The device function is presumed to be unused and the caller is holding
 * the device mutex lock when this function is called.
 * Resetting the device will make the contents of PCI configuration space
 * random, so any caller of this must be prepared to reinitialise the
 * device including MSI, bus mastering, BARs, decoding IO and memory spaces,
 * etc.
 *
 * Returns 0 if the device function was successfully reset or negative if the
 * device doesn't support resetting a single function.
 */
int __pci_reset_function_locked(struct pci_dev *dev)
{
	int rc;

	might_sleep();

	/*
	 * A reset method returns -ENOTTY if it doesn't support this device
	 * and we should try the next method.
	 *
	 * If it returns 0 (success), we're finished.  If it returns any
	 * other error, we're also finished: this indicates that further
	 * reset mechanisms might be broken on the device.
	 */
	rc = pci_dev_specific_reset(dev, 0);
	if (rc != -ENOTTY)
		return rc;
	if (pcie_has_flr(dev)) {
		rc = pcie_flr(dev);
		if (rc != -ENOTTY)
			return rc;
	}
	rc = pci_af_flr(dev, 0);
	if (rc != -ENOTTY)
		return rc;
	rc = pci_pm_reset(dev, 0);
	if (rc != -ENOTTY)
		return rc;
	rc = pci_dev_reset_slot_function(dev, 0);
	if (rc != -ENOTTY)
		return rc;
	return pci_parent_bus_reset(dev, 0);
}
EXPORT_SYMBOL_GPL(__pci_reset_function_locked);

/**
 * pci_probe_reset_function - check whether the device can be safely reset
 * @dev: PCI device to reset
 *
 * Some devices allow an individual function to be reset without affecting
 * other functions in the same device.  The PCI device must be responsive
 * to PCI config space in order to use this function.
 *
 * Returns 0 if the device function can be reset or negative if the
 * device doesn't support resetting a single function.
 */
int pci_probe_reset_function(struct pci_dev *dev)
{
	int rc;

	might_sleep();

	rc = pci_dev_specific_reset(dev, 1);
	if (rc != -ENOTTY)
		return rc;
	if (pcie_has_flr(dev))
		return 0;
	rc = pci_af_flr(dev, 1);
	if (rc != -ENOTTY)
		return rc;
	rc = pci_pm_reset(dev, 1);
	if (rc != -ENOTTY)
		return rc;
	rc = pci_dev_reset_slot_function(dev, 1);
	if (rc != -ENOTTY)
		return rc;

	return pci_parent_bus_reset(dev, 1);
}

/**
 * pci_reset_function - quiesce and reset a PCI device function
 * @dev: PCI device to reset
 *
 * Some devices allow an individual function to be reset without affecting
 * other functions in the same device.  The PCI device must be responsive
 * to PCI config space in order to use this function.
 *
 * This function does not just reset the PCI portion of a device, but
 * clears all the state associated with the device.  This function differs
 * from __pci_reset_function_locked() in that it saves and restores device state
 * over the reset and takes the PCI device lock.
 *
 * Returns 0 if the device function was successfully reset or negative if the
 * device doesn't support resetting a single function.
 */
int pci_reset_function(struct pci_dev *dev)
{
	int rc;

	if (!dev->reset_fn)
		return -ENOTTY;

	pci_dev_lock(dev);
	pci_dev_save_and_disable(dev);

	rc = __pci_reset_function_locked(dev);

	pci_dev_restore(dev);
	pci_dev_unlock(dev);

	return rc;
}
EXPORT_SYMBOL_GPL(pci_reset_function);

/**
 * pci_reset_function_locked - quiesce and reset a PCI device function
 * @dev: PCI device to reset
 *
 * Some devices allow an individual function to be reset without affecting
 * other functions in the same device.  The PCI device must be responsive
 * to PCI config space in order to use this function.
 *
 * This function does not just reset the PCI portion of a device, but
 * clears all the state associated with the device.  This function differs
 * from __pci_reset_function_locked() in that it saves and restores device state
 * over the reset.  It also differs from pci_reset_function() in that it
 * requires the PCI device lock to be held.
 *
 * Returns 0 if the device function was successfully reset or negative if the
 * device doesn't support resetting a single function.
 */
int pci_reset_function_locked(struct pci_dev *dev)
{
	int rc;

	if (!dev->reset_fn)
		return -ENOTTY;

	pci_dev_save_and_disable(dev);

	rc = __pci_reset_function_locked(dev);

	pci_dev_restore(dev);

	return rc;
}
EXPORT_SYMBOL_GPL(pci_reset_function_locked);

/**
 * pci_try_reset_function - quiesce and reset a PCI device function
 * @dev: PCI device to reset
 *
 * Same as above, except return -EAGAIN if unable to lock device.
 */
int pci_try_reset_function(struct pci_dev *dev)
{
	int rc;

	if (!dev->reset_fn)
		return -ENOTTY;

	if (!pci_dev_trylock(dev))
		return -EAGAIN;

	pci_dev_save_and_disable(dev);
	rc = __pci_reset_function_locked(dev);
	pci_dev_restore(dev);
	pci_dev_unlock(dev);

	return rc;
}
EXPORT_SYMBOL_GPL(pci_try_reset_function);

/* Do any devices on or below this bus prevent a bus reset? */
static bool pci_bus_resetable(struct pci_bus *bus)
{
	struct pci_dev *dev;


	if (bus->self && (bus->self->dev_flags & PCI_DEV_FLAGS_NO_BUS_RESET))
		return false;

	list_for_each_entry(dev, &bus->devices, bus_list) {
		if (dev->dev_flags & PCI_DEV_FLAGS_NO_BUS_RESET ||
		    (dev->subordinate && !pci_bus_resetable(dev->subordinate)))
			return false;
	}

	return true;
}

/* Lock devices from the top of the tree down */
static void pci_bus_lock(struct pci_bus *bus)
{
	struct pci_dev *dev;

	list_for_each_entry(dev, &bus->devices, bus_list) {
		pci_dev_lock(dev);
		if (dev->subordinate)
			pci_bus_lock(dev->subordinate);
	}
}

/* Unlock devices from the bottom of the tree up */
static void pci_bus_unlock(struct pci_bus *bus)
{
	struct pci_dev *dev;

	list_for_each_entry(dev, &bus->devices, bus_list) {
		if (dev->subordinate)
			pci_bus_unlock(dev->subordinate);
		pci_dev_unlock(dev);
	}
}

/* Return 1 on successful lock, 0 on contention */
static int pci_bus_trylock(struct pci_bus *bus)
{
	struct pci_dev *dev;

	list_for_each_entry(dev, &bus->devices, bus_list) {
		if (!pci_dev_trylock(dev))
			goto unlock;
		if (dev->subordinate) {
			if (!pci_bus_trylock(dev->subordinate)) {
				pci_dev_unlock(dev);
				goto unlock;
			}
		}
	}
	return 1;

unlock:
	list_for_each_entry_continue_reverse(dev, &bus->devices, bus_list) {
		if (dev->subordinate)
			pci_bus_unlock(dev->subordinate);
		pci_dev_unlock(dev);
	}
	return 0;
}

/* Do any devices on or below this slot prevent a bus reset? */
static bool pci_slot_resetable(struct pci_slot *slot)
{
	struct pci_dev *dev;

	if (slot->bus->self &&
	    (slot->bus->self->dev_flags & PCI_DEV_FLAGS_NO_BUS_RESET))
		return false;

	list_for_each_entry(dev, &slot->bus->devices, bus_list) {
		if (!dev->slot || dev->slot != slot)
			continue;
		if (dev->dev_flags & PCI_DEV_FLAGS_NO_BUS_RESET ||
		    (dev->subordinate && !pci_bus_resetable(dev->subordinate)))
			return false;
	}

	return true;
}

/* Lock devices from the top of the tree down */
static void pci_slot_lock(struct pci_slot *slot)
{
	struct pci_dev *dev;

	list_for_each_entry(dev, &slot->bus->devices, bus_list) {
		if (!dev->slot || dev->slot != slot)
			continue;
		pci_dev_lock(dev);
		if (dev->subordinate)
			pci_bus_lock(dev->subordinate);
	}
}

/* Unlock devices from the bottom of the tree up */
static void pci_slot_unlock(struct pci_slot *slot)
{
	struct pci_dev *dev;

	list_for_each_entry(dev, &slot->bus->devices, bus_list) {
		if (!dev->slot || dev->slot != slot)
			continue;
		if (dev->subordinate)
			pci_bus_unlock(dev->subordinate);
		pci_dev_unlock(dev);
	}
}

/* Return 1 on successful lock, 0 on contention */
static int pci_slot_trylock(struct pci_slot *slot)
{
	struct pci_dev *dev;

	list_for_each_entry(dev, &slot->bus->devices, bus_list) {
		if (!dev->slot || dev->slot != slot)
			continue;
		if (!pci_dev_trylock(dev))
			goto unlock;
		if (dev->subordinate) {
			if (!pci_bus_trylock(dev->subordinate)) {
				pci_dev_unlock(dev);
				goto unlock;
			}
		}
	}
	return 1;

unlock:
	list_for_each_entry_continue_reverse(dev,
					     &slot->bus->devices, bus_list) {
		if (!dev->slot || dev->slot != slot)
			continue;
		if (dev->subordinate)
			pci_bus_unlock(dev->subordinate);
		pci_dev_unlock(dev);
	}
	return 0;
}

/* Save and disable devices from the top of the tree down */
static void pci_bus_save_and_disable(struct pci_bus *bus)
{
	struct pci_dev *dev;

	list_for_each_entry(dev, &bus->devices, bus_list) {
		pci_dev_lock(dev);
		pci_dev_save_and_disable(dev);
		pci_dev_unlock(dev);
		if (dev->subordinate)
			pci_bus_save_and_disable(dev->subordinate);
	}
}

/*
 * Restore devices from top of the tree down - parent bridges need to be
 * restored before we can get to subordinate devices.
 */
static void pci_bus_restore(struct pci_bus *bus)
{
	struct pci_dev *dev;

	list_for_each_entry(dev, &bus->devices, bus_list) {
		pci_dev_lock(dev);
		pci_dev_restore(dev);
		pci_dev_unlock(dev);
		if (dev->subordinate)
			pci_bus_restore(dev->subordinate);
	}
}

/* Save and disable devices from the top of the tree down */
static void pci_slot_save_and_disable(struct pci_slot *slot)
{
	struct pci_dev *dev;

	list_for_each_entry(dev, &slot->bus->devices, bus_list) {
		if (!dev->slot || dev->slot != slot)
			continue;
		pci_dev_save_and_disable(dev);
		if (dev->subordinate)
			pci_bus_save_and_disable(dev->subordinate);
	}
}

/*
 * Restore devices from top of the tree down - parent bridges need to be
 * restored before we can get to subordinate devices.
 */
static void pci_slot_restore(struct pci_slot *slot)
{
	struct pci_dev *dev;

	list_for_each_entry(dev, &slot->bus->devices, bus_list) {
		if (!dev->slot || dev->slot != slot)
			continue;
		pci_dev_lock(dev);
		pci_dev_restore(dev);
		pci_dev_unlock(dev);
		if (dev->subordinate)
			pci_bus_restore(dev->subordinate);
	}
}

static int pci_slot_reset(struct pci_slot *slot, int probe)
{
	int rc;

	if (!slot || !pci_slot_resetable(slot))
		return -ENOTTY;

	if (!probe)
		pci_slot_lock(slot);

	might_sleep();

	rc = pci_reset_hotplug_slot(slot->hotplug, probe);

	if (!probe)
		pci_slot_unlock(slot);

	return rc;
}

/**
 * pci_probe_reset_slot - probe whether a PCI slot can be reset
 * @slot: PCI slot to probe
 *
 * Return 0 if slot can be reset, negative if a slot reset is not supported.
 */
int pci_probe_reset_slot(struct pci_slot *slot)
{
	return pci_slot_reset(slot, 1);
}
EXPORT_SYMBOL_GPL(pci_probe_reset_slot);

/**
 * __pci_reset_slot - Try to reset a PCI slot
 * @slot: PCI slot to reset
 *
 * A PCI bus may host multiple slots, each slot may support a reset mechanism
 * independent of other slots.  For instance, some slots may support slot power
 * control.  In the case of a 1:1 bus to slot architecture, this function may
 * wrap the bus reset to avoid spurious slot related events such as hotplug.
 * Generally a slot reset should be attempted before a bus reset.  All of the
 * function of the slot and any subordinate buses behind the slot are reset
 * through this function.  PCI config space of all devices in the slot and
 * behind the slot is saved before and restored after reset.
 *
 * Same as above except return -EAGAIN if the slot cannot be locked
 */
static int __pci_reset_slot(struct pci_slot *slot)
{
	int rc;

	rc = pci_slot_reset(slot, 1);
	if (rc)
		return rc;

	pci_slot_save_and_disable(slot);

	if (pci_slot_trylock(slot)) {
		might_sleep();
		rc = pci_reset_hotplug_slot(slot->hotplug, 0);
		pci_slot_unlock(slot);
	} else
		rc = -EAGAIN;

	pci_slot_restore(slot);

	return rc;
}

static int pci_bus_reset(struct pci_bus *bus, int probe)
{
	int ret;

	if (!bus->self || !pci_bus_resetable(bus))
		return -ENOTTY;

	if (probe)
		return 0;

	pci_bus_lock(bus);

	might_sleep();

	ret = pci_bridge_secondary_bus_reset(bus->self);

	pci_bus_unlock(bus);

	return ret;
}

/**
 * pci_probe_reset_bus - probe whether a PCI bus can be reset
 * @bus: PCI bus to probe
 *
 * Return 0 if bus can be reset, negative if a bus reset is not supported.
 */
int pci_probe_reset_bus(struct pci_bus *bus)
{
	return pci_bus_reset(bus, 1);
}
EXPORT_SYMBOL_GPL(pci_probe_reset_bus);

/**
 * __pci_reset_bus - Try to reset a PCI bus
 * @bus: top level PCI bus to reset
 *
 * Same as above except return -EAGAIN if the bus cannot be locked
 */
static int __pci_reset_bus(struct pci_bus *bus)
{
	int rc;

	rc = pci_bus_reset(bus, 1);
	if (rc)
		return rc;

	pci_bus_save_and_disable(bus);

	if (pci_bus_trylock(bus)) {
		might_sleep();
		rc = pci_bridge_secondary_bus_reset(bus->self);
		pci_bus_unlock(bus);
	} else
		rc = -EAGAIN;

	pci_bus_restore(bus);

	return rc;
}

/**
 * pci_reset_bus - Try to reset a PCI bus
 * @pdev: top level PCI device to reset via slot/bus
 *
 * Same as above except return -EAGAIN if the bus cannot be locked
 */
int pci_reset_bus(struct pci_dev *pdev)
{
<<<<<<< HEAD
	return pci_probe_reset_slot(pdev->slot) ?
=======
	return (!pci_probe_reset_slot(pdev->slot)) ?
>>>>>>> f9885ef8
	    __pci_reset_slot(pdev->slot) : __pci_reset_bus(pdev->bus);
}
EXPORT_SYMBOL_GPL(pci_reset_bus);

/**
 * pcix_get_max_mmrbc - get PCI-X maximum designed memory read byte count
 * @dev: PCI device to query
 *
 * Returns mmrbc: maximum designed memory read count in bytes
 *    or appropriate error value.
 */
int pcix_get_max_mmrbc(struct pci_dev *dev)
{
	int cap;
	u32 stat;

	cap = pci_find_capability(dev, PCI_CAP_ID_PCIX);
	if (!cap)
		return -EINVAL;

	if (pci_read_config_dword(dev, cap + PCI_X_STATUS, &stat))
		return -EINVAL;

	return 512 << ((stat & PCI_X_STATUS_MAX_READ) >> 21);
}
EXPORT_SYMBOL(pcix_get_max_mmrbc);

/**
 * pcix_get_mmrbc - get PCI-X maximum memory read byte count
 * @dev: PCI device to query
 *
 * Returns mmrbc: maximum memory read count in bytes
 *    or appropriate error value.
 */
int pcix_get_mmrbc(struct pci_dev *dev)
{
	int cap;
	u16 cmd;

	cap = pci_find_capability(dev, PCI_CAP_ID_PCIX);
	if (!cap)
		return -EINVAL;

	if (pci_read_config_word(dev, cap + PCI_X_CMD, &cmd))
		return -EINVAL;

	return 512 << ((cmd & PCI_X_CMD_MAX_READ) >> 2);
}
EXPORT_SYMBOL(pcix_get_mmrbc);

/**
 * pcix_set_mmrbc - set PCI-X maximum memory read byte count
 * @dev: PCI device to query
 * @mmrbc: maximum memory read count in bytes
 *    valid values are 512, 1024, 2048, 4096
 *
 * If possible sets maximum memory read byte count, some bridges have erratas
 * that prevent this.
 */
int pcix_set_mmrbc(struct pci_dev *dev, int mmrbc)
{
	int cap;
	u32 stat, v, o;
	u16 cmd;

	if (mmrbc < 512 || mmrbc > 4096 || !is_power_of_2(mmrbc))
		return -EINVAL;

	v = ffs(mmrbc) - 10;

	cap = pci_find_capability(dev, PCI_CAP_ID_PCIX);
	if (!cap)
		return -EINVAL;

	if (pci_read_config_dword(dev, cap + PCI_X_STATUS, &stat))
		return -EINVAL;

	if (v > (stat & PCI_X_STATUS_MAX_READ) >> 21)
		return -E2BIG;

	if (pci_read_config_word(dev, cap + PCI_X_CMD, &cmd))
		return -EINVAL;

	o = (cmd & PCI_X_CMD_MAX_READ) >> 2;
	if (o != v) {
		if (v > o && (dev->bus->bus_flags & PCI_BUS_FLAGS_NO_MMRBC))
			return -EIO;

		cmd &= ~PCI_X_CMD_MAX_READ;
		cmd |= v << 2;
		if (pci_write_config_word(dev, cap + PCI_X_CMD, cmd))
			return -EIO;
	}
	return 0;
}
EXPORT_SYMBOL(pcix_set_mmrbc);

/**
 * pcie_get_readrq - get PCI Express read request size
 * @dev: PCI device to query
 *
 * Returns maximum memory read request in bytes
 *    or appropriate error value.
 */
int pcie_get_readrq(struct pci_dev *dev)
{
	u16 ctl;

	pcie_capability_read_word(dev, PCI_EXP_DEVCTL, &ctl);

	return 128 << ((ctl & PCI_EXP_DEVCTL_READRQ) >> 12);
}
EXPORT_SYMBOL(pcie_get_readrq);

/**
 * pcie_set_readrq - set PCI Express maximum memory read request
 * @dev: PCI device to query
 * @rq: maximum memory read count in bytes
 *    valid values are 128, 256, 512, 1024, 2048, 4096
 *
 * If possible sets maximum memory read request in bytes
 */
int pcie_set_readrq(struct pci_dev *dev, int rq)
{
	u16 v;

	if (rq < 128 || rq > 4096 || !is_power_of_2(rq))
		return -EINVAL;

	/*
	 * If using the "performance" PCIe config, we clamp the
	 * read rq size to the max packet size to prevent the
	 * host bridge generating requests larger than we can
	 * cope with
	 */
	if (pcie_bus_config == PCIE_BUS_PERFORMANCE) {
		int mps = pcie_get_mps(dev);

		if (mps < rq)
			rq = mps;
	}

	v = (ffs(rq) - 8) << 12;

	return pcie_capability_clear_and_set_word(dev, PCI_EXP_DEVCTL,
						  PCI_EXP_DEVCTL_READRQ, v);
}
EXPORT_SYMBOL(pcie_set_readrq);

/**
 * pcie_get_mps - get PCI Express maximum payload size
 * @dev: PCI device to query
 *
 * Returns maximum payload size in bytes
 */
int pcie_get_mps(struct pci_dev *dev)
{
	u16 ctl;

	pcie_capability_read_word(dev, PCI_EXP_DEVCTL, &ctl);

	return 128 << ((ctl & PCI_EXP_DEVCTL_PAYLOAD) >> 5);
}
EXPORT_SYMBOL(pcie_get_mps);

/**
 * pcie_set_mps - set PCI Express maximum payload size
 * @dev: PCI device to query
 * @mps: maximum payload size in bytes
 *    valid values are 128, 256, 512, 1024, 2048, 4096
 *
 * If possible sets maximum payload size
 */
int pcie_set_mps(struct pci_dev *dev, int mps)
{
	u16 v;

	if (mps < 128 || mps > 4096 || !is_power_of_2(mps))
		return -EINVAL;

	v = ffs(mps) - 8;
	if (v > dev->pcie_mpss)
		return -EINVAL;
	v <<= 5;

	return pcie_capability_clear_and_set_word(dev, PCI_EXP_DEVCTL,
						  PCI_EXP_DEVCTL_PAYLOAD, v);
}
EXPORT_SYMBOL(pcie_set_mps);

/**
 * pcie_bandwidth_available - determine minimum link settings of a PCIe
 *			      device and its bandwidth limitation
 * @dev: PCI device to query
 * @limiting_dev: storage for device causing the bandwidth limitation
 * @speed: storage for speed of limiting device
 * @width: storage for width of limiting device
 *
 * Walk up the PCI device chain and find the point where the minimum
 * bandwidth is available.  Return the bandwidth available there and (if
 * limiting_dev, speed, and width pointers are supplied) information about
 * that point.  The bandwidth returned is in Mb/s, i.e., megabits/second of
 * raw bandwidth.
 */
u32 pcie_bandwidth_available(struct pci_dev *dev, struct pci_dev **limiting_dev,
			     enum pci_bus_speed *speed,
			     enum pcie_link_width *width)
{
	u16 lnksta;
	enum pci_bus_speed next_speed;
	enum pcie_link_width next_width;
	u32 bw, next_bw;

	if (speed)
		*speed = PCI_SPEED_UNKNOWN;
	if (width)
		*width = PCIE_LNK_WIDTH_UNKNOWN;

	bw = 0;

	while (dev) {
		pcie_capability_read_word(dev, PCI_EXP_LNKSTA, &lnksta);

		next_speed = pcie_link_speed[lnksta & PCI_EXP_LNKSTA_CLS];
		next_width = (lnksta & PCI_EXP_LNKSTA_NLW) >>
			PCI_EXP_LNKSTA_NLW_SHIFT;

		next_bw = next_width * PCIE_SPEED2MBS_ENC(next_speed);

		/* Check if current device limits the total bandwidth */
		if (!bw || next_bw <= bw) {
			bw = next_bw;

			if (limiting_dev)
				*limiting_dev = dev;
			if (speed)
				*speed = next_speed;
			if (width)
				*width = next_width;
		}

		dev = pci_upstream_bridge(dev);
	}

	return bw;
}
EXPORT_SYMBOL(pcie_bandwidth_available);

/**
 * pcie_get_speed_cap - query for the PCI device's link speed capability
 * @dev: PCI device to query
 *
 * Query the PCI device speed capability.  Return the maximum link speed
 * supported by the device.
 */
enum pci_bus_speed pcie_get_speed_cap(struct pci_dev *dev)
{
	u32 lnkcap2, lnkcap;

	/*
	 * PCIe r4.0 sec 7.5.3.18 recommends using the Supported Link
	 * Speeds Vector in Link Capabilities 2 when supported, falling
	 * back to Max Link Speed in Link Capabilities otherwise.
	 */
	pcie_capability_read_dword(dev, PCI_EXP_LNKCAP2, &lnkcap2);
	if (lnkcap2) { /* PCIe r3.0-compliant */
		if (lnkcap2 & PCI_EXP_LNKCAP2_SLS_16_0GB)
			return PCIE_SPEED_16_0GT;
		else if (lnkcap2 & PCI_EXP_LNKCAP2_SLS_8_0GB)
			return PCIE_SPEED_8_0GT;
		else if (lnkcap2 & PCI_EXP_LNKCAP2_SLS_5_0GB)
			return PCIE_SPEED_5_0GT;
		else if (lnkcap2 & PCI_EXP_LNKCAP2_SLS_2_5GB)
			return PCIE_SPEED_2_5GT;
		return PCI_SPEED_UNKNOWN;
	}

	pcie_capability_read_dword(dev, PCI_EXP_LNKCAP, &lnkcap);
	if (lnkcap) {
		if (lnkcap & PCI_EXP_LNKCAP_SLS_16_0GB)
			return PCIE_SPEED_16_0GT;
		else if (lnkcap & PCI_EXP_LNKCAP_SLS_8_0GB)
			return PCIE_SPEED_8_0GT;
		else if (lnkcap & PCI_EXP_LNKCAP_SLS_5_0GB)
			return PCIE_SPEED_5_0GT;
		else if (lnkcap & PCI_EXP_LNKCAP_SLS_2_5GB)
			return PCIE_SPEED_2_5GT;
	}

	return PCI_SPEED_UNKNOWN;
}
EXPORT_SYMBOL(pcie_get_speed_cap);

/**
 * pcie_get_width_cap - query for the PCI device's link width capability
 * @dev: PCI device to query
 *
 * Query the PCI device width capability.  Return the maximum link width
 * supported by the device.
 */
enum pcie_link_width pcie_get_width_cap(struct pci_dev *dev)
{
	u32 lnkcap;

	pcie_capability_read_dword(dev, PCI_EXP_LNKCAP, &lnkcap);
	if (lnkcap)
		return (lnkcap & PCI_EXP_LNKCAP_MLW) >> 4;

	return PCIE_LNK_WIDTH_UNKNOWN;
}
EXPORT_SYMBOL(pcie_get_width_cap);

/**
 * pcie_bandwidth_capable - calculate a PCI device's link bandwidth capability
 * @dev: PCI device
 * @speed: storage for link speed
 * @width: storage for link width
 *
 * Calculate a PCI device's link bandwidth by querying for its link speed
 * and width, multiplying them, and applying encoding overhead.  The result
 * is in Mb/s, i.e., megabits/second of raw bandwidth.
 */
u32 pcie_bandwidth_capable(struct pci_dev *dev, enum pci_bus_speed *speed,
			   enum pcie_link_width *width)
{
	*speed = pcie_get_speed_cap(dev);
	*width = pcie_get_width_cap(dev);

	if (*speed == PCI_SPEED_UNKNOWN || *width == PCIE_LNK_WIDTH_UNKNOWN)
		return 0;

	return *width * PCIE_SPEED2MBS_ENC(*speed);
}

/**
 * __pcie_print_link_status - Report the PCI device's link speed and width
 * @dev: PCI device to query
 * @verbose: Print info even when enough bandwidth is available
 *
 * If the available bandwidth at the device is less than the device is
 * capable of, report the device's maximum possible bandwidth and the
 * upstream link that limits its performance.  If @verbose, always print
 * the available bandwidth, even if the device isn't constrained.
 */
void __pcie_print_link_status(struct pci_dev *dev, bool verbose)
{
	enum pcie_link_width width, width_cap;
	enum pci_bus_speed speed, speed_cap;
	struct pci_dev *limiting_dev = NULL;
	u32 bw_avail, bw_cap;

	bw_cap = pcie_bandwidth_capable(dev, &speed_cap, &width_cap);
	bw_avail = pcie_bandwidth_available(dev, &limiting_dev, &speed, &width);

	if (bw_avail >= bw_cap && verbose)
		pci_info(dev, "%u.%03u Gb/s available PCIe bandwidth (%s x%d link)\n",
			 bw_cap / 1000, bw_cap % 1000,
			 PCIE_SPEED2STR(speed_cap), width_cap);
	else if (bw_avail < bw_cap)
		pci_info(dev, "%u.%03u Gb/s available PCIe bandwidth, limited by %s x%d link at %s (capable of %u.%03u Gb/s with %s x%d link)\n",
			 bw_avail / 1000, bw_avail % 1000,
			 PCIE_SPEED2STR(speed), width,
			 limiting_dev ? pci_name(limiting_dev) : "<unknown>",
			 bw_cap / 1000, bw_cap % 1000,
			 PCIE_SPEED2STR(speed_cap), width_cap);
}

/**
 * pcie_print_link_status - Report the PCI device's link speed and width
 * @dev: PCI device to query
 *
 * Report the available bandwidth at the device.
 */
void pcie_print_link_status(struct pci_dev *dev)
{
	__pcie_print_link_status(dev, true);
}
EXPORT_SYMBOL(pcie_print_link_status);

/**
 * pci_select_bars - Make BAR mask from the type of resource
 * @dev: the PCI device for which BAR mask is made
 * @flags: resource type mask to be selected
 *
 * This helper routine makes bar mask from the type of resource.
 */
int pci_select_bars(struct pci_dev *dev, unsigned long flags)
{
	int i, bars = 0;
	for (i = 0; i < PCI_NUM_RESOURCES; i++)
		if (pci_resource_flags(dev, i) & flags)
			bars |= (1 << i);
	return bars;
}
EXPORT_SYMBOL(pci_select_bars);

/* Some architectures require additional programming to enable VGA */
static arch_set_vga_state_t arch_set_vga_state;

void __init pci_register_set_vga_state(arch_set_vga_state_t func)
{
	arch_set_vga_state = func;	/* NULL disables */
}

static int pci_set_vga_state_arch(struct pci_dev *dev, bool decode,
				  unsigned int command_bits, u32 flags)
{
	if (arch_set_vga_state)
		return arch_set_vga_state(dev, decode, command_bits,
						flags);
	return 0;
}

/**
 * pci_set_vga_state - set VGA decode state on device and parents if requested
 * @dev: the PCI device
 * @decode: true = enable decoding, false = disable decoding
 * @command_bits: PCI_COMMAND_IO and/or PCI_COMMAND_MEMORY
 * @flags: traverse ancestors and change bridges
 * CHANGE_BRIDGE_ONLY / CHANGE_BRIDGE
 */
int pci_set_vga_state(struct pci_dev *dev, bool decode,
		      unsigned int command_bits, u32 flags)
{
	struct pci_bus *bus;
	struct pci_dev *bridge;
	u16 cmd;
	int rc;

	WARN_ON((flags & PCI_VGA_STATE_CHANGE_DECODES) && (command_bits & ~(PCI_COMMAND_IO|PCI_COMMAND_MEMORY)));

	/* ARCH specific VGA enables */
	rc = pci_set_vga_state_arch(dev, decode, command_bits, flags);
	if (rc)
		return rc;

	if (flags & PCI_VGA_STATE_CHANGE_DECODES) {
		pci_read_config_word(dev, PCI_COMMAND, &cmd);
		if (decode == true)
			cmd |= command_bits;
		else
			cmd &= ~command_bits;
		pci_write_config_word(dev, PCI_COMMAND, cmd);
	}

	if (!(flags & PCI_VGA_STATE_CHANGE_BRIDGE))
		return 0;

	bus = dev->bus;
	while (bus) {
		bridge = bus->self;
		if (bridge) {
			pci_read_config_word(bridge, PCI_BRIDGE_CONTROL,
					     &cmd);
			if (decode == true)
				cmd |= PCI_BRIDGE_CTL_VGA;
			else
				cmd &= ~PCI_BRIDGE_CTL_VGA;
			pci_write_config_word(bridge, PCI_BRIDGE_CONTROL,
					      cmd);
		}
		bus = bus->parent;
	}
	return 0;
}

/**
 * pci_add_dma_alias - Add a DMA devfn alias for a device
 * @dev: the PCI device for which alias is added
 * @devfn: alias slot and function
 *
 * This helper encodes an 8-bit devfn as a bit number in dma_alias_mask
 * which is used to program permissible bus-devfn source addresses for DMA
 * requests in an IOMMU.  These aliases factor into IOMMU group creation
 * and are useful for devices generating DMA requests beyond or different
 * from their logical bus-devfn.  Examples include device quirks where the
 * device simply uses the wrong devfn, as well as non-transparent bridges
 * where the alias may be a proxy for devices in another domain.
 *
 * IOMMU group creation is performed during device discovery or addition,
 * prior to any potential DMA mapping and therefore prior to driver probing
 * (especially for userspace assigned devices where IOMMU group definition
 * cannot be left as a userspace activity).  DMA aliases should therefore
 * be configured via quirks, such as the PCI fixup header quirk.
 */
void pci_add_dma_alias(struct pci_dev *dev, u8 devfn)
{
	if (!dev->dma_alias_mask)
		dev->dma_alias_mask = kcalloc(BITS_TO_LONGS(U8_MAX),
					      sizeof(long), GFP_KERNEL);
	if (!dev->dma_alias_mask) {
		pci_warn(dev, "Unable to allocate DMA alias mask\n");
		return;
	}

	set_bit(devfn, dev->dma_alias_mask);
	pci_info(dev, "Enabling fixed DMA alias to %02x.%d\n",
		 PCI_SLOT(devfn), PCI_FUNC(devfn));
}

bool pci_devs_are_dma_aliases(struct pci_dev *dev1, struct pci_dev *dev2)
{
	return (dev1->dma_alias_mask &&
		test_bit(dev2->devfn, dev1->dma_alias_mask)) ||
	       (dev2->dma_alias_mask &&
		test_bit(dev1->devfn, dev2->dma_alias_mask));
}

bool pci_device_is_present(struct pci_dev *pdev)
{
	u32 v;

	if (pci_dev_is_disconnected(pdev))
		return false;
	return pci_bus_read_dev_vendor_id(pdev->bus, pdev->devfn, &v, 0);
}
EXPORT_SYMBOL_GPL(pci_device_is_present);

void pci_ignore_hotplug(struct pci_dev *dev)
{
	struct pci_dev *bridge = dev->bus->self;

	dev->ignore_hotplug = 1;
	/* Propagate the "ignore hotplug" setting to the parent bridge. */
	if (bridge)
		bridge->ignore_hotplug = 1;
}
EXPORT_SYMBOL_GPL(pci_ignore_hotplug);

resource_size_t __weak pcibios_default_alignment(void)
{
	return 0;
}

#define RESOURCE_ALIGNMENT_PARAM_SIZE COMMAND_LINE_SIZE
static char resource_alignment_param[RESOURCE_ALIGNMENT_PARAM_SIZE] = {0};
static DEFINE_SPINLOCK(resource_alignment_lock);

/**
 * pci_specified_resource_alignment - get resource alignment specified by user.
 * @dev: the PCI device to get
 * @resize: whether or not to change resources' size when reassigning alignment
 *
 * RETURNS: Resource alignment if it is specified.
 *          Zero if it is not specified.
 */
static resource_size_t pci_specified_resource_alignment(struct pci_dev *dev,
							bool *resize)
{
	int align_order, count;
	resource_size_t align = pcibios_default_alignment();
	const char *p;
	int ret;

	spin_lock(&resource_alignment_lock);
	p = resource_alignment_param;
	if (!*p && !align)
		goto out;
	if (pci_has_flag(PCI_PROBE_ONLY)) {
		align = 0;
		pr_info_once("PCI: Ignoring requested alignments (PCI_PROBE_ONLY)\n");
		goto out;
	}

	while (*p) {
		count = 0;
		if (sscanf(p, "%d%n", &align_order, &count) == 1 &&
							p[count] == '@') {
			p += count + 1;
		} else {
			align_order = -1;
		}

		ret = pci_dev_str_match(dev, p, &p);
		if (ret == 1) {
			*resize = true;
			if (align_order == -1)
				align = PAGE_SIZE;
			else
				align = 1 << align_order;
			break;
		} else if (ret < 0) {
			pr_err("PCI: Can't parse resource_alignment parameter: %s\n",
			       p);
			break;
		}

		if (*p != ';' && *p != ',') {
			/* End of param or invalid format */
			break;
		}
		p++;
	}
out:
	spin_unlock(&resource_alignment_lock);
	return align;
}

static void pci_request_resource_alignment(struct pci_dev *dev, int bar,
					   resource_size_t align, bool resize)
{
	struct resource *r = &dev->resource[bar];
	resource_size_t size;

	if (!(r->flags & IORESOURCE_MEM))
		return;

	if (r->flags & IORESOURCE_PCI_FIXED) {
		pci_info(dev, "BAR%d %pR: ignoring requested alignment %#llx\n",
			 bar, r, (unsigned long long)align);
		return;
	}

	size = resource_size(r);
	if (size >= align)
		return;

	/*
	 * Increase the alignment of the resource.  There are two ways we
	 * can do this:
	 *
	 * 1) Increase the size of the resource.  BARs are aligned on their
	 *    size, so when we reallocate space for this resource, we'll
	 *    allocate it with the larger alignment.  This also prevents
	 *    assignment of any other BARs inside the alignment region, so
	 *    if we're requesting page alignment, this means no other BARs
	 *    will share the page.
	 *
	 *    The disadvantage is that this makes the resource larger than
	 *    the hardware BAR, which may break drivers that compute things
	 *    based on the resource size, e.g., to find registers at a
	 *    fixed offset before the end of the BAR.
	 *
	 * 2) Retain the resource size, but use IORESOURCE_STARTALIGN and
	 *    set r->start to the desired alignment.  By itself this
	 *    doesn't prevent other BARs being put inside the alignment
	 *    region, but if we realign *every* resource of every device in
	 *    the system, none of them will share an alignment region.
	 *
	 * When the user has requested alignment for only some devices via
	 * the "pci=resource_alignment" argument, "resize" is true and we
	 * use the first method.  Otherwise we assume we're aligning all
	 * devices and we use the second.
	 */

	pci_info(dev, "BAR%d %pR: requesting alignment to %#llx\n",
		 bar, r, (unsigned long long)align);

	if (resize) {
		r->start = 0;
		r->end = align - 1;
	} else {
		r->flags &= ~IORESOURCE_SIZEALIGN;
		r->flags |= IORESOURCE_STARTALIGN;
		r->start = align;
		r->end = r->start + size - 1;
	}
	r->flags |= IORESOURCE_UNSET;
}

/*
 * This function disables memory decoding and releases memory resources
 * of the device specified by kernel's boot parameter 'pci=resource_alignment='.
 * It also rounds up size to specified alignment.
 * Later on, the kernel will assign page-aligned memory resource back
 * to the device.
 */
void pci_reassigndev_resource_alignment(struct pci_dev *dev)
{
	int i;
	struct resource *r;
	resource_size_t align;
	u16 command;
	bool resize = false;

	/*
	 * VF BARs are read-only zero according to SR-IOV spec r1.1, sec
	 * 3.4.1.11.  Their resources are allocated from the space
	 * described by the VF BARx register in the PF's SR-IOV capability.
	 * We can't influence their alignment here.
	 */
	if (dev->is_virtfn)
		return;

	/* check if specified PCI is target device to reassign */
	align = pci_specified_resource_alignment(dev, &resize);
	if (!align)
		return;

	if (dev->hdr_type == PCI_HEADER_TYPE_NORMAL &&
	    (dev->class >> 8) == PCI_CLASS_BRIDGE_HOST) {
		pci_warn(dev, "Can't reassign resources to host bridge\n");
		return;
	}

	pci_read_config_word(dev, PCI_COMMAND, &command);
	command &= ~PCI_COMMAND_MEMORY;
	pci_write_config_word(dev, PCI_COMMAND, command);

	for (i = 0; i <= PCI_ROM_RESOURCE; i++)
		pci_request_resource_alignment(dev, i, align, resize);

	/*
	 * Need to disable bridge's resource window,
	 * to enable the kernel to reassign new resource
	 * window later on.
	 */
	if (dev->hdr_type == PCI_HEADER_TYPE_BRIDGE &&
	    (dev->class >> 8) == PCI_CLASS_BRIDGE_PCI) {
		for (i = PCI_BRIDGE_RESOURCES; i < PCI_NUM_RESOURCES; i++) {
			r = &dev->resource[i];
			if (!(r->flags & IORESOURCE_MEM))
				continue;
			r->flags |= IORESOURCE_UNSET;
			r->end = resource_size(r) - 1;
			r->start = 0;
		}
		pci_disable_bridge_window(dev);
	}
}

static ssize_t pci_set_resource_alignment_param(const char *buf, size_t count)
{
	if (count > RESOURCE_ALIGNMENT_PARAM_SIZE - 1)
		count = RESOURCE_ALIGNMENT_PARAM_SIZE - 1;
	spin_lock(&resource_alignment_lock);
	strncpy(resource_alignment_param, buf, count);
	resource_alignment_param[count] = '\0';
	spin_unlock(&resource_alignment_lock);
	return count;
}

static ssize_t pci_get_resource_alignment_param(char *buf, size_t size)
{
	size_t count;
	spin_lock(&resource_alignment_lock);
	count = snprintf(buf, size, "%s", resource_alignment_param);
	spin_unlock(&resource_alignment_lock);
	return count;
}

static ssize_t pci_resource_alignment_show(struct bus_type *bus, char *buf)
{
	return pci_get_resource_alignment_param(buf, PAGE_SIZE);
}

static ssize_t pci_resource_alignment_store(struct bus_type *bus,
					const char *buf, size_t count)
{
	return pci_set_resource_alignment_param(buf, count);
}

static BUS_ATTR(resource_alignment, 0644, pci_resource_alignment_show,
					pci_resource_alignment_store);

static int __init pci_resource_alignment_sysfs_init(void)
{
	return bus_create_file(&pci_bus_type,
					&bus_attr_resource_alignment);
}
late_initcall(pci_resource_alignment_sysfs_init);

static void pci_no_domains(void)
{
#ifdef CONFIG_PCI_DOMAINS
	pci_domains_supported = 0;
#endif
}

#ifdef CONFIG_PCI_DOMAINS_GENERIC
static atomic_t __domain_nr = ATOMIC_INIT(-1);

static int pci_get_new_domain_nr(void)
{
	return atomic_inc_return(&__domain_nr);
}

static int of_pci_bus_find_domain_nr(struct device *parent)
{
	static int use_dt_domains = -1;
	int domain = -1;

	if (parent)
		domain = of_get_pci_domain_nr(parent->of_node);
	/*
	 * Check DT domain and use_dt_domains values.
	 *
	 * If DT domain property is valid (domain >= 0) and
	 * use_dt_domains != 0, the DT assignment is valid since this means
	 * we have not previously allocated a domain number by using
	 * pci_get_new_domain_nr(); we should also update use_dt_domains to
	 * 1, to indicate that we have just assigned a domain number from
	 * DT.
	 *
	 * If DT domain property value is not valid (ie domain < 0), and we
	 * have not previously assigned a domain number from DT
	 * (use_dt_domains != 1) we should assign a domain number by
	 * using the:
	 *
	 * pci_get_new_domain_nr()
	 *
	 * API and update the use_dt_domains value to keep track of method we
	 * are using to assign domain numbers (use_dt_domains = 0).
	 *
	 * All other combinations imply we have a platform that is trying
	 * to mix domain numbers obtained from DT and pci_get_new_domain_nr(),
	 * which is a recipe for domain mishandling and it is prevented by
	 * invalidating the domain value (domain = -1) and printing a
	 * corresponding error.
	 */
	if (domain >= 0 && use_dt_domains) {
		use_dt_domains = 1;
	} else if (domain < 0 && use_dt_domains != 1) {
		use_dt_domains = 0;
		domain = pci_get_new_domain_nr();
	} else {
		if (parent)
			pr_err("Node %pOF has ", parent->of_node);
		pr_err("Inconsistent \"linux,pci-domain\" property in DT\n");
		domain = -1;
	}

	return domain;
}

int pci_bus_find_domain_nr(struct pci_bus *bus, struct device *parent)
{
	return acpi_disabled ? of_pci_bus_find_domain_nr(parent) :
			       acpi_pci_bus_find_domain_nr(bus);
}
#endif

/**
 * pci_ext_cfg_avail - can we access extended PCI config space?
 *
 * Returns 1 if we can access PCI extended config space (offsets
 * greater than 0xff). This is the default implementation. Architecture
 * implementations can override this.
 */
int __weak pci_ext_cfg_avail(void)
{
	return 1;
}

void __weak pci_fixup_cardbus(struct pci_bus *bus)
{
}
EXPORT_SYMBOL(pci_fixup_cardbus);

static int __init pci_setup(char *str)
{
	while (str) {
		char *k = strchr(str, ',');
		if (k)
			*k++ = 0;
		if (*str && (str = pcibios_setup(str)) && *str) {
			if (!strcmp(str, "nomsi")) {
				pci_no_msi();
			} else if (!strncmp(str, "noats", 5)) {
				pr_info("PCIe: ATS is disabled\n");
				pcie_ats_disabled = true;
			} else if (!strcmp(str, "noaer")) {
				pci_no_aer();
			} else if (!strcmp(str, "earlydump")) {
				pci_early_dump = true;
			} else if (!strncmp(str, "realloc=", 8)) {
				pci_realloc_get_opt(str + 8);
			} else if (!strncmp(str, "realloc", 7)) {
				pci_realloc_get_opt("on");
			} else if (!strcmp(str, "nodomains")) {
				pci_no_domains();
			} else if (!strncmp(str, "noari", 5)) {
				pcie_ari_disabled = true;
			} else if (!strncmp(str, "cbiosize=", 9)) {
				pci_cardbus_io_size = memparse(str + 9, &str);
			} else if (!strncmp(str, "cbmemsize=", 10)) {
				pci_cardbus_mem_size = memparse(str + 10, &str);
			} else if (!strncmp(str, "resource_alignment=", 19)) {
				pci_set_resource_alignment_param(str + 19,
							strlen(str + 19));
			} else if (!strncmp(str, "ecrc=", 5)) {
				pcie_ecrc_get_policy(str + 5);
			} else if (!strncmp(str, "hpiosize=", 9)) {
				pci_hotplug_io_size = memparse(str + 9, &str);
			} else if (!strncmp(str, "hpmemsize=", 10)) {
				pci_hotplug_mem_size = memparse(str + 10, &str);
			} else if (!strncmp(str, "hpbussize=", 10)) {
				pci_hotplug_bus_size =
					simple_strtoul(str + 10, &str, 0);
				if (pci_hotplug_bus_size > 0xff)
					pci_hotplug_bus_size = DEFAULT_HOTPLUG_BUS_SIZE;
			} else if (!strncmp(str, "pcie_bus_tune_off", 17)) {
				pcie_bus_config = PCIE_BUS_TUNE_OFF;
			} else if (!strncmp(str, "pcie_bus_safe", 13)) {
				pcie_bus_config = PCIE_BUS_SAFE;
			} else if (!strncmp(str, "pcie_bus_perf", 13)) {
				pcie_bus_config = PCIE_BUS_PERFORMANCE;
			} else if (!strncmp(str, "pcie_bus_peer2peer", 18)) {
				pcie_bus_config = PCIE_BUS_PEER2PEER;
			} else if (!strncmp(str, "pcie_scan_all", 13)) {
				pci_add_flags(PCI_SCAN_ALL_PCIE_DEVS);
			} else if (!strncmp(str, "disable_acs_redir=", 18)) {
				disable_acs_redir_param = str + 18;
			} else {
				printk(KERN_ERR "PCI: Unknown option `%s'\n",
						str);
			}
		}
		str = k;
	}
	return 0;
}
early_param("pci", pci_setup);<|MERGE_RESOLUTION|>--- conflicted
+++ resolved
@@ -4547,10 +4547,7 @@
 
 	return pci_dev_wait(dev, "bus reset", PCIE_RESET_READY_POLL_MS);
 }
-<<<<<<< HEAD
-=======
 EXPORT_SYMBOL_GPL(pci_bridge_secondary_bus_reset);
->>>>>>> f9885ef8
 
 static int pci_parent_bus_reset(struct pci_dev *dev, int probe)
 {
@@ -5204,11 +5201,7 @@
  */
 int pci_reset_bus(struct pci_dev *pdev)
 {
-<<<<<<< HEAD
-	return pci_probe_reset_slot(pdev->slot) ?
-=======
 	return (!pci_probe_reset_slot(pdev->slot)) ?
->>>>>>> f9885ef8
 	    __pci_reset_slot(pdev->slot) : __pci_reset_bus(pdev->bus);
 }
 EXPORT_SYMBOL_GPL(pci_reset_bus);

// SPDX-License-Identifier: GPL-2.0
/*
 * Cadence Sierra PHY Driver
 *
 * Copyright (c) 2018 Cadence Design Systems
 * Author: Alan Douglas <adouglas@cadence.com>
 *
 */
#include <linux/clk.h>
#include <linux/clk-provider.h>
#include <linux/delay.h>
#include <linux/err.h>
#include <linux/io.h>
#include <linux/module.h>
#include <linux/phy/phy.h>
#include <linux/platform_device.h>
#include <linux/pm_runtime.h>
#include <linux/regmap.h>
#include <linux/reset.h>
#include <linux/slab.h>
#include <linux/of.h>
#include <linux/of_platform.h>
#include <dt-bindings/phy/phy.h>
#include <dt-bindings/phy/phy-cadence.h>

#define NUM_SSC_MODE		3
#define NUM_PHY_TYPE		4

/* PHY register offsets */
#define SIERRA_COMMON_CDB_OFFSET			0x0
#define SIERRA_MACRO_ID_REG				0x0
#define SIERRA_CMN_PLLLC_GEN_PREG			0x42
#define SIERRA_CMN_PLLLC_MODE_PREG			0x48
#define SIERRA_CMN_PLLLC_LF_COEFF_MODE1_PREG		0x49
#define SIERRA_CMN_PLLLC_LF_COEFF_MODE0_PREG		0x4A
#define SIERRA_CMN_PLLLC_LOCK_CNTSTART_PREG		0x4B
#define SIERRA_CMN_PLLLC_CLK1_PREG			0x4D
#define SIERRA_CMN_PLLLC_BWCAL_MODE1_PREG		0x4F
#define SIERRA_CMN_PLLLC_BWCAL_MODE0_PREG		0x50
#define SIERRA_CMN_PLLLC_DSMCORR_PREG			0x51
#define SIERRA_CMN_PLLLC_SS_PREG			0x52
#define SIERRA_CMN_PLLLC_SS_AMP_STEP_SIZE_PREG		0x53
#define SIERRA_CMN_PLLLC_SSTWOPT_PREG			0x54
#define SIERRA_CMN_PLLLC_SS_TIME_STEPSIZE_MODE_PREG	0x62
#define SIERRA_CMN_PLLLC_LOCK_DELAY_CTRL_PREG		0x63
#define SIERRA_CMN_REFRCV_PREG				0x98
#define SIERRA_CMN_REFRCV1_PREG				0xB8
#define SIERRA_CMN_PLLLC1_GEN_PREG			0xC2
#define SIERRA_CMN_PLLLC1_LF_COEFF_MODE0_PREG		0xCA
#define SIERRA_CMN_PLLLC1_BWCAL_MODE0_PREG		0xD0
#define SIERRA_CMN_PLLLC1_SS_TIME_STEPSIZE_MODE_PREG	0xE2

#define SIERRA_LANE_CDB_OFFSET(ln, block_offset, reg_offset)	\
				((0x4000 << (block_offset)) + \
				 (((ln) << 9) << (reg_offset)))

#define SIERRA_DET_STANDEC_A_PREG			0x000
#define SIERRA_DET_STANDEC_B_PREG			0x001
#define SIERRA_DET_STANDEC_C_PREG			0x002
#define SIERRA_DET_STANDEC_D_PREG			0x003
#define SIERRA_DET_STANDEC_E_PREG			0x004
#define SIERRA_PSM_LANECAL_DLY_A1_RESETS_PREG		0x008
#define SIERRA_PSM_A0IN_TMR_PREG			0x009
#define SIERRA_PSM_A3IN_TMR_PREG			0x00C
#define SIERRA_PSM_DIAG_PREG				0x015
#define SIERRA_PSC_LN_A3_PREG				0x023
#define SIERRA_PSC_LN_A4_PREG				0x024
#define SIERRA_PSC_LN_IDLE_PREG				0x026
#define SIERRA_PSC_TX_A0_PREG				0x028
#define SIERRA_PSC_TX_A1_PREG				0x029
#define SIERRA_PSC_TX_A2_PREG				0x02A
#define SIERRA_PSC_TX_A3_PREG				0x02B
#define SIERRA_PSC_RX_A0_PREG				0x030
#define SIERRA_PSC_RX_A1_PREG				0x031
#define SIERRA_PSC_RX_A2_PREG				0x032
#define SIERRA_PSC_RX_A3_PREG				0x033
#define SIERRA_PLLCTRL_SUBRATE_PREG			0x03A
#define SIERRA_PLLCTRL_GEN_A_PREG			0x03B
#define SIERRA_PLLCTRL_GEN_D_PREG			0x03E
#define SIERRA_PLLCTRL_CPGAIN_MODE_PREG			0x03F
#define SIERRA_PLLCTRL_STATUS_PREG			0x044
#define SIERRA_CLKPATH_BIASTRIM_PREG			0x04B
#define SIERRA_DFE_BIASTRIM_PREG			0x04C
#define SIERRA_DRVCTRL_ATTEN_PREG			0x06A
#define SIERRA_DRVCTRL_BOOST_PREG			0x06F
#define SIERRA_CLKPATHCTRL_TMR_PREG			0x081
#define SIERRA_RX_CREQ_FLTR_A_MODE3_PREG		0x085
#define SIERRA_RX_CREQ_FLTR_A_MODE2_PREG		0x086
#define SIERRA_RX_CREQ_FLTR_A_MODE1_PREG		0x087
#define SIERRA_RX_CREQ_FLTR_A_MODE0_PREG		0x088
#define SIERRA_CREQ_DCBIASATTEN_OVR_PREG		0x08C
#define SIERRA_CREQ_CCLKDET_MODE01_PREG			0x08E
#define SIERRA_RX_CTLE_CAL_PREG				0x08F
#define SIERRA_RX_CTLE_MAINTENANCE_PREG			0x091
#define SIERRA_CREQ_FSMCLK_SEL_PREG			0x092
#define SIERRA_CREQ_EQ_CTRL_PREG			0x093
#define SIERRA_CREQ_SPARE_PREG				0x096
#define SIERRA_CREQ_EQ_OPEN_EYE_THRESH_PREG		0x097
#define SIERRA_CTLELUT_CTRL_PREG			0x098
#define SIERRA_DFE_ECMP_RATESEL_PREG			0x0C0
#define SIERRA_DFE_SMP_RATESEL_PREG			0x0C1
#define SIERRA_DEQ_PHALIGN_CTRL				0x0C4
#define SIERRA_DEQ_CONCUR_CTRL1_PREG			0x0C8
#define SIERRA_DEQ_CONCUR_CTRL2_PREG			0x0C9
#define SIERRA_DEQ_EPIPWR_CTRL2_PREG			0x0CD
#define SIERRA_DEQ_FAST_MAINT_CYCLES_PREG		0x0CE
#define SIERRA_DEQ_ERRCMP_CTRL_PREG			0x0D0
#define SIERRA_DEQ_OFFSET_CTRL_PREG			0x0D8
#define SIERRA_DEQ_GAIN_CTRL_PREG			0x0E0
#define SIERRA_DEQ_VGATUNE_CTRL_PREG			0x0E1
#define SIERRA_DEQ_GLUT0				0x0E8
#define SIERRA_DEQ_GLUT1				0x0E9
#define SIERRA_DEQ_GLUT2				0x0EA
#define SIERRA_DEQ_GLUT3				0x0EB
#define SIERRA_DEQ_GLUT4				0x0EC
#define SIERRA_DEQ_GLUT5				0x0ED
#define SIERRA_DEQ_GLUT6				0x0EE
#define SIERRA_DEQ_GLUT7				0x0EF
#define SIERRA_DEQ_GLUT8				0x0F0
#define SIERRA_DEQ_GLUT9				0x0F1
#define SIERRA_DEQ_GLUT10				0x0F2
#define SIERRA_DEQ_GLUT11				0x0F3
#define SIERRA_DEQ_GLUT12				0x0F4
#define SIERRA_DEQ_GLUT13				0x0F5
#define SIERRA_DEQ_GLUT14				0x0F6
#define SIERRA_DEQ_GLUT15				0x0F7
#define SIERRA_DEQ_GLUT16				0x0F8
#define SIERRA_DEQ_ALUT0				0x108
#define SIERRA_DEQ_ALUT1				0x109
#define SIERRA_DEQ_ALUT2				0x10A
#define SIERRA_DEQ_ALUT3				0x10B
#define SIERRA_DEQ_ALUT4				0x10C
#define SIERRA_DEQ_ALUT5				0x10D
#define SIERRA_DEQ_ALUT6				0x10E
#define SIERRA_DEQ_ALUT7				0x10F
#define SIERRA_DEQ_ALUT8				0x110
#define SIERRA_DEQ_ALUT9				0x111
#define SIERRA_DEQ_ALUT10				0x112
#define SIERRA_DEQ_ALUT11				0x113
#define SIERRA_DEQ_ALUT12				0x114
#define SIERRA_DEQ_ALUT13				0x115
#define SIERRA_DEQ_DFETAP_CTRL_PREG			0x128
#define SIERRA_DEQ_DFETAP0				0x129
#define SIERRA_DEQ_DFETAP1				0x12B
#define SIERRA_DEQ_DFETAP2				0x12D
#define SIERRA_DEQ_DFETAP3				0x12F
#define SIERRA_DEQ_DFETAP4				0x131
#define SIERRA_DFE_EN_1010_IGNORE_PREG			0x134
#define SIERRA_DEQ_PRECUR_PREG				0x138
#define SIERRA_DEQ_POSTCUR_PREG				0x140
#define SIERRA_DEQ_POSTCUR_DECR_PREG			0x142
#define SIERRA_DEQ_TAU_CTRL1_SLOW_MAINT_PREG		0x150
#define SIERRA_DEQ_TAU_CTRL2_PREG			0x151
#define SIERRA_DEQ_TAU_CTRL3_PREG			0x152
#define SIERRA_DEQ_OPENEYE_CTRL_PREG			0x158
#define SIERRA_DEQ_PICTRL_PREG				0x161
#define SIERRA_CPICAL_TMRVAL_MODE1_PREG			0x170
#define SIERRA_CPICAL_TMRVAL_MODE0_PREG			0x171
#define SIERRA_CPICAL_PICNT_MODE1_PREG			0x174
#define SIERRA_CPI_OUTBUF_RATESEL_PREG			0x17C
#define SIERRA_CPI_RESBIAS_BIN_PREG			0x17E
#define SIERRA_CPI_TRIM_PREG				0x17F
#define SIERRA_CPICAL_RES_STARTCODE_MODE23_PREG		0x183
#define SIERRA_EPI_CTRL_PREG				0x187
#define SIERRA_LFPSDET_SUPPORT_PREG			0x188
#define SIERRA_LFPSFILT_NS_PREG				0x18A
#define SIERRA_LFPSFILT_RD_PREG				0x18B
#define SIERRA_LFPSFILT_MP_PREG				0x18C
#define SIERRA_SIGDET_SUPPORT_PREG			0x190
#define SIERRA_SDFILT_H2L_A_PREG			0x191
#define SIERRA_SDFILT_L2H_PREG				0x193
#define SIERRA_RXBUFFER_CTLECTRL_PREG			0x19E
#define SIERRA_RXBUFFER_RCDFECTRL_PREG			0x19F
#define SIERRA_RXBUFFER_DFECTRL_PREG			0x1A0
#define SIERRA_DEQ_TAU_CTRL1_FAST_MAINT_PREG		0x14F
#define SIERRA_DEQ_TAU_CTRL1_SLOW_MAINT_PREG		0x150

/* PHY PCS common registers */
#define SIERRA_PHY_PCS_COMMON_OFFSET(block_offset)	\
				     (0xc000 << (block_offset))
#define SIERRA_PHY_PIPE_CMN_CTRL1			0x0
#define SIERRA_PHY_PLL_CFG				0xe

/* PHY PCS lane registers */
#define SIERRA_PHY_PCS_LANE_CDB_OFFSET(ln, block_offset, reg_offset)	\
				       ((0xD000 << (block_offset)) +	\
				       (((ln) << 8) << (reg_offset)))

#define SIERRA_PHY_ISO_LINK_CTRL			0xB

/* PHY PMA common registers */
#define SIERRA_PHY_PMA_COMMON_OFFSET(block_offset)	\
				     (0xE000 << (block_offset))
#define SIERRA_PHY_PMA_CMN_CTRL				0x000

/* PHY PMA lane registers */
#define SIERRA_PHY_PMA_LANE_CDB_OFFSET(ln, block_offset, reg_offset)	\
				       ((0xF000 << (block_offset)) +	\
				       (((ln) << 8) << (reg_offset)))

#define SIERRA_PHY_PMA_XCVR_CTRL			0x000

#define SIERRA_MACRO_ID					0x00007364
#define SIERRA_MAX_LANES				16
#define PLL_LOCK_TIME					100000

#define CDNS_SIERRA_OUTPUT_CLOCKS			3
#define CDNS_SIERRA_INPUT_CLOCKS			5
enum cdns_sierra_clock_input {
	PHY_CLK,
	CMN_REFCLK_DIG_DIV,
	CMN_REFCLK1_DIG_DIV,
	PLL0_REFCLK,
	PLL1_REFCLK,
};

#define SIERRA_NUM_CMN_PLLC				2
#define SIERRA_NUM_CMN_PLLC_PARENTS			2

static const struct reg_field macro_id_type =
				REG_FIELD(SIERRA_MACRO_ID_REG, 0, 15);
static const struct reg_field phy_pll_cfg_1 =
				REG_FIELD(SIERRA_PHY_PLL_CFG, 1, 1);
static const struct reg_field pma_cmn_ready =
				REG_FIELD(SIERRA_PHY_PMA_CMN_CTRL, 0, 0);
static const struct reg_field pllctrl_lock =
				REG_FIELD(SIERRA_PLLCTRL_STATUS_PREG, 0, 0);
static const struct reg_field phy_iso_link_ctrl_1 =
				REG_FIELD(SIERRA_PHY_ISO_LINK_CTRL, 1, 1);
static const struct reg_field cmn_plllc_clk1outdiv_preg =
				REG_FIELD(SIERRA_CMN_PLLLC_CLK1_PREG, 0, 6);
static const struct reg_field cmn_plllc_clk1_en_preg =
				REG_FIELD(SIERRA_CMN_PLLLC_CLK1_PREG, 12, 12);

static const char * const clk_names[] = {
	[CDNS_SIERRA_PLL_CMNLC] = "pll_cmnlc",
	[CDNS_SIERRA_PLL_CMNLC1] = "pll_cmnlc1",
	[CDNS_SIERRA_DERIVED_REFCLK] = "refclk_der",
};

enum cdns_sierra_cmn_plllc {
	CMN_PLLLC,
	CMN_PLLLC1,
};

struct cdns_sierra_pll_mux_reg_fields {
	struct reg_field	pfdclk_sel_preg;
	struct reg_field	plllc1en_field;
	struct reg_field	termen_field;
};

static const struct cdns_sierra_pll_mux_reg_fields cmn_plllc_pfdclk1_sel_preg[] = {
	[CMN_PLLLC] = {
		.pfdclk_sel_preg = REG_FIELD(SIERRA_CMN_PLLLC_GEN_PREG, 1, 1),
		.plllc1en_field = REG_FIELD(SIERRA_CMN_REFRCV1_PREG, 8, 8),
		.termen_field = REG_FIELD(SIERRA_CMN_REFRCV1_PREG, 0, 0),
	},
	[CMN_PLLLC1] = {
		.pfdclk_sel_preg = REG_FIELD(SIERRA_CMN_PLLLC1_GEN_PREG, 1, 1),
		.plllc1en_field = REG_FIELD(SIERRA_CMN_REFRCV_PREG, 8, 8),
		.termen_field = REG_FIELD(SIERRA_CMN_REFRCV_PREG, 0, 0),
	},
};

struct cdns_sierra_pll_mux {
	struct clk_hw		hw;
	struct regmap_field	*pfdclk_sel_preg;
	struct regmap_field	*plllc1en_field;
	struct regmap_field	*termen_field;
	struct clk_init_data	clk_data;
};

#define to_cdns_sierra_pll_mux(_hw)	\
			container_of(_hw, struct cdns_sierra_pll_mux, hw)

static const int pll_mux_parent_index[][SIERRA_NUM_CMN_PLLC_PARENTS] = {
	[CMN_PLLLC] = { PLL0_REFCLK, PLL1_REFCLK },
	[CMN_PLLLC1] = { PLL1_REFCLK, PLL0_REFCLK },
};

static u32 cdns_sierra_pll_mux_table[][SIERRA_NUM_CMN_PLLC_PARENTS] = {
	[CMN_PLLLC] = { 0, 1 },
	[CMN_PLLLC1] = { 1, 0 },
};

struct cdns_sierra_derived_refclk {
	struct clk_hw           hw;
	struct regmap_field     *cmn_plllc_clk1outdiv_preg;
	struct regmap_field     *cmn_plllc_clk1_en_preg;
	struct clk_init_data	clk_data;
};

#define to_cdns_sierra_derived_refclk(_hw)	\
			container_of(_hw, struct cdns_sierra_derived_refclk, hw)

enum cdns_sierra_phy_type {
	TYPE_NONE,
	TYPE_PCIE,
	TYPE_USB,
	TYPE_QSGMII
};

enum cdns_sierra_ssc_mode {
	NO_SSC,
	EXTERNAL_SSC,
	INTERNAL_SSC
};

struct cdns_sierra_inst {
	struct phy *phy;
	enum cdns_sierra_phy_type phy_type;
	u32 num_lanes;
	u32 mlane;
	struct reset_control *lnk_rst;
	enum cdns_sierra_ssc_mode ssc_mode;
};

struct cdns_reg_pairs {
	u16 val;
	u32 off;
};

struct cdns_sierra_vals {
	const struct cdns_reg_pairs *reg_pairs;
	u32 num_regs;
};

struct cdns_sierra_data {
	u32 id_value;
	u8 block_offset_shift;
	u8 reg_offset_shift;
	struct cdns_sierra_vals *pcs_cmn_vals[NUM_PHY_TYPE][NUM_PHY_TYPE]
					     [NUM_SSC_MODE];
	struct cdns_sierra_vals *phy_pma_ln_vals[NUM_PHY_TYPE][NUM_PHY_TYPE]
						[NUM_SSC_MODE];
	struct cdns_sierra_vals *pma_cmn_vals[NUM_PHY_TYPE][NUM_PHY_TYPE]
					     [NUM_SSC_MODE];
	struct cdns_sierra_vals *pma_ln_vals[NUM_PHY_TYPE][NUM_PHY_TYPE]
					    [NUM_SSC_MODE];
};

struct cdns_regmap_cdb_context {
	struct device *dev;
	void __iomem *base;
	u8 reg_offset_shift;
};

struct cdns_sierra_phy {
	struct device *dev;
	struct regmap *regmap;
	const struct cdns_sierra_data *init_data;
	struct cdns_sierra_inst phys[SIERRA_MAX_LANES];
	struct reset_control *phy_rst;
	struct reset_control *apb_rst;
	struct regmap *regmap_lane_cdb[SIERRA_MAX_LANES];
	struct regmap *regmap_phy_pcs_common_cdb;
	struct regmap *regmap_phy_pcs_lane_cdb[SIERRA_MAX_LANES];
	struct regmap *regmap_phy_pma_common_cdb;
	struct regmap *regmap_phy_pma_lane_cdb[SIERRA_MAX_LANES];
	struct regmap *regmap_common_cdb;
	struct regmap_field *macro_id_type;
	struct regmap_field *phy_pll_cfg_1;
	struct regmap_field *pma_cmn_ready;
	struct regmap_field *pllctrl_lock[SIERRA_MAX_LANES];
	struct regmap_field *phy_iso_link_ctrl_1[SIERRA_MAX_LANES];
	struct regmap_field *cmn_refrcv_refclk_plllc1en_preg[SIERRA_NUM_CMN_PLLC];
	struct regmap_field *cmn_refrcv_refclk_termen_preg[SIERRA_NUM_CMN_PLLC];
	struct regmap_field *cmn_plllc_pfdclk1_sel_preg[SIERRA_NUM_CMN_PLLC];
	struct clk *input_clks[CDNS_SIERRA_INPUT_CLOCKS];
	int nsubnodes;
	u32 num_lanes;
	bool autoconf;
	struct clk_onecell_data clk_data;
	struct clk *output_clks[CDNS_SIERRA_OUTPUT_CLOCKS];
};

static int cdns_regmap_write(void *context, unsigned int reg, unsigned int val)
{
	struct cdns_regmap_cdb_context *ctx = context;
	u32 offset = reg << ctx->reg_offset_shift;

	writew(val, ctx->base + offset);

	return 0;
}

static int cdns_regmap_read(void *context, unsigned int reg, unsigned int *val)
{
	struct cdns_regmap_cdb_context *ctx = context;
	u32 offset = reg << ctx->reg_offset_shift;

	*val = readw(ctx->base + offset);
	return 0;
}

#define SIERRA_LANE_CDB_REGMAP_CONF(n) \
{ \
	.name = "sierra_lane" n "_cdb", \
	.reg_stride = 1, \
	.fast_io = true, \
	.reg_write = cdns_regmap_write, \
	.reg_read = cdns_regmap_read, \
}

static const struct regmap_config cdns_sierra_lane_cdb_config[] = {
	SIERRA_LANE_CDB_REGMAP_CONF("0"),
	SIERRA_LANE_CDB_REGMAP_CONF("1"),
	SIERRA_LANE_CDB_REGMAP_CONF("2"),
	SIERRA_LANE_CDB_REGMAP_CONF("3"),
	SIERRA_LANE_CDB_REGMAP_CONF("4"),
	SIERRA_LANE_CDB_REGMAP_CONF("5"),
	SIERRA_LANE_CDB_REGMAP_CONF("6"),
	SIERRA_LANE_CDB_REGMAP_CONF("7"),
	SIERRA_LANE_CDB_REGMAP_CONF("8"),
	SIERRA_LANE_CDB_REGMAP_CONF("9"),
	SIERRA_LANE_CDB_REGMAP_CONF("10"),
	SIERRA_LANE_CDB_REGMAP_CONF("11"),
	SIERRA_LANE_CDB_REGMAP_CONF("12"),
	SIERRA_LANE_CDB_REGMAP_CONF("13"),
	SIERRA_LANE_CDB_REGMAP_CONF("14"),
	SIERRA_LANE_CDB_REGMAP_CONF("15"),
};

static const struct regmap_config cdns_sierra_common_cdb_config = {
	.name = "sierra_common_cdb",
	.reg_stride = 1,
	.fast_io = true,
	.reg_write = cdns_regmap_write,
	.reg_read = cdns_regmap_read,
};

static const struct regmap_config cdns_sierra_phy_pcs_cmn_cdb_config = {
	.name = "sierra_phy_pcs_cmn_cdb",
<<<<<<< HEAD
=======
	.reg_stride = 1,
	.fast_io = true,
	.reg_write = cdns_regmap_write,
	.reg_read = cdns_regmap_read,
};

#define SIERRA_PHY_PCS_LANE_CDB_REGMAP_CONF(n) \
{ \
	.name = "sierra_phy_pcs_lane" n "_cdb", \
	.reg_stride = 1, \
	.fast_io = true, \
	.reg_write = cdns_regmap_write, \
	.reg_read = cdns_regmap_read, \
}

static const struct regmap_config cdns_sierra_phy_pcs_lane_cdb_config[] = {
	SIERRA_PHY_PCS_LANE_CDB_REGMAP_CONF("0"),
	SIERRA_PHY_PCS_LANE_CDB_REGMAP_CONF("1"),
	SIERRA_PHY_PCS_LANE_CDB_REGMAP_CONF("2"),
	SIERRA_PHY_PCS_LANE_CDB_REGMAP_CONF("3"),
	SIERRA_PHY_PCS_LANE_CDB_REGMAP_CONF("4"),
	SIERRA_PHY_PCS_LANE_CDB_REGMAP_CONF("5"),
	SIERRA_PHY_PCS_LANE_CDB_REGMAP_CONF("6"),
	SIERRA_PHY_PCS_LANE_CDB_REGMAP_CONF("7"),
	SIERRA_PHY_PCS_LANE_CDB_REGMAP_CONF("8"),
	SIERRA_PHY_PCS_LANE_CDB_REGMAP_CONF("9"),
	SIERRA_PHY_PCS_LANE_CDB_REGMAP_CONF("10"),
	SIERRA_PHY_PCS_LANE_CDB_REGMAP_CONF("11"),
	SIERRA_PHY_PCS_LANE_CDB_REGMAP_CONF("12"),
	SIERRA_PHY_PCS_LANE_CDB_REGMAP_CONF("13"),
	SIERRA_PHY_PCS_LANE_CDB_REGMAP_CONF("14"),
	SIERRA_PHY_PCS_LANE_CDB_REGMAP_CONF("15"),
};

static const struct regmap_config cdns_sierra_phy_pma_cmn_cdb_config = {
	.name = "sierra_phy_pma_cmn_cdb",
>>>>>>> ed9f4f96
	.reg_stride = 1,
	.fast_io = true,
	.reg_write = cdns_regmap_write,
	.reg_read = cdns_regmap_read,
};

<<<<<<< HEAD
#define SIERRA_PHY_PCS_LANE_CDB_REGMAP_CONF(n) \
{ \
	.name = "sierra_phy_pcs_lane" n "_cdb", \
	.reg_stride = 1, \
	.fast_io = true, \
	.reg_write = cdns_regmap_write, \
	.reg_read = cdns_regmap_read, \
}

static const struct regmap_config cdns_sierra_phy_pcs_lane_cdb_config[] = {
	SIERRA_PHY_PCS_LANE_CDB_REGMAP_CONF("0"),
	SIERRA_PHY_PCS_LANE_CDB_REGMAP_CONF("1"),
	SIERRA_PHY_PCS_LANE_CDB_REGMAP_CONF("2"),
	SIERRA_PHY_PCS_LANE_CDB_REGMAP_CONF("3"),
	SIERRA_PHY_PCS_LANE_CDB_REGMAP_CONF("4"),
	SIERRA_PHY_PCS_LANE_CDB_REGMAP_CONF("5"),
	SIERRA_PHY_PCS_LANE_CDB_REGMAP_CONF("6"),
	SIERRA_PHY_PCS_LANE_CDB_REGMAP_CONF("7"),
	SIERRA_PHY_PCS_LANE_CDB_REGMAP_CONF("8"),
	SIERRA_PHY_PCS_LANE_CDB_REGMAP_CONF("9"),
	SIERRA_PHY_PCS_LANE_CDB_REGMAP_CONF("10"),
	SIERRA_PHY_PCS_LANE_CDB_REGMAP_CONF("11"),
	SIERRA_PHY_PCS_LANE_CDB_REGMAP_CONF("12"),
	SIERRA_PHY_PCS_LANE_CDB_REGMAP_CONF("13"),
	SIERRA_PHY_PCS_LANE_CDB_REGMAP_CONF("14"),
	SIERRA_PHY_PCS_LANE_CDB_REGMAP_CONF("15"),
};

static const struct regmap_config cdns_sierra_phy_pma_cmn_cdb_config = {
	.name = "sierra_phy_pma_cmn_cdb",
	.reg_stride = 1,
	.fast_io = true,
	.reg_write = cdns_regmap_write,
	.reg_read = cdns_regmap_read,
};

=======
>>>>>>> ed9f4f96
#define SIERRA_PHY_PMA_LANE_CDB_REGMAP_CONF(n) \
{ \
	.name = "sierra_phy_pma_lane" n "_cdb", \
	.reg_stride = 1, \
	.fast_io = true, \
	.reg_write = cdns_regmap_write, \
	.reg_read = cdns_regmap_read, \
}

static const struct regmap_config cdns_sierra_phy_pma_lane_cdb_config[] = {
	SIERRA_PHY_PMA_LANE_CDB_REGMAP_CONF("0"),
	SIERRA_PHY_PMA_LANE_CDB_REGMAP_CONF("1"),
	SIERRA_PHY_PMA_LANE_CDB_REGMAP_CONF("2"),
	SIERRA_PHY_PMA_LANE_CDB_REGMAP_CONF("3"),
	SIERRA_PHY_PMA_LANE_CDB_REGMAP_CONF("4"),
	SIERRA_PHY_PMA_LANE_CDB_REGMAP_CONF("5"),
	SIERRA_PHY_PMA_LANE_CDB_REGMAP_CONF("6"),
	SIERRA_PHY_PMA_LANE_CDB_REGMAP_CONF("7"),
	SIERRA_PHY_PMA_LANE_CDB_REGMAP_CONF("8"),
	SIERRA_PHY_PMA_LANE_CDB_REGMAP_CONF("9"),
	SIERRA_PHY_PMA_LANE_CDB_REGMAP_CONF("10"),
	SIERRA_PHY_PMA_LANE_CDB_REGMAP_CONF("11"),
	SIERRA_PHY_PMA_LANE_CDB_REGMAP_CONF("12"),
	SIERRA_PHY_PMA_LANE_CDB_REGMAP_CONF("13"),
	SIERRA_PHY_PMA_LANE_CDB_REGMAP_CONF("14"),
	SIERRA_PHY_PMA_LANE_CDB_REGMAP_CONF("15"),
};

static int cdns_sierra_phy_init(struct phy *gphy)
{
	struct cdns_sierra_inst *ins = phy_get_drvdata(gphy);
	struct cdns_sierra_phy *phy = dev_get_drvdata(gphy->dev.parent);
	const struct cdns_sierra_data *init_data = phy->init_data;
	struct cdns_sierra_vals *pma_cmn_vals, *pma_ln_vals;
	enum cdns_sierra_phy_type phy_type = ins->phy_type;
	enum cdns_sierra_ssc_mode ssc = ins->ssc_mode;
	struct cdns_sierra_vals *phy_pma_ln_vals;
	const struct cdns_reg_pairs *reg_pairs;
	struct cdns_sierra_vals *pcs_cmn_vals;
	struct regmap *regmap;
	u32 num_regs;
	int i, j;

	/* Initialise the PHY registers, unless auto configured */
	if (phy->autoconf || phy->nsubnodes > 1)
		return 0;

	clk_set_rate(phy->input_clks[CMN_REFCLK_DIG_DIV], 25000000);
	clk_set_rate(phy->input_clks[CMN_REFCLK1_DIG_DIV], 25000000);

	/* PHY PCS common registers configurations */
	pcs_cmn_vals = init_data->pcs_cmn_vals[phy_type][TYPE_NONE][ssc];
	if (pcs_cmn_vals) {
		reg_pairs = pcs_cmn_vals->reg_pairs;
		num_regs = pcs_cmn_vals->num_regs;
		regmap = phy->regmap_phy_pcs_common_cdb;
		for (i = 0; i < num_regs; i++)
			regmap_write(regmap, reg_pairs[i].off, reg_pairs[i].val);
<<<<<<< HEAD
	}

	/* PHY PMA lane registers configurations */
	phy_pma_ln_vals = init_data->phy_pma_ln_vals[phy_type][TYPE_NONE][ssc];
	if (phy_pma_ln_vals) {
		reg_pairs = phy_pma_ln_vals->reg_pairs;
		num_regs = phy_pma_ln_vals->num_regs;
		for (i = 0; i < ins->num_lanes; i++) {
			regmap = phy->regmap_phy_pma_lane_cdb[i + ins->mlane];
			for (j = 0; j < num_regs; j++)
				regmap_write(regmap, reg_pairs[j].off, reg_pairs[j].val);
		}
	}

=======
	}

	/* PHY PMA lane registers configurations */
	phy_pma_ln_vals = init_data->phy_pma_ln_vals[phy_type][TYPE_NONE][ssc];
	if (phy_pma_ln_vals) {
		reg_pairs = phy_pma_ln_vals->reg_pairs;
		num_regs = phy_pma_ln_vals->num_regs;
		for (i = 0; i < ins->num_lanes; i++) {
			regmap = phy->regmap_phy_pma_lane_cdb[i + ins->mlane];
			for (j = 0; j < num_regs; j++)
				regmap_write(regmap, reg_pairs[j].off, reg_pairs[j].val);
		}
	}

>>>>>>> ed9f4f96
	/* PMA common registers configurations */
	pma_cmn_vals = init_data->pma_cmn_vals[phy_type][TYPE_NONE][ssc];
	if (pma_cmn_vals) {
		reg_pairs = pma_cmn_vals->reg_pairs;
		num_regs = pma_cmn_vals->num_regs;
		regmap = phy->regmap_common_cdb;
		for (i = 0; i < num_regs; i++)
			regmap_write(regmap, reg_pairs[i].off, reg_pairs[i].val);
	}

	/* PMA lane registers configurations */
	pma_ln_vals = init_data->pma_ln_vals[phy_type][TYPE_NONE][ssc];
	if (pma_ln_vals) {
		reg_pairs = pma_ln_vals->reg_pairs;
		num_regs = pma_ln_vals->num_regs;
		for (i = 0; i < ins->num_lanes; i++) {
			regmap = phy->regmap_lane_cdb[i + ins->mlane];
			for (j = 0; j < num_regs; j++)
				regmap_write(regmap, reg_pairs[j].off, reg_pairs[j].val);
		}
	}

	return 0;
}

static int cdns_sierra_phy_on(struct phy *gphy)
{
	struct cdns_sierra_phy *sp = dev_get_drvdata(gphy->dev.parent);
	struct cdns_sierra_inst *ins = phy_get_drvdata(gphy);
	struct device *dev = sp->dev;
	u32 val;
	int ret;

	if (sp->nsubnodes == 1) {
		/* Take the PHY out of reset */
		ret = reset_control_deassert(sp->phy_rst);
		if (ret) {
			dev_err(dev, "Failed to take the PHY out of reset\n");
			return ret;
		}
	}

	/* Take the PHY lane group out of reset */
	ret = reset_control_deassert(ins->lnk_rst);
	if (ret) {
		dev_err(dev, "Failed to take the PHY lane out of reset\n");
		return ret;
	}

	if (ins->phy_type == TYPE_PCIE || ins->phy_type == TYPE_USB) {
		ret = regmap_field_read_poll_timeout(sp->phy_iso_link_ctrl_1[ins->mlane],
						     val, !val, 1000, PLL_LOCK_TIME);
		if (ret) {
			dev_err(dev, "Timeout waiting for PHY status ready\n");
			return ret;
		}
	}

	/*
	 * Wait for cmn_ready assertion
	 * PHY_PMA_CMN_CTRL[0] == 1
	 */
	ret = regmap_field_read_poll_timeout(sp->pma_cmn_ready, val, val,
					     1000, PLL_LOCK_TIME);
	if (ret) {
		dev_err(dev, "Timeout waiting for CMN ready\n");
		return ret;
	}

	ret = regmap_field_read_poll_timeout(sp->pllctrl_lock[ins->mlane],
					     val, val, 1000, PLL_LOCK_TIME);
	if (ret < 0)
		dev_err(dev, "PLL lock of lane failed\n");

	return ret;
}

static int cdns_sierra_phy_off(struct phy *gphy)
{
	struct cdns_sierra_inst *ins = phy_get_drvdata(gphy);

	return reset_control_assert(ins->lnk_rst);
}

static int cdns_sierra_phy_reset(struct phy *gphy)
{
	struct cdns_sierra_phy *sp = dev_get_drvdata(gphy->dev.parent);

	reset_control_assert(sp->phy_rst);
	reset_control_deassert(sp->phy_rst);
	return 0;
};

static const struct phy_ops ops = {
	.init		= cdns_sierra_phy_init,
	.power_on	= cdns_sierra_phy_on,
	.power_off	= cdns_sierra_phy_off,
	.reset		= cdns_sierra_phy_reset,
	.owner		= THIS_MODULE,
};

static u8 cdns_sierra_pll_mux_get_parent(struct clk_hw *hw)
{
	struct cdns_sierra_pll_mux *mux = to_cdns_sierra_pll_mux(hw);
	struct regmap_field *plllc1en_field = mux->plllc1en_field;
	struct regmap_field *termen_field = mux->termen_field;
	struct regmap_field *field = mux->pfdclk_sel_preg;
	unsigned int val;
	int index;

	regmap_field_read(field, &val);

	if (strstr(clk_hw_get_name(hw), clk_names[CDNS_SIERRA_PLL_CMNLC1])) {
		index = clk_mux_val_to_index(hw, cdns_sierra_pll_mux_table[CMN_PLLLC1], 0, val);
		if (index == 1) {
			regmap_field_write(plllc1en_field, 1);
			regmap_field_write(termen_field, 1);
		}
	} else {
		index = clk_mux_val_to_index(hw, cdns_sierra_pll_mux_table[CMN_PLLLC], 0, val);
	}

	return index;
}

static int cdns_sierra_pll_mux_set_parent(struct clk_hw *hw, u8 index)
{
	struct cdns_sierra_pll_mux *mux = to_cdns_sierra_pll_mux(hw);
	struct regmap_field *plllc1en_field = mux->plllc1en_field;
	struct regmap_field *termen_field = mux->termen_field;
	struct regmap_field *field = mux->pfdclk_sel_preg;
	int val, ret;

	ret = regmap_field_write(plllc1en_field, 0);
	ret |= regmap_field_write(termen_field, 0);
	if (index == 1) {
		ret |= regmap_field_write(plllc1en_field, 1);
		ret |= regmap_field_write(termen_field, 1);
	}

	if (strstr(clk_hw_get_name(hw), clk_names[CDNS_SIERRA_PLL_CMNLC1]))
		val = cdns_sierra_pll_mux_table[CMN_PLLLC1][index];
	else
		val = cdns_sierra_pll_mux_table[CMN_PLLLC][index];

	ret |= regmap_field_write(field, val);

	return ret;
}

static const struct clk_ops cdns_sierra_pll_mux_ops = {
	.set_parent = cdns_sierra_pll_mux_set_parent,
	.get_parent = cdns_sierra_pll_mux_get_parent,
};

static int cdns_sierra_pll_mux_register(struct cdns_sierra_phy *sp,
					struct regmap_field *pfdclk1_sel_field,
					struct regmap_field *plllc1en_field,
					struct regmap_field *termen_field,
					int clk_index)
{
	struct cdns_sierra_pll_mux *mux;
	struct device *dev = sp->dev;
	struct clk_init_data *init;
	const char **parent_names;
	unsigned int num_parents;
	char clk_name[100];
	struct clk *clk;
	int i;

	mux = devm_kzalloc(dev, sizeof(*mux), GFP_KERNEL);
	if (!mux)
		return -ENOMEM;

	num_parents = SIERRA_NUM_CMN_PLLC_PARENTS;
	parent_names = devm_kzalloc(dev, (sizeof(char *) * num_parents), GFP_KERNEL);
	if (!parent_names)
		return -ENOMEM;

	for (i = 0; i < num_parents; i++) {
		clk = sp->input_clks[pll_mux_parent_index[clk_index][i]];
		if (IS_ERR_OR_NULL(clk)) {
			dev_err(dev, "No parent clock for PLL mux clocks\n");
			return IS_ERR(clk) ? PTR_ERR(clk) : -ENOENT;
		}
		parent_names[i] = __clk_get_name(clk);
	}

	snprintf(clk_name, sizeof(clk_name), "%s_%s", dev_name(dev), clk_names[clk_index]);

	init = &mux->clk_data;

	init->ops = &cdns_sierra_pll_mux_ops;
	init->flags = CLK_SET_RATE_NO_REPARENT;
	init->parent_names = parent_names;
	init->num_parents = num_parents;
	init->name = clk_name;

	mux->pfdclk_sel_preg = pfdclk1_sel_field;
	mux->plllc1en_field = plllc1en_field;
	mux->termen_field = termen_field;
	mux->hw.init = init;

	clk = devm_clk_register(dev, &mux->hw);
	if (IS_ERR(clk))
		return PTR_ERR(clk);

	sp->output_clks[clk_index] = clk;

	return 0;
}

static int cdns_sierra_phy_register_pll_mux(struct cdns_sierra_phy *sp)
{
	struct regmap_field *pfdclk1_sel_field;
	struct regmap_field *plllc1en_field;
	struct regmap_field *termen_field;
	struct device *dev = sp->dev;
	int ret = 0, i, clk_index;

	clk_index = CDNS_SIERRA_PLL_CMNLC;
	for (i = 0; i < SIERRA_NUM_CMN_PLLC; i++, clk_index++) {
		pfdclk1_sel_field = sp->cmn_plllc_pfdclk1_sel_preg[i];
		plllc1en_field = sp->cmn_refrcv_refclk_plllc1en_preg[i];
		termen_field = sp->cmn_refrcv_refclk_termen_preg[i];

		ret = cdns_sierra_pll_mux_register(sp, pfdclk1_sel_field, plllc1en_field,
						   termen_field, clk_index);
		if (ret) {
			dev_err(dev, "Fail to register cmn plllc mux\n");
			return ret;
		}
	}

	return 0;
}

static int cdns_sierra_derived_refclk_enable(struct clk_hw *hw)
{
	struct cdns_sierra_derived_refclk *derived_refclk = to_cdns_sierra_derived_refclk(hw);

	regmap_field_write(derived_refclk->cmn_plllc_clk1_en_preg, 0x1);

	/* Programming to get 100Mhz clock output in ref_der_clk_out 5GHz VCO/50 = 100MHz */
	regmap_field_write(derived_refclk->cmn_plllc_clk1outdiv_preg, 0x2E);

	return 0;
}

static void cdns_sierra_derived_refclk_disable(struct clk_hw *hw)
{
	struct cdns_sierra_derived_refclk *derived_refclk = to_cdns_sierra_derived_refclk(hw);

	regmap_field_write(derived_refclk->cmn_plllc_clk1_en_preg, 0);
}

static int cdns_sierra_derived_refclk_is_enabled(struct clk_hw *hw)
{
	struct cdns_sierra_derived_refclk *derived_refclk = to_cdns_sierra_derived_refclk(hw);
	int val;

	regmap_field_read(derived_refclk->cmn_plllc_clk1_en_preg, &val);

	return !!val;
}

static const struct clk_ops cdns_sierra_derived_refclk_ops = {
	.enable = cdns_sierra_derived_refclk_enable,
	.disable = cdns_sierra_derived_refclk_disable,
	.is_enabled = cdns_sierra_derived_refclk_is_enabled,
};

static int cdns_sierra_derived_refclk_register(struct cdns_sierra_phy *sp)
{
	struct cdns_sierra_derived_refclk *derived_refclk;
	struct device *dev = sp->dev;
	struct regmap_field *field;
	struct clk_init_data *init;
	struct regmap *regmap;
	char clk_name[100];
	struct clk *clk;

	derived_refclk = devm_kzalloc(dev, sizeof(*derived_refclk), GFP_KERNEL);
	if (!derived_refclk)
		return -ENOMEM;

	snprintf(clk_name, sizeof(clk_name), "%s_%s", dev_name(dev),
		 clk_names[CDNS_SIERRA_DERIVED_REFCLK]);

	init = &derived_refclk->clk_data;

	init->ops = &cdns_sierra_derived_refclk_ops;
	init->flags = 0;
	init->name = clk_name;

	regmap = sp->regmap_common_cdb;

	field = devm_regmap_field_alloc(dev, regmap, cmn_plllc_clk1outdiv_preg);
	if (IS_ERR(field)) {
		dev_err(dev, "cmn_plllc_clk1outdiv_preg reg field init failed\n");
		return PTR_ERR(field);
	}
	derived_refclk->cmn_plllc_clk1outdiv_preg = field;

	field = devm_regmap_field_alloc(dev, regmap, cmn_plllc_clk1_en_preg);
	if (IS_ERR(field)) {
		dev_err(dev, "cmn_plllc_clk1_en_preg reg field init failed\n");
		return PTR_ERR(field);
	}
	derived_refclk->cmn_plllc_clk1_en_preg = field;

	derived_refclk->hw.init = init;

	clk = devm_clk_register(dev, &derived_refclk->hw);
	if (IS_ERR(clk))
		return PTR_ERR(clk);

	sp->output_clks[CDNS_SIERRA_DERIVED_REFCLK] = clk;

	return 0;
}

static void cdns_sierra_clk_unregister(struct cdns_sierra_phy *sp)
{
	struct device *dev = sp->dev;
	struct device_node *node = dev->of_node;

	of_clk_del_provider(node);
}

static int cdns_sierra_clk_register(struct cdns_sierra_phy *sp)
{
	struct device *dev = sp->dev;
	struct device_node *node = dev->of_node;
	int ret;

	ret = cdns_sierra_phy_register_pll_mux(sp);
	if (ret) {
		dev_err(dev, "Failed to pll mux clocks\n");
		return ret;
	}

	ret = cdns_sierra_derived_refclk_register(sp);
	if (ret) {
		dev_err(dev, "Failed to register derived refclk\n");
		return ret;
	}

	sp->clk_data.clks = sp->output_clks;
	sp->clk_data.clk_num = CDNS_SIERRA_OUTPUT_CLOCKS;
	ret = of_clk_add_provider(node, of_clk_src_onecell_get, &sp->clk_data);
	if (ret)
		dev_err(dev, "Failed to add clock provider: %s\n", node->name);

	return ret;
}

static int cdns_sierra_get_optional(struct cdns_sierra_inst *inst,
				    struct device_node *child)
{
	u32 phy_type;

	if (of_property_read_u32(child, "reg", &inst->mlane))
		return -EINVAL;

	if (of_property_read_u32(child, "cdns,num-lanes", &inst->num_lanes))
		return -EINVAL;

	if (of_property_read_u32(child, "cdns,phy-type", &phy_type))
<<<<<<< HEAD
=======
		return -EINVAL;

	switch (phy_type) {
	case PHY_TYPE_PCIE:
		inst->phy_type = TYPE_PCIE;
		break;
	case PHY_TYPE_USB3:
		inst->phy_type = TYPE_USB;
		break;
	case PHY_TYPE_QSGMII:
		inst->phy_type = TYPE_QSGMII;
		break;
	default:
>>>>>>> ed9f4f96
		return -EINVAL;
	}

	inst->ssc_mode = EXTERNAL_SSC;
	of_property_read_u32(child, "cdns,ssc-mode", &inst->ssc_mode);

	switch (phy_type) {
	case PHY_TYPE_PCIE:
		inst->phy_type = TYPE_PCIE;
		break;
	case PHY_TYPE_USB3:
		inst->phy_type = TYPE_USB;
		break;
	case PHY_TYPE_QSGMII:
		inst->phy_type = TYPE_QSGMII;
		break;
	default:
		return -EINVAL;
	}

	inst->ssc_mode = EXTERNAL_SSC;
	of_property_read_u32(child, "cdns,ssc-mode", &inst->ssc_mode);

	return 0;
}

static struct regmap *cdns_regmap_init(struct device *dev, void __iomem *base,
				       u32 block_offset, u8 reg_offset_shift,
				       const struct regmap_config *config)
{
	struct cdns_regmap_cdb_context *ctx;

	ctx = devm_kzalloc(dev, sizeof(*ctx), GFP_KERNEL);
	if (!ctx)
		return ERR_PTR(-ENOMEM);

	ctx->dev = dev;
	ctx->base = base + block_offset;
	ctx->reg_offset_shift = reg_offset_shift;

	return devm_regmap_init(dev, NULL, ctx, config);
}

static int cdns_regfield_init(struct cdns_sierra_phy *sp)
{
	struct device *dev = sp->dev;
	struct regmap_field *field;
	struct reg_field reg_field;
	struct regmap *regmap;
	int i;

	regmap = sp->regmap_common_cdb;
	field = devm_regmap_field_alloc(dev, regmap, macro_id_type);
	if (IS_ERR(field)) {
		dev_err(dev, "MACRO_ID_TYPE reg field init failed\n");
		return PTR_ERR(field);
	}
	sp->macro_id_type = field;

	for (i = 0; i < SIERRA_NUM_CMN_PLLC; i++) {
		reg_field = cmn_plllc_pfdclk1_sel_preg[i].pfdclk_sel_preg;
		field = devm_regmap_field_alloc(dev, regmap, reg_field);
		if (IS_ERR(field)) {
			dev_err(dev, "PLLLC%d_PFDCLK1_SEL failed\n", i);
			return PTR_ERR(field);
		}
		sp->cmn_plllc_pfdclk1_sel_preg[i] = field;

		reg_field = cmn_plllc_pfdclk1_sel_preg[i].plllc1en_field;
		field = devm_regmap_field_alloc(dev, regmap, reg_field);
		if (IS_ERR(field)) {
			dev_err(dev, "REFRCV%d_REFCLK_PLLLC1EN failed\n", i);
			return PTR_ERR(field);
		}
		sp->cmn_refrcv_refclk_plllc1en_preg[i] = field;

		reg_field = cmn_plllc_pfdclk1_sel_preg[i].termen_field;
		field = devm_regmap_field_alloc(dev, regmap, reg_field);
		if (IS_ERR(field)) {
			dev_err(dev, "REFRCV%d_REFCLK_TERMEN failed\n", i);
			return PTR_ERR(field);
		}
		sp->cmn_refrcv_refclk_termen_preg[i] = field;
	}

	regmap = sp->regmap_phy_pcs_common_cdb;
	field = devm_regmap_field_alloc(dev, regmap, phy_pll_cfg_1);
	if (IS_ERR(field)) {
		dev_err(dev, "PHY_PLL_CFG_1 reg field init failed\n");
		return PTR_ERR(field);
	}
	sp->phy_pll_cfg_1 = field;

	regmap = sp->regmap_phy_pma_common_cdb;
	field = devm_regmap_field_alloc(dev, regmap, pma_cmn_ready);
	if (IS_ERR(field)) {
		dev_err(dev, "PHY_PMA_CMN_CTRL reg field init failed\n");
		return PTR_ERR(field);
	}
	sp->pma_cmn_ready = field;

	for (i = 0; i < SIERRA_MAX_LANES; i++) {
		regmap = sp->regmap_lane_cdb[i];
		field = devm_regmap_field_alloc(dev, regmap, pllctrl_lock);
		if (IS_ERR(field)) {
			dev_err(dev, "P%d_ENABLE reg field init failed\n", i);
			return PTR_ERR(field);
		}
		sp->pllctrl_lock[i] = field;
	}

	for (i = 0; i < SIERRA_MAX_LANES; i++) {
		regmap = sp->regmap_phy_pcs_lane_cdb[i];
		field = devm_regmap_field_alloc(dev, regmap, phy_iso_link_ctrl_1);
		if (IS_ERR(field)) {
			dev_err(dev, "PHY_ISO_LINK_CTRL reg field init for lane %d failed\n", i);
			return PTR_ERR(field);
		}
		sp->phy_iso_link_ctrl_1[i] = field;
	}

	return 0;
}

static int cdns_regmap_init_blocks(struct cdns_sierra_phy *sp,
				   void __iomem *base, u8 block_offset_shift,
				   u8 reg_offset_shift)
{
	struct device *dev = sp->dev;
	struct regmap *regmap;
	u32 block_offset;
	int i;

	for (i = 0; i < SIERRA_MAX_LANES; i++) {
		block_offset = SIERRA_LANE_CDB_OFFSET(i, block_offset_shift,
						      reg_offset_shift);
		regmap = cdns_regmap_init(dev, base, block_offset,
					  reg_offset_shift,
					  &cdns_sierra_lane_cdb_config[i]);
		if (IS_ERR(regmap)) {
			dev_err(dev, "Failed to init lane CDB regmap\n");
			return PTR_ERR(regmap);
		}
		sp->regmap_lane_cdb[i] = regmap;
	}

	regmap = cdns_regmap_init(dev, base, SIERRA_COMMON_CDB_OFFSET,
				  reg_offset_shift,
				  &cdns_sierra_common_cdb_config);
	if (IS_ERR(regmap)) {
		dev_err(dev, "Failed to init common CDB regmap\n");
		return PTR_ERR(regmap);
	}
	sp->regmap_common_cdb = regmap;

	block_offset = SIERRA_PHY_PCS_COMMON_OFFSET(block_offset_shift);
<<<<<<< HEAD
	regmap = cdns_regmap_init(dev, base, block_offset, reg_offset_shift,
				  &cdns_sierra_phy_pcs_cmn_cdb_config);
	if (IS_ERR(regmap)) {
		dev_err(dev, "Failed to init PHY PCS common CDB regmap\n");
		return PTR_ERR(regmap);
	}
	sp->regmap_phy_pcs_common_cdb = regmap;

	for (i = 0; i < SIERRA_MAX_LANES; i++) {
		block_offset = SIERRA_PHY_PCS_LANE_CDB_OFFSET(i, block_offset_shift,
							      reg_offset_shift);
		regmap = cdns_regmap_init(dev, base, block_offset,
					  reg_offset_shift,
					  &cdns_sierra_phy_pcs_lane_cdb_config[i]);
		if (IS_ERR(regmap)) {
			dev_err(dev, "Failed to init PHY PCS lane CDB regmap\n");
			return PTR_ERR(regmap);
		}
		sp->regmap_phy_pcs_lane_cdb[i] = regmap;
	}

	block_offset = SIERRA_PHY_PMA_COMMON_OFFSET(block_offset_shift);
	regmap = cdns_regmap_init(dev, base, block_offset, reg_offset_shift,
				  &cdns_sierra_phy_pma_cmn_cdb_config);
	if (IS_ERR(regmap)) {
		dev_err(dev, "Failed to init PHY PMA common CDB regmap\n");
		return PTR_ERR(regmap);
	}
=======
	regmap = cdns_regmap_init(dev, base, block_offset, reg_offset_shift,
				  &cdns_sierra_phy_pcs_cmn_cdb_config);
	if (IS_ERR(regmap)) {
		dev_err(dev, "Failed to init PHY PCS common CDB regmap\n");
		return PTR_ERR(regmap);
	}
	sp->regmap_phy_pcs_common_cdb = regmap;

	for (i = 0; i < SIERRA_MAX_LANES; i++) {
		block_offset = SIERRA_PHY_PCS_LANE_CDB_OFFSET(i, block_offset_shift,
							      reg_offset_shift);
		regmap = cdns_regmap_init(dev, base, block_offset,
					  reg_offset_shift,
					  &cdns_sierra_phy_pcs_lane_cdb_config[i]);
		if (IS_ERR(regmap)) {
			dev_err(dev, "Failed to init PHY PCS lane CDB regmap\n");
			return PTR_ERR(regmap);
		}
		sp->regmap_phy_pcs_lane_cdb[i] = regmap;
	}

	block_offset = SIERRA_PHY_PMA_COMMON_OFFSET(block_offset_shift);
	regmap = cdns_regmap_init(dev, base, block_offset, reg_offset_shift,
				  &cdns_sierra_phy_pma_cmn_cdb_config);
	if (IS_ERR(regmap)) {
		dev_err(dev, "Failed to init PHY PMA common CDB regmap\n");
		return PTR_ERR(regmap);
	}
>>>>>>> ed9f4f96
	sp->regmap_phy_pma_common_cdb = regmap;

	for (i = 0; i < SIERRA_MAX_LANES; i++) {
		block_offset = SIERRA_PHY_PMA_LANE_CDB_OFFSET(i, block_offset_shift,
							      reg_offset_shift);
		regmap = cdns_regmap_init(dev, base, block_offset,
					  reg_offset_shift,
					  &cdns_sierra_phy_pma_lane_cdb_config[i]);
		if (IS_ERR(regmap)) {
			dev_err(dev, "Failed to init PHY PMA lane CDB regmap\n");
			return PTR_ERR(regmap);
		}
		sp->regmap_phy_pma_lane_cdb[i] = regmap;
	}

	return 0;
}

static int cdns_sierra_phy_get_clocks(struct cdns_sierra_phy *sp,
				      struct device *dev)
{
	struct clk *clk;
	int ret;

	clk = devm_clk_get_optional(dev, "phy_clk");
	if (IS_ERR(clk)) {
		dev_err(dev, "failed to get clock phy_clk\n");
		return PTR_ERR(clk);
	}
	sp->input_clks[PHY_CLK] = clk;

	clk = devm_clk_get_optional(dev, "cmn_refclk_dig_div");
	if (IS_ERR(clk)) {
		dev_err(dev, "cmn_refclk_dig_div clock not found\n");
		ret = PTR_ERR(clk);
		return ret;
	}
	sp->input_clks[CMN_REFCLK_DIG_DIV] = clk;

	clk = devm_clk_get_optional(dev, "cmn_refclk1_dig_div");
	if (IS_ERR(clk)) {
		dev_err(dev, "cmn_refclk1_dig_div clock not found\n");
		ret = PTR_ERR(clk);
		return ret;
	}
	sp->input_clks[CMN_REFCLK1_DIG_DIV] = clk;

	clk = devm_clk_get_optional(dev, "pll0_refclk");
	if (IS_ERR(clk)) {
		dev_err(dev, "pll0_refclk clock not found\n");
		ret = PTR_ERR(clk);
		return ret;
	}
	sp->input_clks[PLL0_REFCLK] = clk;

	clk = devm_clk_get_optional(dev, "pll1_refclk");
	if (IS_ERR(clk)) {
		dev_err(dev, "pll1_refclk clock not found\n");
		ret = PTR_ERR(clk);
		return ret;
	}
	sp->input_clks[PLL1_REFCLK] = clk;

	return 0;
}

static int cdns_sierra_phy_enable_clocks(struct cdns_sierra_phy *sp)
{
	int ret;

	ret = clk_prepare_enable(sp->input_clks[PHY_CLK]);
	if (ret)
		return ret;

	ret = clk_prepare_enable(sp->output_clks[CDNS_SIERRA_PLL_CMNLC]);
	if (ret)
		goto err_pll_cmnlc;

	ret = clk_prepare_enable(sp->output_clks[CDNS_SIERRA_PLL_CMNLC1]);
	if (ret)
		goto err_pll_cmnlc1;

	return 0;

err_pll_cmnlc1:
	clk_disable_unprepare(sp->output_clks[CDNS_SIERRA_PLL_CMNLC]);

err_pll_cmnlc:
	clk_disable_unprepare(sp->input_clks[PHY_CLK]);

	return ret;
}

static void cdns_sierra_phy_disable_clocks(struct cdns_sierra_phy *sp)
{
	clk_disable_unprepare(sp->output_clks[CDNS_SIERRA_PLL_CMNLC1]);
	clk_disable_unprepare(sp->output_clks[CDNS_SIERRA_PLL_CMNLC]);
	clk_disable_unprepare(sp->input_clks[PHY_CLK]);
}

static int cdns_sierra_phy_get_resets(struct cdns_sierra_phy *sp,
				      struct device *dev)
{
	struct reset_control *rst;

	rst = devm_reset_control_get_exclusive(dev, "sierra_reset");
	if (IS_ERR(rst)) {
		dev_err(dev, "failed to get reset\n");
		return PTR_ERR(rst);
	}
	sp->phy_rst = rst;

	rst = devm_reset_control_get_optional_exclusive(dev, "sierra_apb");
	if (IS_ERR(rst)) {
		dev_err(dev, "failed to get apb reset\n");
		return PTR_ERR(rst);
	}
	sp->apb_rst = rst;

	return 0;
}

static int cdns_sierra_phy_configure_multilink(struct cdns_sierra_phy *sp)
{
	const struct cdns_sierra_data *init_data = sp->init_data;
	struct cdns_sierra_vals *pma_cmn_vals, *pma_ln_vals;
	enum cdns_sierra_phy_type phy_t1, phy_t2;
	struct cdns_sierra_vals *phy_pma_ln_vals;
	const struct cdns_reg_pairs *reg_pairs;
	struct cdns_sierra_vals *pcs_cmn_vals;
	int i, j, node, mlane, num_lanes, ret;
	enum cdns_sierra_ssc_mode ssc;
	struct regmap *regmap;
	u32 num_regs;

	/* Maximum 2 links (subnodes) are supported */
	if (sp->nsubnodes != 2)
		return -EINVAL;

	clk_set_rate(sp->input_clks[CMN_REFCLK_DIG_DIV], 25000000);
	clk_set_rate(sp->input_clks[CMN_REFCLK1_DIG_DIV], 25000000);

	/* PHY configured to use both PLL LC and LC1 */
	regmap_field_write(sp->phy_pll_cfg_1, 0x1);

	phy_t1 = sp->phys[0].phy_type;
	phy_t2 = sp->phys[1].phy_type;

	/*
	 * PHY configuration for multi-link operation is done in two steps.
	 * e.g. Consider a case for a 4 lane PHY with PCIe using 2 lanes and QSGMII other 2 lanes.
	 * Sierra PHY has 2 PLLs, viz. PLLLC and PLLLC1. So in this case, PLLLC is used for PCIe
	 * and PLLLC1 is used for QSGMII. PHY is configured in two steps as described below.
	 *
	 * [1] For first step, phy_t1 = TYPE_PCIE and phy_t2 = TYPE_QSGMII
	 *     So the register values are selected as [TYPE_PCIE][TYPE_QSGMII][ssc].
	 *     This will configure PHY registers associated for PCIe (i.e. first protocol)
	 *     involving PLLLC registers and registers for first 2 lanes of PHY.
	 * [2] In second step, the variables phy_t1 and phy_t2 are swapped. So now,
	 *     phy_t1 = TYPE_QSGMII and phy_t2 = TYPE_PCIE. And the register values are selected as
	 *     [TYPE_QSGMII][TYPE_PCIE][ssc].
	 *     This will configure PHY registers associated for QSGMII (i.e. second protocol)
	 *     involving PLLLC1 registers and registers for other 2 lanes of PHY.
	 *
	 * This completes the PHY configuration for multilink operation. This approach enables
	 * dividing the large number of PHY register configurations into protocol specific
	 * smaller groups.
	 */
	for (node = 0; node < sp->nsubnodes; node++) {
		if (node == 1) {
			/*
			 * If first link with phy_t1 is configured, then configure the PHY for
			 * second link with phy_t2. Get the array values as [phy_t2][phy_t1][ssc].
			 */
			swap(phy_t1, phy_t2);
		}

		mlane = sp->phys[node].mlane;
		ssc = sp->phys[node].ssc_mode;
		num_lanes = sp->phys[node].num_lanes;

		/* PHY PCS common registers configurations */
		pcs_cmn_vals = init_data->pcs_cmn_vals[phy_t1][phy_t2][ssc];
		if (pcs_cmn_vals) {
			reg_pairs = pcs_cmn_vals->reg_pairs;
			num_regs = pcs_cmn_vals->num_regs;
			regmap = sp->regmap_phy_pcs_common_cdb;
			for (i = 0; i < num_regs; i++)
				regmap_write(regmap, reg_pairs[i].off, reg_pairs[i].val);
		}

		/* PHY PMA lane registers configurations */
		phy_pma_ln_vals = init_data->phy_pma_ln_vals[phy_t1][phy_t2][ssc];
		if (phy_pma_ln_vals) {
			reg_pairs = phy_pma_ln_vals->reg_pairs;
			num_regs = phy_pma_ln_vals->num_regs;
			for (i = 0; i < num_lanes; i++) {
				regmap = sp->regmap_phy_pma_lane_cdb[i + mlane];
				for (j = 0; j < num_regs; j++)
					regmap_write(regmap, reg_pairs[j].off, reg_pairs[j].val);
			}
		}

		/* PMA common registers configurations */
		pma_cmn_vals = init_data->pma_cmn_vals[phy_t1][phy_t2][ssc];
		if (pma_cmn_vals) {
			reg_pairs = pma_cmn_vals->reg_pairs;
			num_regs = pma_cmn_vals->num_regs;
			regmap = sp->regmap_common_cdb;
			for (i = 0; i < num_regs; i++)
				regmap_write(regmap, reg_pairs[i].off, reg_pairs[i].val);
		}

		/* PMA lane registers configurations */
		pma_ln_vals = init_data->pma_ln_vals[phy_t1][phy_t2][ssc];
		if (pma_ln_vals) {
			reg_pairs = pma_ln_vals->reg_pairs;
			num_regs = pma_ln_vals->num_regs;
			for (i = 0; i < num_lanes; i++) {
				regmap = sp->regmap_lane_cdb[i + mlane];
				for (j = 0; j < num_regs; j++)
					regmap_write(regmap, reg_pairs[j].off, reg_pairs[j].val);
			}
		}

		if (phy_t1 == TYPE_QSGMII)
			reset_control_deassert(sp->phys[node].lnk_rst);
	}

	/* Take the PHY out of reset */
	ret = reset_control_deassert(sp->phy_rst);
	if (ret)
		return ret;

	return 0;
}

static int cdns_sierra_phy_probe(struct platform_device *pdev)
{
	struct cdns_sierra_phy *sp;
	struct phy_provider *phy_provider;
	struct device *dev = &pdev->dev;
	const struct cdns_sierra_data *data;
	unsigned int id_value;
	int ret, node = 0;
	void __iomem *base;
	struct device_node *dn = dev->of_node, *child;

	if (of_get_child_count(dn) == 0)
		return -ENODEV;

	/* Get init data for this PHY */
	data = of_device_get_match_data(dev);
	if (!data)
		return -EINVAL;

	sp = devm_kzalloc(dev, sizeof(*sp), GFP_KERNEL);
	if (!sp)
		return -ENOMEM;
	dev_set_drvdata(dev, sp);
	sp->dev = dev;
	sp->init_data = data;

	base = devm_platform_ioremap_resource(pdev, 0);
	if (IS_ERR(base)) {
		dev_err(dev, "missing \"reg\"\n");
		return PTR_ERR(base);
	}

	ret = cdns_regmap_init_blocks(sp, base, data->block_offset_shift,
				      data->reg_offset_shift);
	if (ret)
		return ret;

	ret = cdns_regfield_init(sp);
	if (ret)
		return ret;

	platform_set_drvdata(pdev, sp);

	ret = cdns_sierra_phy_get_clocks(sp, dev);
	if (ret)
		return ret;

	ret = cdns_sierra_clk_register(sp);
	if (ret)
		return ret;

	ret = cdns_sierra_phy_get_resets(sp, dev);
	if (ret)
		goto unregister_clk;

	ret = cdns_sierra_phy_enable_clocks(sp);
	if (ret)
		goto unregister_clk;

	/* Enable APB */
	reset_control_deassert(sp->apb_rst);

	/* Check that PHY is present */
	regmap_field_read(sp->macro_id_type, &id_value);
	if  (sp->init_data->id_value != id_value) {
		ret = -EINVAL;
		goto clk_disable;
	}

	sp->autoconf = of_property_read_bool(dn, "cdns,autoconf");

	for_each_available_child_of_node(dn, child) {
		struct phy *gphy;

		if (!(of_node_name_eq(child, "phy") ||
		      of_node_name_eq(child, "link")))
			continue;

		sp->phys[node].lnk_rst =
			of_reset_control_array_get_exclusive(child);

		if (IS_ERR(sp->phys[node].lnk_rst)) {
			dev_err(dev, "failed to get reset %s\n",
				child->full_name);
			ret = PTR_ERR(sp->phys[node].lnk_rst);
			of_node_put(child);
			goto put_control;
		}

		if (!sp->autoconf) {
			ret = cdns_sierra_get_optional(&sp->phys[node], child);
			if (ret) {
				dev_err(dev, "missing property in node %s\n",
					child->name);
				of_node_put(child);
				reset_control_put(sp->phys[node].lnk_rst);
				goto put_control;
			}
		}

		sp->num_lanes += sp->phys[node].num_lanes;

		gphy = devm_phy_create(dev, child, &ops);

		if (IS_ERR(gphy)) {
			ret = PTR_ERR(gphy);
			of_node_put(child);
			reset_control_put(sp->phys[node].lnk_rst);
			goto put_control;
		}
		sp->phys[node].phy = gphy;
		phy_set_drvdata(gphy, &sp->phys[node]);

		node++;
	}
	sp->nsubnodes = node;

	if (sp->num_lanes > SIERRA_MAX_LANES) {
		ret = -EINVAL;
		dev_err(dev, "Invalid lane configuration\n");
		goto put_control;
	}

	/* If more than one subnode, configure the PHY as multilink */
	if (!sp->autoconf && sp->nsubnodes > 1) {
		ret = cdns_sierra_phy_configure_multilink(sp);
		if (ret)
<<<<<<< HEAD
			goto put_child2;
=======
			goto put_control;
>>>>>>> ed9f4f96
	}

	pm_runtime_enable(dev);
	phy_provider = devm_of_phy_provider_register(dev, of_phy_simple_xlate);
	if (IS_ERR(phy_provider)) {
		ret = PTR_ERR(phy_provider);
		goto put_control;
	}

	return 0;

put_control:
	while (--node >= 0)
		reset_control_put(sp->phys[node].lnk_rst);
clk_disable:
	cdns_sierra_phy_disable_clocks(sp);
	reset_control_assert(sp->apb_rst);
unregister_clk:
	cdns_sierra_clk_unregister(sp);
	return ret;
}

static int cdns_sierra_phy_remove(struct platform_device *pdev)
{
	struct cdns_sierra_phy *phy = platform_get_drvdata(pdev);
	int i;

	reset_control_assert(phy->phy_rst);
	reset_control_assert(phy->apb_rst);
	pm_runtime_disable(&pdev->dev);

	cdns_sierra_phy_disable_clocks(phy);
	/*
	 * The device level resets will be put automatically.
	 * Need to put the subnode resets here though.
	 */
	for (i = 0; i < phy->nsubnodes; i++) {
		reset_control_assert(phy->phys[i].lnk_rst);
		reset_control_put(phy->phys[i].lnk_rst);
	}

	cdns_sierra_clk_unregister(phy);

	return 0;
}

/* QSGMII PHY PMA lane configuration */
static struct cdns_reg_pairs qsgmii_phy_pma_ln_regs[] = {
	{0x9010, SIERRA_PHY_PMA_XCVR_CTRL}
};

static struct cdns_sierra_vals qsgmii_phy_pma_ln_vals = {
	.reg_pairs = qsgmii_phy_pma_ln_regs,
	.num_regs = ARRAY_SIZE(qsgmii_phy_pma_ln_regs),
};

/* QSGMII refclk 100MHz, 20b, opt1, No BW cal, no ssc, PLL LC1 */
static const struct cdns_reg_pairs qsgmii_100_no_ssc_plllc1_cmn_regs[] = {
	{0x2085, SIERRA_CMN_PLLLC1_LF_COEFF_MODE0_PREG},
	{0x0000, SIERRA_CMN_PLLLC1_BWCAL_MODE0_PREG},
	{0x0000, SIERRA_CMN_PLLLC1_SS_TIME_STEPSIZE_MODE_PREG}
};

static const struct cdns_reg_pairs qsgmii_100_no_ssc_plllc1_ln_regs[] = {
	{0xFC08, SIERRA_DET_STANDEC_A_PREG},
	{0x0252, SIERRA_DET_STANDEC_E_PREG},
	{0x0004, SIERRA_PSC_LN_IDLE_PREG},
	{0x0FFE, SIERRA_PSC_RX_A0_PREG},
	{0x0011, SIERRA_PLLCTRL_SUBRATE_PREG},
	{0x0001, SIERRA_PLLCTRL_GEN_A_PREG},
	{0x5233, SIERRA_PLLCTRL_CPGAIN_MODE_PREG},
	{0x0000, SIERRA_DRVCTRL_ATTEN_PREG},
	{0x0089, SIERRA_RX_CREQ_FLTR_A_MODE0_PREG},
	{0x3C3C, SIERRA_CREQ_CCLKDET_MODE01_PREG},
	{0x3222, SIERRA_CREQ_FSMCLK_SEL_PREG},
	{0x0000, SIERRA_CREQ_EQ_CTRL_PREG},
	{0x8422, SIERRA_CTLELUT_CTRL_PREG},
	{0x4111, SIERRA_DFE_ECMP_RATESEL_PREG},
	{0x4111, SIERRA_DFE_SMP_RATESEL_PREG},
	{0x0002, SIERRA_DEQ_PHALIGN_CTRL},
	{0x9595, SIERRA_DEQ_VGATUNE_CTRL_PREG},
	{0x0186, SIERRA_DEQ_GLUT0},
	{0x0186, SIERRA_DEQ_GLUT1},
	{0x0186, SIERRA_DEQ_GLUT2},
	{0x0186, SIERRA_DEQ_GLUT3},
	{0x0186, SIERRA_DEQ_GLUT4},
	{0x0861, SIERRA_DEQ_ALUT0},
	{0x07E0, SIERRA_DEQ_ALUT1},
	{0x079E, SIERRA_DEQ_ALUT2},
	{0x071D, SIERRA_DEQ_ALUT3},
	{0x03F5, SIERRA_DEQ_DFETAP_CTRL_PREG},
	{0x0C01, SIERRA_DEQ_TAU_CTRL1_FAST_MAINT_PREG},
	{0x3C40, SIERRA_DEQ_TAU_CTRL1_SLOW_MAINT_PREG},
	{0x1C04, SIERRA_DEQ_TAU_CTRL2_PREG},
	{0x0033, SIERRA_DEQ_PICTRL_PREG},
	{0x0660, SIERRA_CPICAL_TMRVAL_MODE0_PREG},
	{0x00D5, SIERRA_CPI_OUTBUF_RATESEL_PREG},
	{0x0B6D, SIERRA_CPI_RESBIAS_BIN_PREG},
	{0x0102, SIERRA_RXBUFFER_CTLECTRL_PREG},
	{0x0002, SIERRA_RXBUFFER_RCDFECTRL_PREG}
};

static struct cdns_sierra_vals qsgmii_100_no_ssc_plllc1_cmn_vals = {
	.reg_pairs = qsgmii_100_no_ssc_plllc1_cmn_regs,
	.num_regs = ARRAY_SIZE(qsgmii_100_no_ssc_plllc1_cmn_regs),
};

static struct cdns_sierra_vals qsgmii_100_no_ssc_plllc1_ln_vals = {
	.reg_pairs = qsgmii_100_no_ssc_plllc1_ln_regs,
	.num_regs = ARRAY_SIZE(qsgmii_100_no_ssc_plllc1_ln_regs),
};

/* PCIE PHY PCS common configuration */
static struct cdns_reg_pairs pcie_phy_pcs_cmn_regs[] = {
	{0x0430, SIERRA_PHY_PIPE_CMN_CTRL1}
};

static struct cdns_sierra_vals pcie_phy_pcs_cmn_vals = {
	.reg_pairs = pcie_phy_pcs_cmn_regs,
	.num_regs = ARRAY_SIZE(pcie_phy_pcs_cmn_regs),
};

/* refclk100MHz_32b_PCIe_cmn_pll_no_ssc, pcie_links_using_plllc, pipe_bw_3 */
static const struct cdns_reg_pairs pcie_100_no_ssc_plllc_cmn_regs[] = {
	{0x2105, SIERRA_CMN_PLLLC_LF_COEFF_MODE1_PREG},
	{0x2105, SIERRA_CMN_PLLLC_LF_COEFF_MODE0_PREG},
	{0x8A06, SIERRA_CMN_PLLLC_BWCAL_MODE1_PREG},
	{0x8A06, SIERRA_CMN_PLLLC_BWCAL_MODE0_PREG}
};

/*
 * refclk100MHz_32b_PCIe_ln_no_ssc, multilink, using_plllc,
 * cmn_pllcy_anaclk0_1Ghz, xcvr_pllclk_fullrt_500mhz
 */
static const struct cdns_reg_pairs ml_pcie_100_no_ssc_ln_regs[] = {
	{0xFC08, SIERRA_DET_STANDEC_A_PREG},
	{0x001D, SIERRA_PSM_A3IN_TMR_PREG},
	{0x0004, SIERRA_PSC_LN_A3_PREG},
	{0x0004, SIERRA_PSC_LN_A4_PREG},
	{0x0004, SIERRA_PSC_LN_IDLE_PREG},
	{0x1555, SIERRA_DFE_BIASTRIM_PREG},
	{0x9703, SIERRA_DRVCTRL_BOOST_PREG},
	{0x8055, SIERRA_RX_CREQ_FLTR_A_MODE3_PREG},
	{0x80BB, SIERRA_RX_CREQ_FLTR_A_MODE2_PREG},
	{0x8351, SIERRA_RX_CREQ_FLTR_A_MODE1_PREG},
	{0x8349, SIERRA_RX_CREQ_FLTR_A_MODE0_PREG},
	{0x0002, SIERRA_CREQ_DCBIASATTEN_OVR_PREG},
	{0x9800, SIERRA_RX_CTLE_CAL_PREG},
	{0x5624, SIERRA_DEQ_CONCUR_CTRL2_PREG},
	{0x000F, SIERRA_DEQ_EPIPWR_CTRL2_PREG},
	{0x00FF, SIERRA_DEQ_FAST_MAINT_CYCLES_PREG},
	{0x4C4C, SIERRA_DEQ_ERRCMP_CTRL_PREG},
	{0x02FA, SIERRA_DEQ_OFFSET_CTRL_PREG},
	{0x02FA, SIERRA_DEQ_GAIN_CTRL_PREG},
	{0x0041, SIERRA_DEQ_GLUT0},
	{0x0082, SIERRA_DEQ_GLUT1},
	{0x00C3, SIERRA_DEQ_GLUT2},
	{0x0145, SIERRA_DEQ_GLUT3},
	{0x0186, SIERRA_DEQ_GLUT4},
	{0x09E7, SIERRA_DEQ_ALUT0},
	{0x09A6, SIERRA_DEQ_ALUT1},
	{0x0965, SIERRA_DEQ_ALUT2},
	{0x08E3, SIERRA_DEQ_ALUT3},
	{0x00FA, SIERRA_DEQ_DFETAP0},
	{0x00FA, SIERRA_DEQ_DFETAP1},
	{0x00FA, SIERRA_DEQ_DFETAP2},
	{0x00FA, SIERRA_DEQ_DFETAP3},
	{0x00FA, SIERRA_DEQ_DFETAP4},
	{0x000F, SIERRA_DEQ_PRECUR_PREG},
	{0x0280, SIERRA_DEQ_POSTCUR_PREG},
	{0x8F00, SIERRA_DEQ_POSTCUR_DECR_PREG},
	{0x3C0F, SIERRA_DEQ_TAU_CTRL1_SLOW_MAINT_PREG},
	{0x1C0C, SIERRA_DEQ_TAU_CTRL2_PREG},
	{0x0100, SIERRA_DEQ_TAU_CTRL3_PREG},
	{0x5E82, SIERRA_DEQ_OPENEYE_CTRL_PREG},
	{0x002B, SIERRA_CPI_TRIM_PREG},
	{0x0003, SIERRA_EPI_CTRL_PREG},
	{0x803F, SIERRA_SDFILT_H2L_A_PREG},
	{0x0004, SIERRA_RXBUFFER_CTLECTRL_PREG},
	{0x2010, SIERRA_RXBUFFER_RCDFECTRL_PREG},
	{0x4432, SIERRA_RXBUFFER_DFECTRL_PREG}
};

static struct cdns_sierra_vals pcie_100_no_ssc_plllc_cmn_vals = {
	.reg_pairs = pcie_100_no_ssc_plllc_cmn_regs,
	.num_regs = ARRAY_SIZE(pcie_100_no_ssc_plllc_cmn_regs),
};

static struct cdns_sierra_vals ml_pcie_100_no_ssc_ln_vals = {
	.reg_pairs = ml_pcie_100_no_ssc_ln_regs,
	.num_regs = ARRAY_SIZE(ml_pcie_100_no_ssc_ln_regs),
};

/* refclk100MHz_32b_PCIe_cmn_pll_int_ssc, pcie_links_using_plllc, pipe_bw_3 */
static const struct cdns_reg_pairs pcie_100_int_ssc_plllc_cmn_regs[] = {
	{0x000E, SIERRA_CMN_PLLLC_MODE_PREG},
	{0x4006, SIERRA_CMN_PLLLC_LF_COEFF_MODE1_PREG},
	{0x4006, SIERRA_CMN_PLLLC_LF_COEFF_MODE0_PREG},
	{0x0000, SIERRA_CMN_PLLLC_BWCAL_MODE1_PREG},
	{0x0000, SIERRA_CMN_PLLLC_BWCAL_MODE0_PREG},
	{0x0581, SIERRA_CMN_PLLLC_DSMCORR_PREG},
	{0x7F80, SIERRA_CMN_PLLLC_SS_PREG},
	{0x0041, SIERRA_CMN_PLLLC_SS_AMP_STEP_SIZE_PREG},
	{0x0464, SIERRA_CMN_PLLLC_SSTWOPT_PREG},
	{0x0D0D, SIERRA_CMN_PLLLC_SS_TIME_STEPSIZE_MODE_PREG},
	{0x0060, SIERRA_CMN_PLLLC_LOCK_DELAY_CTRL_PREG}
};

/*
 * refclk100MHz_32b_PCIe_ln_int_ssc, multilink, using_plllc,
 * cmn_pllcy_anaclk0_1Ghz, xcvr_pllclk_fullrt_500mhz
 */
static const struct cdns_reg_pairs ml_pcie_100_int_ssc_ln_regs[] = {
	{0xFC08, SIERRA_DET_STANDEC_A_PREG},
	{0x001D, SIERRA_PSM_A3IN_TMR_PREG},
	{0x0004, SIERRA_PSC_LN_A3_PREG},
	{0x0004, SIERRA_PSC_LN_A4_PREG},
	{0x0004, SIERRA_PSC_LN_IDLE_PREG},
	{0x1555, SIERRA_DFE_BIASTRIM_PREG},
	{0x9703, SIERRA_DRVCTRL_BOOST_PREG},
	{0x813E, SIERRA_CLKPATHCTRL_TMR_PREG},
	{0x8047, SIERRA_RX_CREQ_FLTR_A_MODE3_PREG},
	{0x808F, SIERRA_RX_CREQ_FLTR_A_MODE2_PREG},
	{0x808F, SIERRA_RX_CREQ_FLTR_A_MODE1_PREG},
	{0x808F, SIERRA_RX_CREQ_FLTR_A_MODE0_PREG},
	{0x0002, SIERRA_CREQ_DCBIASATTEN_OVR_PREG},
	{0x9800, SIERRA_RX_CTLE_CAL_PREG},
	{0x033C, SIERRA_RX_CTLE_MAINTENANCE_PREG},
	{0x44CC, SIERRA_CREQ_EQ_OPEN_EYE_THRESH_PREG},
	{0x5624, SIERRA_DEQ_CONCUR_CTRL2_PREG},
	{0x000F, SIERRA_DEQ_EPIPWR_CTRL2_PREG},
	{0x00FF, SIERRA_DEQ_FAST_MAINT_CYCLES_PREG},
	{0x4C4C, SIERRA_DEQ_ERRCMP_CTRL_PREG},
	{0x02FA, SIERRA_DEQ_OFFSET_CTRL_PREG},
	{0x02FA, SIERRA_DEQ_GAIN_CTRL_PREG},
	{0x0041, SIERRA_DEQ_GLUT0},
	{0x0082, SIERRA_DEQ_GLUT1},
	{0x00C3, SIERRA_DEQ_GLUT2},
	{0x0145, SIERRA_DEQ_GLUT3},
	{0x0186, SIERRA_DEQ_GLUT4},
	{0x09E7, SIERRA_DEQ_ALUT0},
	{0x09A6, SIERRA_DEQ_ALUT1},
	{0x0965, SIERRA_DEQ_ALUT2},
	{0x08E3, SIERRA_DEQ_ALUT3},
	{0x00FA, SIERRA_DEQ_DFETAP0},
	{0x00FA, SIERRA_DEQ_DFETAP1},
	{0x00FA, SIERRA_DEQ_DFETAP2},
	{0x00FA, SIERRA_DEQ_DFETAP3},
	{0x00FA, SIERRA_DEQ_DFETAP4},
	{0x000F, SIERRA_DEQ_PRECUR_PREG},
	{0x0280, SIERRA_DEQ_POSTCUR_PREG},
	{0x8F00, SIERRA_DEQ_POSTCUR_DECR_PREG},
	{0x3C0F, SIERRA_DEQ_TAU_CTRL1_SLOW_MAINT_PREG},
	{0x1C0C, SIERRA_DEQ_TAU_CTRL2_PREG},
	{0x0100, SIERRA_DEQ_TAU_CTRL3_PREG},
	{0x5E82, SIERRA_DEQ_OPENEYE_CTRL_PREG},
	{0x002B, SIERRA_CPI_TRIM_PREG},
	{0x0003, SIERRA_EPI_CTRL_PREG},
	{0x803F, SIERRA_SDFILT_H2L_A_PREG},
	{0x0004, SIERRA_RXBUFFER_CTLECTRL_PREG},
	{0x2010, SIERRA_RXBUFFER_RCDFECTRL_PREG},
	{0x4432, SIERRA_RXBUFFER_DFECTRL_PREG}
};

static struct cdns_sierra_vals pcie_100_int_ssc_plllc_cmn_vals = {
	.reg_pairs = pcie_100_int_ssc_plllc_cmn_regs,
	.num_regs = ARRAY_SIZE(pcie_100_int_ssc_plllc_cmn_regs),
};

static struct cdns_sierra_vals ml_pcie_100_int_ssc_ln_vals = {
	.reg_pairs = ml_pcie_100_int_ssc_ln_regs,
	.num_regs = ARRAY_SIZE(ml_pcie_100_int_ssc_ln_regs),
};

/* refclk100MHz_32b_PCIe_cmn_pll_ext_ssc, pcie_links_using_plllc, pipe_bw_3 */
static const struct cdns_reg_pairs pcie_100_ext_ssc_plllc_cmn_regs[] = {
	{0x2106, SIERRA_CMN_PLLLC_LF_COEFF_MODE1_PREG},
	{0x2106, SIERRA_CMN_PLLLC_LF_COEFF_MODE0_PREG},
	{0x8A06, SIERRA_CMN_PLLLC_BWCAL_MODE1_PREG},
	{0x8A06, SIERRA_CMN_PLLLC_BWCAL_MODE0_PREG},
	{0x1B1B, SIERRA_CMN_PLLLC_SS_TIME_STEPSIZE_MODE_PREG}
};

/*
 * refclk100MHz_32b_PCIe_ln_ext_ssc, multilink, using_plllc,
 * cmn_pllcy_anaclk0_1Ghz, xcvr_pllclk_fullrt_500mhz
 */
static const struct cdns_reg_pairs ml_pcie_100_ext_ssc_ln_regs[] = {
	{0xFC08, SIERRA_DET_STANDEC_A_PREG},
	{0x001D, SIERRA_PSM_A3IN_TMR_PREG},
	{0x0004, SIERRA_PSC_LN_A3_PREG},
	{0x0004, SIERRA_PSC_LN_A4_PREG},
	{0x0004, SIERRA_PSC_LN_IDLE_PREG},
	{0x1555, SIERRA_DFE_BIASTRIM_PREG},
	{0x9703, SIERRA_DRVCTRL_BOOST_PREG},
	{0x813E, SIERRA_CLKPATHCTRL_TMR_PREG},
	{0x8047, SIERRA_RX_CREQ_FLTR_A_MODE3_PREG},
	{0x808F, SIERRA_RX_CREQ_FLTR_A_MODE2_PREG},
	{0x808F, SIERRA_RX_CREQ_FLTR_A_MODE1_PREG},
	{0x808F, SIERRA_RX_CREQ_FLTR_A_MODE0_PREG},
	{0x0002, SIERRA_CREQ_DCBIASATTEN_OVR_PREG},
	{0x9800, SIERRA_RX_CTLE_CAL_PREG},
	{0x033C, SIERRA_RX_CTLE_MAINTENANCE_PREG},
	{0x44CC, SIERRA_CREQ_EQ_OPEN_EYE_THRESH_PREG},
	{0x5624, SIERRA_DEQ_CONCUR_CTRL2_PREG},
	{0x000F, SIERRA_DEQ_EPIPWR_CTRL2_PREG},
	{0x00FF, SIERRA_DEQ_FAST_MAINT_CYCLES_PREG},
	{0x4C4C, SIERRA_DEQ_ERRCMP_CTRL_PREG},
	{0x02FA, SIERRA_DEQ_OFFSET_CTRL_PREG},
	{0x02FA, SIERRA_DEQ_GAIN_CTRL_PREG},
	{0x0041, SIERRA_DEQ_GLUT0},
	{0x0082, SIERRA_DEQ_GLUT1},
	{0x00C3, SIERRA_DEQ_GLUT2},
	{0x0145, SIERRA_DEQ_GLUT3},
	{0x0186, SIERRA_DEQ_GLUT4},
	{0x09E7, SIERRA_DEQ_ALUT0},
	{0x09A6, SIERRA_DEQ_ALUT1},
	{0x0965, SIERRA_DEQ_ALUT2},
	{0x08E3, SIERRA_DEQ_ALUT3},
	{0x00FA, SIERRA_DEQ_DFETAP0},
	{0x00FA, SIERRA_DEQ_DFETAP1},
	{0x00FA, SIERRA_DEQ_DFETAP2},
	{0x00FA, SIERRA_DEQ_DFETAP3},
	{0x00FA, SIERRA_DEQ_DFETAP4},
	{0x000F, SIERRA_DEQ_PRECUR_PREG},
	{0x0280, SIERRA_DEQ_POSTCUR_PREG},
	{0x8F00, SIERRA_DEQ_POSTCUR_DECR_PREG},
	{0x3C0F, SIERRA_DEQ_TAU_CTRL1_SLOW_MAINT_PREG},
	{0x1C0C, SIERRA_DEQ_TAU_CTRL2_PREG},
	{0x0100, SIERRA_DEQ_TAU_CTRL3_PREG},
	{0x5E82, SIERRA_DEQ_OPENEYE_CTRL_PREG},
	{0x002B, SIERRA_CPI_TRIM_PREG},
	{0x0003, SIERRA_EPI_CTRL_PREG},
	{0x803F, SIERRA_SDFILT_H2L_A_PREG},
	{0x0004, SIERRA_RXBUFFER_CTLECTRL_PREG},
	{0x2010, SIERRA_RXBUFFER_RCDFECTRL_PREG},
	{0x4432, SIERRA_RXBUFFER_DFECTRL_PREG}
};

static struct cdns_sierra_vals pcie_100_ext_ssc_plllc_cmn_vals = {
	.reg_pairs = pcie_100_ext_ssc_plllc_cmn_regs,
	.num_regs = ARRAY_SIZE(pcie_100_ext_ssc_plllc_cmn_regs),
};

static struct cdns_sierra_vals ml_pcie_100_ext_ssc_ln_vals = {
	.reg_pairs = ml_pcie_100_ext_ssc_ln_regs,
	.num_regs = ARRAY_SIZE(ml_pcie_100_ext_ssc_ln_regs),
};

/* refclk100MHz_32b_PCIe_cmn_pll_no_ssc */
static const struct cdns_reg_pairs cdns_pcie_cmn_regs_no_ssc[] = {
	{0x2105, SIERRA_CMN_PLLLC_LF_COEFF_MODE1_PREG},
	{0x2105, SIERRA_CMN_PLLLC_LF_COEFF_MODE0_PREG},
	{0x8A06, SIERRA_CMN_PLLLC_BWCAL_MODE1_PREG},
	{0x8A06, SIERRA_CMN_PLLLC_BWCAL_MODE0_PREG}
};

/* refclk100MHz_32b_PCIe_ln_no_ssc */
static const struct cdns_reg_pairs cdns_pcie_ln_regs_no_ssc[] = {
	{0xFC08, SIERRA_DET_STANDEC_A_PREG},
	{0x001D, SIERRA_PSM_A3IN_TMR_PREG},
	{0x1555, SIERRA_DFE_BIASTRIM_PREG},
	{0x9703, SIERRA_DRVCTRL_BOOST_PREG},
	{0x8055, SIERRA_RX_CREQ_FLTR_A_MODE3_PREG},
	{0x80BB, SIERRA_RX_CREQ_FLTR_A_MODE2_PREG},
	{0x8351, SIERRA_RX_CREQ_FLTR_A_MODE1_PREG},
	{0x8349, SIERRA_RX_CREQ_FLTR_A_MODE0_PREG},
	{0x0002, SIERRA_CREQ_DCBIASATTEN_OVR_PREG},
	{0x9800, SIERRA_RX_CTLE_CAL_PREG},
	{0x5624, SIERRA_DEQ_CONCUR_CTRL2_PREG},
	{0x000F, SIERRA_DEQ_EPIPWR_CTRL2_PREG},
	{0x00FF, SIERRA_DEQ_FAST_MAINT_CYCLES_PREG},
	{0x4C4C, SIERRA_DEQ_ERRCMP_CTRL_PREG},
	{0x02FA, SIERRA_DEQ_OFFSET_CTRL_PREG},
	{0x02FA, SIERRA_DEQ_GAIN_CTRL_PREG},
	{0x0041, SIERRA_DEQ_GLUT0},
	{0x0082, SIERRA_DEQ_GLUT1},
	{0x00C3, SIERRA_DEQ_GLUT2},
	{0x0145, SIERRA_DEQ_GLUT3},
	{0x0186, SIERRA_DEQ_GLUT4},
	{0x09E7, SIERRA_DEQ_ALUT0},
	{0x09A6, SIERRA_DEQ_ALUT1},
	{0x0965, SIERRA_DEQ_ALUT2},
	{0x08E3, SIERRA_DEQ_ALUT3},
	{0x00FA, SIERRA_DEQ_DFETAP0},
	{0x00FA, SIERRA_DEQ_DFETAP1},
	{0x00FA, SIERRA_DEQ_DFETAP2},
	{0x00FA, SIERRA_DEQ_DFETAP3},
	{0x00FA, SIERRA_DEQ_DFETAP4},
	{0x000F, SIERRA_DEQ_PRECUR_PREG},
	{0x0280, SIERRA_DEQ_POSTCUR_PREG},
	{0x8F00, SIERRA_DEQ_POSTCUR_DECR_PREG},
	{0x3C0F, SIERRA_DEQ_TAU_CTRL1_SLOW_MAINT_PREG},
	{0x1C0C, SIERRA_DEQ_TAU_CTRL2_PREG},
	{0x0100, SIERRA_DEQ_TAU_CTRL3_PREG},
	{0x5E82, SIERRA_DEQ_OPENEYE_CTRL_PREG},
	{0x002B, SIERRA_CPI_TRIM_PREG},
	{0x0003, SIERRA_EPI_CTRL_PREG},
	{0x803F, SIERRA_SDFILT_H2L_A_PREG},
	{0x0004, SIERRA_RXBUFFER_CTLECTRL_PREG},
	{0x2010, SIERRA_RXBUFFER_RCDFECTRL_PREG},
	{0x4432, SIERRA_RXBUFFER_DFECTRL_PREG}
};

static struct cdns_sierra_vals pcie_100_no_ssc_cmn_vals = {
	.reg_pairs = cdns_pcie_cmn_regs_no_ssc,
	.num_regs = ARRAY_SIZE(cdns_pcie_cmn_regs_no_ssc),
};

static struct cdns_sierra_vals pcie_100_no_ssc_ln_vals = {
	.reg_pairs = cdns_pcie_ln_regs_no_ssc,
	.num_regs = ARRAY_SIZE(cdns_pcie_ln_regs_no_ssc),
};

/* refclk100MHz_32b_PCIe_cmn_pll_int_ssc */
static const struct cdns_reg_pairs cdns_pcie_cmn_regs_int_ssc[] = {
	{0x000E, SIERRA_CMN_PLLLC_MODE_PREG},
	{0x4006, SIERRA_CMN_PLLLC_LF_COEFF_MODE1_PREG},
	{0x4006, SIERRA_CMN_PLLLC_LF_COEFF_MODE0_PREG},
	{0x0000, SIERRA_CMN_PLLLC_BWCAL_MODE1_PREG},
	{0x0000, SIERRA_CMN_PLLLC_BWCAL_MODE0_PREG},
	{0x0581, SIERRA_CMN_PLLLC_DSMCORR_PREG},
	{0x7F80, SIERRA_CMN_PLLLC_SS_PREG},
	{0x0041, SIERRA_CMN_PLLLC_SS_AMP_STEP_SIZE_PREG},
	{0x0464, SIERRA_CMN_PLLLC_SSTWOPT_PREG},
	{0x0D0D, SIERRA_CMN_PLLLC_SS_TIME_STEPSIZE_MODE_PREG},
	{0x0060, SIERRA_CMN_PLLLC_LOCK_DELAY_CTRL_PREG}
};

/* refclk100MHz_32b_PCIe_ln_int_ssc */
static const struct cdns_reg_pairs cdns_pcie_ln_regs_int_ssc[] = {
	{0xFC08, SIERRA_DET_STANDEC_A_PREG},
	{0x001D, SIERRA_PSM_A3IN_TMR_PREG},
	{0x1555, SIERRA_DFE_BIASTRIM_PREG},
	{0x9703, SIERRA_DRVCTRL_BOOST_PREG},
	{0x813E, SIERRA_CLKPATHCTRL_TMR_PREG},
	{0x8047, SIERRA_RX_CREQ_FLTR_A_MODE3_PREG},
	{0x808F, SIERRA_RX_CREQ_FLTR_A_MODE2_PREG},
	{0x808F, SIERRA_RX_CREQ_FLTR_A_MODE1_PREG},
	{0x808F, SIERRA_RX_CREQ_FLTR_A_MODE0_PREG},
	{0x0002, SIERRA_CREQ_DCBIASATTEN_OVR_PREG},
	{0x9800, SIERRA_RX_CTLE_CAL_PREG},
	{0x033C, SIERRA_RX_CTLE_MAINTENANCE_PREG},
	{0x44CC, SIERRA_CREQ_EQ_OPEN_EYE_THRESH_PREG},
	{0x5624, SIERRA_DEQ_CONCUR_CTRL2_PREG},
	{0x000F, SIERRA_DEQ_EPIPWR_CTRL2_PREG},
	{0x00FF, SIERRA_DEQ_FAST_MAINT_CYCLES_PREG},
	{0x4C4C, SIERRA_DEQ_ERRCMP_CTRL_PREG},
	{0x02FA, SIERRA_DEQ_OFFSET_CTRL_PREG},
	{0x02FA, SIERRA_DEQ_GAIN_CTRL_PREG},
	{0x0041, SIERRA_DEQ_GLUT0},
	{0x0082, SIERRA_DEQ_GLUT1},
	{0x00C3, SIERRA_DEQ_GLUT2},
	{0x0145, SIERRA_DEQ_GLUT3},
	{0x0186, SIERRA_DEQ_GLUT4},
	{0x09E7, SIERRA_DEQ_ALUT0},
	{0x09A6, SIERRA_DEQ_ALUT1},
	{0x0965, SIERRA_DEQ_ALUT2},
	{0x08E3, SIERRA_DEQ_ALUT3},
	{0x00FA, SIERRA_DEQ_DFETAP0},
	{0x00FA, SIERRA_DEQ_DFETAP1},
	{0x00FA, SIERRA_DEQ_DFETAP2},
	{0x00FA, SIERRA_DEQ_DFETAP3},
	{0x00FA, SIERRA_DEQ_DFETAP4},
	{0x000F, SIERRA_DEQ_PRECUR_PREG},
	{0x0280, SIERRA_DEQ_POSTCUR_PREG},
	{0x8F00, SIERRA_DEQ_POSTCUR_DECR_PREG},
	{0x3C0F, SIERRA_DEQ_TAU_CTRL1_SLOW_MAINT_PREG},
	{0x1C0C, SIERRA_DEQ_TAU_CTRL2_PREG},
	{0x0100, SIERRA_DEQ_TAU_CTRL3_PREG},
	{0x5E82, SIERRA_DEQ_OPENEYE_CTRL_PREG},
	{0x002B, SIERRA_CPI_TRIM_PREG},
	{0x0003, SIERRA_EPI_CTRL_PREG},
	{0x803F, SIERRA_SDFILT_H2L_A_PREG},
	{0x0004, SIERRA_RXBUFFER_CTLECTRL_PREG},
	{0x2010, SIERRA_RXBUFFER_RCDFECTRL_PREG},
	{0x4432, SIERRA_RXBUFFER_DFECTRL_PREG}
};

static struct cdns_sierra_vals pcie_100_int_ssc_cmn_vals = {
	.reg_pairs = cdns_pcie_cmn_regs_int_ssc,
	.num_regs = ARRAY_SIZE(cdns_pcie_cmn_regs_int_ssc),
};

static struct cdns_sierra_vals pcie_100_int_ssc_ln_vals = {
	.reg_pairs = cdns_pcie_ln_regs_int_ssc,
	.num_regs = ARRAY_SIZE(cdns_pcie_ln_regs_int_ssc),
};

/* refclk100MHz_32b_PCIe_cmn_pll_ext_ssc */
static const struct cdns_reg_pairs cdns_pcie_cmn_regs_ext_ssc[] = {
	{0x2106, SIERRA_CMN_PLLLC_LF_COEFF_MODE1_PREG},
	{0x2106, SIERRA_CMN_PLLLC_LF_COEFF_MODE0_PREG},
	{0x8A06, SIERRA_CMN_PLLLC_BWCAL_MODE1_PREG},
	{0x8A06, SIERRA_CMN_PLLLC_BWCAL_MODE0_PREG},
	{0x1B1B, SIERRA_CMN_PLLLC_SS_TIME_STEPSIZE_MODE_PREG}
};

/* refclk100MHz_32b_PCIe_ln_ext_ssc */
static const struct cdns_reg_pairs cdns_pcie_ln_regs_ext_ssc[] = {
	{0xFC08, SIERRA_DET_STANDEC_A_PREG},
	{0x001D, SIERRA_PSM_A3IN_TMR_PREG},
	{0x1555, SIERRA_DFE_BIASTRIM_PREG},
	{0x9703, SIERRA_DRVCTRL_BOOST_PREG},
	{0x813E, SIERRA_CLKPATHCTRL_TMR_PREG},
	{0x8047, SIERRA_RX_CREQ_FLTR_A_MODE3_PREG},
	{0x808F, SIERRA_RX_CREQ_FLTR_A_MODE2_PREG},
	{0x808F, SIERRA_RX_CREQ_FLTR_A_MODE1_PREG},
	{0x808F, SIERRA_RX_CREQ_FLTR_A_MODE0_PREG},
	{0x0002, SIERRA_CREQ_DCBIASATTEN_OVR_PREG},
	{0x9800, SIERRA_RX_CTLE_CAL_PREG},
	{0x033C, SIERRA_RX_CTLE_MAINTENANCE_PREG},
	{0x44CC, SIERRA_CREQ_EQ_OPEN_EYE_THRESH_PREG},
	{0x5624, SIERRA_DEQ_CONCUR_CTRL2_PREG},
	{0x000F, SIERRA_DEQ_EPIPWR_CTRL2_PREG},
	{0x00FF, SIERRA_DEQ_FAST_MAINT_CYCLES_PREG},
	{0x4C4C, SIERRA_DEQ_ERRCMP_CTRL_PREG},
	{0x02FA, SIERRA_DEQ_OFFSET_CTRL_PREG},
	{0x02FA, SIERRA_DEQ_GAIN_CTRL_PREG},
	{0x0041, SIERRA_DEQ_GLUT0},
	{0x0082, SIERRA_DEQ_GLUT1},
	{0x00C3, SIERRA_DEQ_GLUT2},
	{0x0145, SIERRA_DEQ_GLUT3},
	{0x0186, SIERRA_DEQ_GLUT4},
	{0x09E7, SIERRA_DEQ_ALUT0},
	{0x09A6, SIERRA_DEQ_ALUT1},
	{0x0965, SIERRA_DEQ_ALUT2},
	{0x08E3, SIERRA_DEQ_ALUT3},
	{0x00FA, SIERRA_DEQ_DFETAP0},
	{0x00FA, SIERRA_DEQ_DFETAP1},
	{0x00FA, SIERRA_DEQ_DFETAP2},
	{0x00FA, SIERRA_DEQ_DFETAP3},
	{0x00FA, SIERRA_DEQ_DFETAP4},
	{0x000F, SIERRA_DEQ_PRECUR_PREG},
	{0x0280, SIERRA_DEQ_POSTCUR_PREG},
	{0x8F00, SIERRA_DEQ_POSTCUR_DECR_PREG},
	{0x3C0F, SIERRA_DEQ_TAU_CTRL1_SLOW_MAINT_PREG},
	{0x1C0C, SIERRA_DEQ_TAU_CTRL2_PREG},
	{0x0100, SIERRA_DEQ_TAU_CTRL3_PREG},
	{0x5E82, SIERRA_DEQ_OPENEYE_CTRL_PREG},
	{0x002B, SIERRA_CPI_TRIM_PREG},
	{0x0003, SIERRA_EPI_CTRL_PREG},
	{0x803F, SIERRA_SDFILT_H2L_A_PREG},
	{0x0004, SIERRA_RXBUFFER_CTLECTRL_PREG},
	{0x2010, SIERRA_RXBUFFER_RCDFECTRL_PREG},
	{0x4432, SIERRA_RXBUFFER_DFECTRL_PREG}
};

static struct cdns_sierra_vals pcie_100_ext_ssc_cmn_vals = {
	.reg_pairs = cdns_pcie_cmn_regs_ext_ssc,
	.num_regs = ARRAY_SIZE(cdns_pcie_cmn_regs_ext_ssc),
};

static struct cdns_sierra_vals pcie_100_ext_ssc_ln_vals = {
	.reg_pairs = cdns_pcie_ln_regs_ext_ssc,
	.num_regs = ARRAY_SIZE(cdns_pcie_ln_regs_ext_ssc),
};

/* refclk100MHz_20b_USB_cmn_pll_ext_ssc */
static const struct cdns_reg_pairs cdns_usb_cmn_regs_ext_ssc[] = {
	{0x2085, SIERRA_CMN_PLLLC_LF_COEFF_MODE1_PREG},
	{0x2085, SIERRA_CMN_PLLLC_LF_COEFF_MODE0_PREG},
	{0x0000, SIERRA_CMN_PLLLC_BWCAL_MODE0_PREG},
	{0x0000, SIERRA_CMN_PLLLC_SS_TIME_STEPSIZE_MODE_PREG}
};

/* refclk100MHz_20b_USB_ln_ext_ssc */
static const struct cdns_reg_pairs cdns_usb_ln_regs_ext_ssc[] = {
	{0xFE0A, SIERRA_DET_STANDEC_A_PREG},
	{0x000F, SIERRA_DET_STANDEC_B_PREG},
	{0x55A5, SIERRA_DET_STANDEC_C_PREG},
	{0x69ad, SIERRA_DET_STANDEC_D_PREG},
	{0x0241, SIERRA_DET_STANDEC_E_PREG},
	{0x0110, SIERRA_PSM_LANECAL_DLY_A1_RESETS_PREG},
	{0x0014, SIERRA_PSM_A0IN_TMR_PREG},
	{0xCF00, SIERRA_PSM_DIAG_PREG},
	{0x001F, SIERRA_PSC_TX_A0_PREG},
	{0x0007, SIERRA_PSC_TX_A1_PREG},
	{0x0003, SIERRA_PSC_TX_A2_PREG},
	{0x0003, SIERRA_PSC_TX_A3_PREG},
	{0x0FFF, SIERRA_PSC_RX_A0_PREG},
	{0x0003, SIERRA_PSC_RX_A1_PREG},
	{0x0003, SIERRA_PSC_RX_A2_PREG},
	{0x0001, SIERRA_PSC_RX_A3_PREG},
	{0x0001, SIERRA_PLLCTRL_SUBRATE_PREG},
	{0x0406, SIERRA_PLLCTRL_GEN_D_PREG},
	{0x5233, SIERRA_PLLCTRL_CPGAIN_MODE_PREG},
	{0x00CA, SIERRA_CLKPATH_BIASTRIM_PREG},
	{0x2512, SIERRA_DFE_BIASTRIM_PREG},
	{0x0000, SIERRA_DRVCTRL_ATTEN_PREG},
	{0x823E, SIERRA_CLKPATHCTRL_TMR_PREG},
	{0x078F, SIERRA_RX_CREQ_FLTR_A_MODE1_PREG},
	{0x078F, SIERRA_RX_CREQ_FLTR_A_MODE0_PREG},
	{0x7B3C, SIERRA_CREQ_CCLKDET_MODE01_PREG},
	{0x023C, SIERRA_RX_CTLE_MAINTENANCE_PREG},
	{0x3232, SIERRA_CREQ_FSMCLK_SEL_PREG},
	{0x0000, SIERRA_CREQ_EQ_CTRL_PREG},
	{0x0000, SIERRA_CREQ_SPARE_PREG},
	{0xCC44, SIERRA_CREQ_EQ_OPEN_EYE_THRESH_PREG},
	{0x8452, SIERRA_CTLELUT_CTRL_PREG},
	{0x4121, SIERRA_DFE_ECMP_RATESEL_PREG},
	{0x4121, SIERRA_DFE_SMP_RATESEL_PREG},
	{0x0003, SIERRA_DEQ_PHALIGN_CTRL},
	{0x3200, SIERRA_DEQ_CONCUR_CTRL1_PREG},
	{0x5064, SIERRA_DEQ_CONCUR_CTRL2_PREG},
	{0x0030, SIERRA_DEQ_EPIPWR_CTRL2_PREG},
	{0x0048, SIERRA_DEQ_FAST_MAINT_CYCLES_PREG},
	{0x5A5A, SIERRA_DEQ_ERRCMP_CTRL_PREG},
	{0x02F5, SIERRA_DEQ_OFFSET_CTRL_PREG},
	{0x02F5, SIERRA_DEQ_GAIN_CTRL_PREG},
	{0x9999, SIERRA_DEQ_VGATUNE_CTRL_PREG},
	{0x0014, SIERRA_DEQ_GLUT0},
	{0x0014, SIERRA_DEQ_GLUT1},
	{0x0014, SIERRA_DEQ_GLUT2},
	{0x0014, SIERRA_DEQ_GLUT3},
	{0x0014, SIERRA_DEQ_GLUT4},
	{0x0014, SIERRA_DEQ_GLUT5},
	{0x0014, SIERRA_DEQ_GLUT6},
	{0x0014, SIERRA_DEQ_GLUT7},
	{0x0014, SIERRA_DEQ_GLUT8},
	{0x0014, SIERRA_DEQ_GLUT9},
	{0x0014, SIERRA_DEQ_GLUT10},
	{0x0014, SIERRA_DEQ_GLUT11},
	{0x0014, SIERRA_DEQ_GLUT12},
	{0x0014, SIERRA_DEQ_GLUT13},
	{0x0014, SIERRA_DEQ_GLUT14},
	{0x0014, SIERRA_DEQ_GLUT15},
	{0x0014, SIERRA_DEQ_GLUT16},
	{0x0BAE, SIERRA_DEQ_ALUT0},
	{0x0AEB, SIERRA_DEQ_ALUT1},
	{0x0A28, SIERRA_DEQ_ALUT2},
	{0x0965, SIERRA_DEQ_ALUT3},
	{0x08A2, SIERRA_DEQ_ALUT4},
	{0x07DF, SIERRA_DEQ_ALUT5},
	{0x071C, SIERRA_DEQ_ALUT6},
	{0x0659, SIERRA_DEQ_ALUT7},
	{0x0596, SIERRA_DEQ_ALUT8},
	{0x0514, SIERRA_DEQ_ALUT9},
	{0x0492, SIERRA_DEQ_ALUT10},
	{0x0410, SIERRA_DEQ_ALUT11},
	{0x038E, SIERRA_DEQ_ALUT12},
	{0x030C, SIERRA_DEQ_ALUT13},
	{0x03F4, SIERRA_DEQ_DFETAP_CTRL_PREG},
	{0x0001, SIERRA_DFE_EN_1010_IGNORE_PREG},
	{0x3C01, SIERRA_DEQ_TAU_CTRL1_FAST_MAINT_PREG},
	{0x3C40, SIERRA_DEQ_TAU_CTRL1_SLOW_MAINT_PREG},
	{0x1C08, SIERRA_DEQ_TAU_CTRL2_PREG},
	{0x0033, SIERRA_DEQ_PICTRL_PREG},
	{0x0400, SIERRA_CPICAL_TMRVAL_MODE1_PREG},
	{0x0330, SIERRA_CPICAL_TMRVAL_MODE0_PREG},
	{0x01FF, SIERRA_CPICAL_PICNT_MODE1_PREG},
	{0x0009, SIERRA_CPI_OUTBUF_RATESEL_PREG},
	{0x3232, SIERRA_CPICAL_RES_STARTCODE_MODE23_PREG},
	{0x0005, SIERRA_LFPSDET_SUPPORT_PREG},
	{0x000F, SIERRA_LFPSFILT_NS_PREG},
	{0x0009, SIERRA_LFPSFILT_RD_PREG},
	{0x0001, SIERRA_LFPSFILT_MP_PREG},
	{0x6013, SIERRA_SIGDET_SUPPORT_PREG},
	{0x8013, SIERRA_SDFILT_H2L_A_PREG},
	{0x8009, SIERRA_SDFILT_L2H_PREG},
	{0x0024, SIERRA_RXBUFFER_CTLECTRL_PREG},
	{0x0020, SIERRA_RXBUFFER_RCDFECTRL_PREG},
	{0x4243, SIERRA_RXBUFFER_DFECTRL_PREG}
};

static struct cdns_sierra_vals usb_100_ext_ssc_cmn_vals = {
	.reg_pairs = cdns_usb_cmn_regs_ext_ssc,
	.num_regs = ARRAY_SIZE(cdns_usb_cmn_regs_ext_ssc),
};

static struct cdns_sierra_vals usb_100_ext_ssc_ln_vals = {
	.reg_pairs = cdns_usb_ln_regs_ext_ssc,
	.num_regs = ARRAY_SIZE(cdns_usb_ln_regs_ext_ssc),
};

static const struct cdns_sierra_data cdns_map_sierra = {
	.id_value = SIERRA_MACRO_ID,
	.block_offset_shift = 0x2,
	.reg_offset_shift = 0x2,
	.pcs_cmn_vals = {
		[TYPE_PCIE] = {
			[TYPE_NONE] = {
				[NO_SSC] = &pcie_phy_pcs_cmn_vals,
				[EXTERNAL_SSC] = &pcie_phy_pcs_cmn_vals,
				[INTERNAL_SSC] = &pcie_phy_pcs_cmn_vals,
			},
			[TYPE_QSGMII] = {
				[NO_SSC] = &pcie_phy_pcs_cmn_vals,
				[EXTERNAL_SSC] = &pcie_phy_pcs_cmn_vals,
				[INTERNAL_SSC] = &pcie_phy_pcs_cmn_vals,
			},
		},
	},
	.pma_cmn_vals = {
		[TYPE_PCIE] = {
			[TYPE_NONE] = {
				[NO_SSC] = &pcie_100_no_ssc_cmn_vals,
				[EXTERNAL_SSC] = &pcie_100_ext_ssc_cmn_vals,
				[INTERNAL_SSC] = &pcie_100_int_ssc_cmn_vals,
			},
			[TYPE_QSGMII] = {
				[NO_SSC] = &pcie_100_no_ssc_plllc_cmn_vals,
				[EXTERNAL_SSC] = &pcie_100_ext_ssc_plllc_cmn_vals,
				[INTERNAL_SSC] = &pcie_100_int_ssc_plllc_cmn_vals,
			},
		},
		[TYPE_USB] = {
			[TYPE_NONE] = {
				[EXTERNAL_SSC] = &usb_100_ext_ssc_cmn_vals,
			},
		},
		[TYPE_QSGMII] = {
			[TYPE_PCIE] = {
				[NO_SSC] = &qsgmii_100_no_ssc_plllc1_cmn_vals,
				[EXTERNAL_SSC] = &qsgmii_100_no_ssc_plllc1_cmn_vals,
				[INTERNAL_SSC] = &qsgmii_100_no_ssc_plllc1_cmn_vals,
			},
		},
	},
	.pma_ln_vals = {
		[TYPE_PCIE] = {
			[TYPE_NONE] = {
				[NO_SSC] = &pcie_100_no_ssc_ln_vals,
				[EXTERNAL_SSC] = &pcie_100_ext_ssc_ln_vals,
				[INTERNAL_SSC] = &pcie_100_int_ssc_ln_vals,
			},
			[TYPE_QSGMII] = {
				[NO_SSC] = &ml_pcie_100_no_ssc_ln_vals,
				[EXTERNAL_SSC] = &ml_pcie_100_ext_ssc_ln_vals,
				[INTERNAL_SSC] = &ml_pcie_100_int_ssc_ln_vals,
			},
		},
		[TYPE_USB] = {
			[TYPE_NONE] = {
				[EXTERNAL_SSC] = &usb_100_ext_ssc_ln_vals,
			},
		},
		[TYPE_QSGMII] = {
			[TYPE_PCIE] = {
				[NO_SSC] = &qsgmii_100_no_ssc_plllc1_ln_vals,
				[EXTERNAL_SSC] = &qsgmii_100_no_ssc_plllc1_ln_vals,
				[INTERNAL_SSC] = &qsgmii_100_no_ssc_plllc1_ln_vals,
			},
		},
	},
};

static const struct cdns_sierra_data cdns_ti_map_sierra = {
	.id_value = SIERRA_MACRO_ID,
	.block_offset_shift = 0x0,
	.reg_offset_shift = 0x1,
	.pcs_cmn_vals = {
		[TYPE_PCIE] = {
			[TYPE_NONE] = {
				[NO_SSC] = &pcie_phy_pcs_cmn_vals,
				[EXTERNAL_SSC] = &pcie_phy_pcs_cmn_vals,
				[INTERNAL_SSC] = &pcie_phy_pcs_cmn_vals,
			},
			[TYPE_QSGMII] = {
				[NO_SSC] = &pcie_phy_pcs_cmn_vals,
				[EXTERNAL_SSC] = &pcie_phy_pcs_cmn_vals,
				[INTERNAL_SSC] = &pcie_phy_pcs_cmn_vals,
			},
		},
	},
	.phy_pma_ln_vals = {
		[TYPE_QSGMII] = {
			[TYPE_PCIE] = {
				[NO_SSC] = &qsgmii_phy_pma_ln_vals,
				[EXTERNAL_SSC] = &qsgmii_phy_pma_ln_vals,
				[INTERNAL_SSC] = &qsgmii_phy_pma_ln_vals,
			},
		},
	},
	.pma_cmn_vals = {
		[TYPE_PCIE] = {
			[TYPE_NONE] = {
				[NO_SSC] = &pcie_100_no_ssc_cmn_vals,
				[EXTERNAL_SSC] = &pcie_100_ext_ssc_cmn_vals,
				[INTERNAL_SSC] = &pcie_100_int_ssc_cmn_vals,
			},
			[TYPE_QSGMII] = {
				[NO_SSC] = &pcie_100_no_ssc_plllc_cmn_vals,
				[EXTERNAL_SSC] = &pcie_100_ext_ssc_plllc_cmn_vals,
				[INTERNAL_SSC] = &pcie_100_int_ssc_plllc_cmn_vals,
			},
		},
		[TYPE_USB] = {
			[TYPE_NONE] = {
				[EXTERNAL_SSC] = &usb_100_ext_ssc_cmn_vals,
			},
		},
		[TYPE_QSGMII] = {
			[TYPE_PCIE] = {
				[NO_SSC] = &qsgmii_100_no_ssc_plllc1_cmn_vals,
				[EXTERNAL_SSC] = &qsgmii_100_no_ssc_plllc1_cmn_vals,
				[INTERNAL_SSC] = &qsgmii_100_no_ssc_plllc1_cmn_vals,
			},
		},
	},
	.pma_ln_vals = {
		[TYPE_PCIE] = {
			[TYPE_NONE] = {
				[NO_SSC] = &pcie_100_no_ssc_ln_vals,
				[EXTERNAL_SSC] = &pcie_100_ext_ssc_ln_vals,
				[INTERNAL_SSC] = &pcie_100_int_ssc_ln_vals,
			},
			[TYPE_QSGMII] = {
				[NO_SSC] = &ml_pcie_100_no_ssc_ln_vals,
				[EXTERNAL_SSC] = &ml_pcie_100_ext_ssc_ln_vals,
				[INTERNAL_SSC] = &ml_pcie_100_int_ssc_ln_vals,
			},
		},
		[TYPE_USB] = {
			[TYPE_NONE] = {
				[EXTERNAL_SSC] = &usb_100_ext_ssc_ln_vals,
			},
		},
		[TYPE_QSGMII] = {
			[TYPE_PCIE] = {
				[NO_SSC] = &qsgmii_100_no_ssc_plllc1_ln_vals,
				[EXTERNAL_SSC] = &qsgmii_100_no_ssc_plllc1_ln_vals,
				[INTERNAL_SSC] = &qsgmii_100_no_ssc_plllc1_ln_vals,
			},
		},
	},
};

static const struct of_device_id cdns_sierra_id_table[] = {
	{
		.compatible = "cdns,sierra-phy-t0",
		.data = &cdns_map_sierra,
	},
	{
		.compatible = "ti,sierra-phy-t0",
		.data = &cdns_ti_map_sierra,
	},
	{}
};
MODULE_DEVICE_TABLE(of, cdns_sierra_id_table);

static struct platform_driver cdns_sierra_driver = {
	.probe		= cdns_sierra_phy_probe,
	.remove		= cdns_sierra_phy_remove,
	.driver		= {
		.name	= "cdns-sierra-phy",
		.of_match_table = cdns_sierra_id_table,
	},
};
module_platform_driver(cdns_sierra_driver);

MODULE_ALIAS("platform:cdns_sierra");
MODULE_AUTHOR("Cadence Design Systems");
MODULE_DESCRIPTION("CDNS sierra phy driver");
MODULE_LICENSE("GPL v2");<|MERGE_RESOLUTION|>--- conflicted
+++ resolved
@@ -431,8 +431,6 @@
 
 static const struct regmap_config cdns_sierra_phy_pcs_cmn_cdb_config = {
 	.name = "sierra_phy_pcs_cmn_cdb",
-<<<<<<< HEAD
-=======
 	.reg_stride = 1,
 	.fast_io = true,
 	.reg_write = cdns_regmap_write,
@@ -469,52 +467,12 @@
 
 static const struct regmap_config cdns_sierra_phy_pma_cmn_cdb_config = {
 	.name = "sierra_phy_pma_cmn_cdb",
->>>>>>> ed9f4f96
 	.reg_stride = 1,
 	.fast_io = true,
 	.reg_write = cdns_regmap_write,
 	.reg_read = cdns_regmap_read,
 };
 
-<<<<<<< HEAD
-#define SIERRA_PHY_PCS_LANE_CDB_REGMAP_CONF(n) \
-{ \
-	.name = "sierra_phy_pcs_lane" n "_cdb", \
-	.reg_stride = 1, \
-	.fast_io = true, \
-	.reg_write = cdns_regmap_write, \
-	.reg_read = cdns_regmap_read, \
-}
-
-static const struct regmap_config cdns_sierra_phy_pcs_lane_cdb_config[] = {
-	SIERRA_PHY_PCS_LANE_CDB_REGMAP_CONF("0"),
-	SIERRA_PHY_PCS_LANE_CDB_REGMAP_CONF("1"),
-	SIERRA_PHY_PCS_LANE_CDB_REGMAP_CONF("2"),
-	SIERRA_PHY_PCS_LANE_CDB_REGMAP_CONF("3"),
-	SIERRA_PHY_PCS_LANE_CDB_REGMAP_CONF("4"),
-	SIERRA_PHY_PCS_LANE_CDB_REGMAP_CONF("5"),
-	SIERRA_PHY_PCS_LANE_CDB_REGMAP_CONF("6"),
-	SIERRA_PHY_PCS_LANE_CDB_REGMAP_CONF("7"),
-	SIERRA_PHY_PCS_LANE_CDB_REGMAP_CONF("8"),
-	SIERRA_PHY_PCS_LANE_CDB_REGMAP_CONF("9"),
-	SIERRA_PHY_PCS_LANE_CDB_REGMAP_CONF("10"),
-	SIERRA_PHY_PCS_LANE_CDB_REGMAP_CONF("11"),
-	SIERRA_PHY_PCS_LANE_CDB_REGMAP_CONF("12"),
-	SIERRA_PHY_PCS_LANE_CDB_REGMAP_CONF("13"),
-	SIERRA_PHY_PCS_LANE_CDB_REGMAP_CONF("14"),
-	SIERRA_PHY_PCS_LANE_CDB_REGMAP_CONF("15"),
-};
-
-static const struct regmap_config cdns_sierra_phy_pma_cmn_cdb_config = {
-	.name = "sierra_phy_pma_cmn_cdb",
-	.reg_stride = 1,
-	.fast_io = true,
-	.reg_write = cdns_regmap_write,
-	.reg_read = cdns_regmap_read,
-};
-
-=======
->>>>>>> ed9f4f96
 #define SIERRA_PHY_PMA_LANE_CDB_REGMAP_CONF(n) \
 { \
 	.name = "sierra_phy_pma_lane" n "_cdb", \
@@ -573,7 +531,6 @@
 		regmap = phy->regmap_phy_pcs_common_cdb;
 		for (i = 0; i < num_regs; i++)
 			regmap_write(regmap, reg_pairs[i].off, reg_pairs[i].val);
-<<<<<<< HEAD
 	}
 
 	/* PHY PMA lane registers configurations */
@@ -588,22 +545,6 @@
 		}
 	}
 
-=======
-	}
-
-	/* PHY PMA lane registers configurations */
-	phy_pma_ln_vals = init_data->phy_pma_ln_vals[phy_type][TYPE_NONE][ssc];
-	if (phy_pma_ln_vals) {
-		reg_pairs = phy_pma_ln_vals->reg_pairs;
-		num_regs = phy_pma_ln_vals->num_regs;
-		for (i = 0; i < ins->num_lanes; i++) {
-			regmap = phy->regmap_phy_pma_lane_cdb[i + ins->mlane];
-			for (j = 0; j < num_regs; j++)
-				regmap_write(regmap, reg_pairs[j].off, reg_pairs[j].val);
-		}
-	}
-
->>>>>>> ed9f4f96
 	/* PMA common registers configurations */
 	pma_cmn_vals = init_data->pma_cmn_vals[phy_type][TYPE_NONE][ssc];
 	if (pma_cmn_vals) {
@@ -973,27 +914,7 @@
 		return -EINVAL;
 
 	if (of_property_read_u32(child, "cdns,phy-type", &phy_type))
-<<<<<<< HEAD
-=======
 		return -EINVAL;
-
-	switch (phy_type) {
-	case PHY_TYPE_PCIE:
-		inst->phy_type = TYPE_PCIE;
-		break;
-	case PHY_TYPE_USB3:
-		inst->phy_type = TYPE_USB;
-		break;
-	case PHY_TYPE_QSGMII:
-		inst->phy_type = TYPE_QSGMII;
-		break;
-	default:
->>>>>>> ed9f4f96
-		return -EINVAL;
-	}
-
-	inst->ssc_mode = EXTERNAL_SSC;
-	of_property_read_u32(child, "cdns,ssc-mode", &inst->ssc_mode);
 
 	switch (phy_type) {
 	case PHY_TYPE_PCIE:
@@ -1145,7 +1066,6 @@
 	sp->regmap_common_cdb = regmap;
 
 	block_offset = SIERRA_PHY_PCS_COMMON_OFFSET(block_offset_shift);
-<<<<<<< HEAD
 	regmap = cdns_regmap_init(dev, base, block_offset, reg_offset_shift,
 				  &cdns_sierra_phy_pcs_cmn_cdb_config);
 	if (IS_ERR(regmap)) {
@@ -1174,36 +1094,6 @@
 		dev_err(dev, "Failed to init PHY PMA common CDB regmap\n");
 		return PTR_ERR(regmap);
 	}
-=======
-	regmap = cdns_regmap_init(dev, base, block_offset, reg_offset_shift,
-				  &cdns_sierra_phy_pcs_cmn_cdb_config);
-	if (IS_ERR(regmap)) {
-		dev_err(dev, "Failed to init PHY PCS common CDB regmap\n");
-		return PTR_ERR(regmap);
-	}
-	sp->regmap_phy_pcs_common_cdb = regmap;
-
-	for (i = 0; i < SIERRA_MAX_LANES; i++) {
-		block_offset = SIERRA_PHY_PCS_LANE_CDB_OFFSET(i, block_offset_shift,
-							      reg_offset_shift);
-		regmap = cdns_regmap_init(dev, base, block_offset,
-					  reg_offset_shift,
-					  &cdns_sierra_phy_pcs_lane_cdb_config[i]);
-		if (IS_ERR(regmap)) {
-			dev_err(dev, "Failed to init PHY PCS lane CDB regmap\n");
-			return PTR_ERR(regmap);
-		}
-		sp->regmap_phy_pcs_lane_cdb[i] = regmap;
-	}
-
-	block_offset = SIERRA_PHY_PMA_COMMON_OFFSET(block_offset_shift);
-	regmap = cdns_regmap_init(dev, base, block_offset, reg_offset_shift,
-				  &cdns_sierra_phy_pma_cmn_cdb_config);
-	if (IS_ERR(regmap)) {
-		dev_err(dev, "Failed to init PHY PMA common CDB regmap\n");
-		return PTR_ERR(regmap);
-	}
->>>>>>> ed9f4f96
 	sp->regmap_phy_pma_common_cdb = regmap;
 
 	for (i = 0; i < SIERRA_MAX_LANES; i++) {
@@ -1568,11 +1458,7 @@
 	if (!sp->autoconf && sp->nsubnodes > 1) {
 		ret = cdns_sierra_phy_configure_multilink(sp);
 		if (ret)
-<<<<<<< HEAD
-			goto put_child2;
-=======
 			goto put_control;
->>>>>>> ed9f4f96
 	}
 
 	pm_runtime_enable(dev);

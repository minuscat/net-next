/* SPDX-License-Identifier: GPL-2.0 */
#ifndef __MACH_IMX_CLK_H
#define __MACH_IMX_CLK_H

#include <linux/spinlock.h>
#include <linux/clk-provider.h>

extern spinlock_t imx_ccm_lock;

void imx_check_clocks(struct clk *clks[], unsigned int count);
void imx_check_clk_hws(struct clk_hw *clks[], unsigned int count);
void imx_register_uart_clocks(struct clk ** const clks[]);
void imx_mmdc_mask_handshake(void __iomem *ccm_base, unsigned int chn);
void imx_unregister_clocks(struct clk *clks[], unsigned int count);
void imx_unregister_hw_clocks(struct clk_hw *hws[], unsigned int count);

extern void imx_cscmr1_fixup(u32 *val);

enum imx_pllv1_type {
	IMX_PLLV1_IMX1,
	IMX_PLLV1_IMX21,
	IMX_PLLV1_IMX25,
	IMX_PLLV1_IMX27,
	IMX_PLLV1_IMX31,
	IMX_PLLV1_IMX35,
};

enum imx_sscg_pll_type {
	SCCG_PLL1,
	SCCG_PLL2,
};

enum imx_pll14xx_type {
	PLL_1416X,
	PLL_1443X,
};

/* NOTE: Rate table should be kept sorted in descending order. */
struct imx_pll14xx_rate_table {
	unsigned int rate;
	unsigned int pdiv;
	unsigned int mdiv;
	unsigned int sdiv;
	unsigned int kdiv;
};

struct imx_pll14xx_clk {
	enum imx_pll14xx_type type;
	const struct imx_pll14xx_rate_table *rate_table;
	int rate_count;
	int flags;
};

extern struct imx_pll14xx_clk imx_1416x_pll;
extern struct imx_pll14xx_clk imx_1443x_pll;
extern struct imx_pll14xx_clk imx_1443x_dram_pll;

#define imx_clk_cpu(name, parent_name, div, mux, pll, step) \
	to_clk(imx_clk_hw_cpu(name, parent_name, div, mux, pll, step))

#define clk_register_gate2(dev, name, parent_name, flags, reg, bit_idx, \
				cgr_val, clk_gate_flags, lock, share_count) \
	to_clk(clk_hw_register_gate2(dev, name, parent_name, flags, reg, bit_idx, \
				cgr_val, clk_gate_flags, lock, share_count))

#define imx_clk_pllv3(type, name, parent_name, base, div_mask) \
	to_clk(imx_clk_hw_pllv3(type, name, parent_name, base, div_mask))

#define imx_clk_pfd(name, parent_name, reg, idx) \
	to_clk(imx_clk_hw_pfd(name, parent_name, reg, idx))

#define imx_clk_gate_exclusive(name, parent, reg, shift, exclusive_mask) \
	to_clk(imx_clk_hw_gate_exclusive(name, parent, reg, shift, exclusive_mask))

#define imx_clk_fixed(name, rate) \
	to_clk(imx_clk_hw_fixed(name, rate))

#define imx_clk_fixed_factor(name, parent, mult, div) \
	to_clk(imx_clk_hw_fixed_factor(name, parent, mult, div))

#define imx_clk_divider(name, parent, reg, shift, width) \
	to_clk(imx_clk_hw_divider(name, parent, reg, shift, width))

#define imx_clk_divider2(name, parent, reg, shift, width) \
	to_clk(imx_clk_hw_divider2(name, parent, reg, shift, width))

#define imx_clk_divider_flags(name, parent, reg, shift, width, flags) \
	to_clk(imx_clk_hw_divider_flags(name, parent, reg, shift, width, flags))

#define imx_clk_gate(name, parent, reg, shift) \
	to_clk(imx_clk_hw_gate(name, parent, reg, shift))

#define imx_clk_gate_dis(name, parent, reg, shift) \
	to_clk(imx_clk_hw_gate_dis(name, parent, reg, shift))

#define imx_clk_gate2(name, parent, reg, shift) \
	to_clk(imx_clk_hw_gate2(name, parent, reg, shift))

#define imx_clk_gate2_flags(name, parent, reg, shift, flags) \
	to_clk(imx_clk_hw_gate2_flags(name, parent, reg, shift, flags))

#define imx_clk_gate2_shared2(name, parent, reg, shift, share_count) \
	to_clk(imx_clk_hw_gate2_shared2(name, parent, reg, shift, share_count))

#define imx_clk_gate3(name, parent, reg, shift) \
	to_clk(imx_clk_hw_gate3(name, parent, reg, shift))

#define imx_clk_gate4(name, parent, reg, shift) \
	to_clk(imx_clk_hw_gate4(name, parent, reg, shift))

#define imx_clk_mux(name, reg, shift, width, parents, num_parents) \
	to_clk(imx_clk_hw_mux(name, reg, shift, width, parents, num_parents))

#define imx_clk_pllv1(type, name, parent, base) \
	to_clk(imx_clk_hw_pllv1(type, name, parent, base))

#define imx_clk_pllv2(name, parent, base) \
	to_clk(imx_clk_hw_pllv2(name, parent, base))

#define imx_clk_frac_pll(name, parent_name, base) \
	to_clk(imx_clk_hw_frac_pll(name, parent_name, base))

#define imx_clk_sscg_pll(name, parent_names, num_parents, parent,\
				bypass1, bypass2, base, flags) \
	to_clk(imx_clk_hw_sscg_pll(name, parent_names, num_parents, parent,\
				bypass1, bypass2, base, flags))

struct clk *imx_clk_pll14xx(const char *name, const char *parent_name,
		 void __iomem *base, const struct imx_pll14xx_clk *pll_clk);

#define imx_clk_pll14xx(name, parent_name, base, pll_clk) \
	to_clk(imx_clk_hw_pll14xx(name, parent_name, base, pll_clk))

struct clk_hw *imx_clk_hw_pll14xx(const char *name, const char *parent_name,
				  void __iomem *base,
				  const struct imx_pll14xx_clk *pll_clk);

struct clk_hw *imx_clk_hw_pllv1(enum imx_pllv1_type type, const char *name,
		const char *parent, void __iomem *base);

struct clk_hw *imx_clk_hw_pllv2(const char *name, const char *parent,
		void __iomem *base);

struct clk_hw *imx_clk_hw_frac_pll(const char *name, const char *parent_name,
			     void __iomem *base);

struct clk_hw *imx_clk_hw_sscg_pll(const char *name,
				const char * const *parent_names,
				u8 num_parents,
				u8 parent, u8 bypass1, u8 bypass2,
				void __iomem *base,
				unsigned long flags);

enum imx_pllv3_type {
	IMX_PLLV3_GENERIC,
	IMX_PLLV3_SYS,
	IMX_PLLV3_USB,
	IMX_PLLV3_USB_VF610,
	IMX_PLLV3_AV,
	IMX_PLLV3_ENET,
	IMX_PLLV3_ENET_IMX7,
	IMX_PLLV3_SYS_VF610,
	IMX_PLLV3_DDR_IMX7,
	IMX_PLLV3_AV_IMX7,
};

struct clk_hw *imx_clk_hw_pllv3(enum imx_pllv3_type type, const char *name,
		const char *parent_name, void __iomem *base, u32 div_mask);

#define PLL_1416X_RATE(_rate, _m, _p, _s)		\
	{						\
		.rate	=	(_rate),		\
		.mdiv	=	(_m),			\
		.pdiv	=	(_p),			\
		.sdiv	=	(_s),			\
	}

#define PLL_1443X_RATE(_rate, _m, _p, _s, _k)		\
	{						\
		.rate	=	(_rate),		\
		.mdiv	=	(_m),			\
		.pdiv	=	(_p),			\
		.sdiv	=	(_s),			\
		.kdiv	=	(_k),			\
	}

struct clk_hw *imx_clk_hw_pllv4(const char *name, const char *parent_name,
			     void __iomem *base);

struct clk_hw *clk_hw_register_gate2(struct device *dev, const char *name,
		const char *parent_name, unsigned long flags,
		void __iomem *reg, u8 bit_idx, u8 cgr_val,
		u8 clk_gate_flags, spinlock_t *lock,
		unsigned int *share_count);

struct clk * imx_obtain_fixed_clock(
			const char *name, unsigned long rate);

struct clk_hw *imx_obtain_fixed_clock_hw(
			const char *name, unsigned long rate);

struct clk_hw *imx_obtain_fixed_clk_hw(struct device_node *np,
				       const char *name);

struct clk_hw *imx_clk_hw_gate_exclusive(const char *name, const char *parent,
	 void __iomem *reg, u8 shift, u32 exclusive_mask);

struct clk_hw *imx_clk_hw_pfd(const char *name, const char *parent_name,
		void __iomem *reg, u8 idx);

struct clk_hw *imx_clk_hw_pfdv2(const char *name, const char *parent_name,
			     void __iomem *reg, u8 idx);

struct clk_hw *imx_clk_hw_busy_divider(const char *name, const char *parent_name,
				 void __iomem *reg, u8 shift, u8 width,
				 void __iomem *busy_reg, u8 busy_shift);

struct clk_hw *imx_clk_hw_busy_mux(const char *name, void __iomem *reg, u8 shift,
			     u8 width, void __iomem *busy_reg, u8 busy_shift,
			     const char * const *parent_names, int num_parents);

struct clk_hw *imx7ulp_clk_hw_composite(const char *name,
				     const char * const *parent_names,
				     int num_parents, bool mux_present,
				     bool rate_present, bool gate_present,
				     void __iomem *reg);

struct clk_hw *imx_clk_hw_fixup_divider(const char *name, const char *parent,
				  void __iomem *reg, u8 shift, u8 width,
				  void (*fixup)(u32 *val));

struct clk_hw *imx_clk_hw_fixup_mux(const char *name, void __iomem *reg,
			      u8 shift, u8 width, const char * const *parents,
			      int num_parents, void (*fixup)(u32 *val));

static inline struct clk *to_clk(struct clk_hw *hw)
{
	if (IS_ERR_OR_NULL(hw))
		return ERR_CAST(hw);
	return hw->clk;
}

static inline struct clk_hw *imx_clk_hw_fixed(const char *name, int rate)
{
	return clk_hw_register_fixed_rate(NULL, name, NULL, 0, rate);
}

static inline struct clk_hw *imx_clk_hw_mux_ldb(const char *name, void __iomem *reg,
			u8 shift, u8 width, const char * const *parents,
			int num_parents)
{
	return clk_hw_register_mux(NULL, name, parents, num_parents,
			CLK_SET_RATE_NO_REPARENT | CLK_SET_RATE_PARENT, reg,
			shift, width, CLK_MUX_READ_ONLY, &imx_ccm_lock);
}

static inline struct clk_hw *imx_clk_hw_fixed_factor(const char *name,
		const char *parent, unsigned int mult, unsigned int div)
{
	return clk_hw_register_fixed_factor(NULL, name, parent,
			CLK_SET_RATE_PARENT, mult, div);
}

static inline struct clk_hw *imx_clk_hw_divider(const char *name,
						const char *parent,
						void __iomem *reg, u8 shift,
						u8 width)
{
	return clk_hw_register_divider(NULL, name, parent, CLK_SET_RATE_PARENT,
				       reg, shift, width, 0, &imx_ccm_lock);
}

static inline struct clk_hw *imx_clk_hw_divider_flags(const char *name,
						   const char *parent,
						   void __iomem *reg, u8 shift,
						   u8 width, unsigned long flags)
{
	return clk_hw_register_divider(NULL, name, parent, flags,
				       reg, shift, width, 0, &imx_ccm_lock);
}

static inline struct clk_hw *imx_clk_hw_divider2(const char *name, const char *parent,
		void __iomem *reg, u8 shift, u8 width)
{
	return clk_hw_register_divider(NULL, name, parent,
			CLK_SET_RATE_PARENT | CLK_OPS_PARENT_ENABLE,
			reg, shift, width, 0, &imx_ccm_lock);
}

static inline struct clk *imx_clk_divider2_flags(const char *name,
		const char *parent, void __iomem *reg, u8 shift, u8 width,
		unsigned long flags)
{
	return clk_register_divider(NULL, name, parent,
			flags | CLK_SET_RATE_PARENT | CLK_OPS_PARENT_ENABLE,
			reg, shift, width, 0, &imx_ccm_lock);
}

static inline struct clk_hw *imx_clk_hw_gate_flags(const char *name, const char *parent,
		void __iomem *reg, u8 shift, unsigned long flags)
{
	return clk_hw_register_gate(NULL, name, parent, flags | CLK_SET_RATE_PARENT, reg,
			shift, 0, &imx_ccm_lock);
}

static inline struct clk_hw *imx_clk_hw_gate(const char *name, const char *parent,
					     void __iomem *reg, u8 shift)
{
	return clk_hw_register_gate(NULL, name, parent, CLK_SET_RATE_PARENT, reg,
				    shift, 0, &imx_ccm_lock);
}

static inline struct clk_hw *imx_clk_hw_gate_dis(const char *name, const char *parent,
		void __iomem *reg, u8 shift)
{
	return clk_hw_register_gate(NULL, name, parent, CLK_SET_RATE_PARENT, reg,
			shift, CLK_GATE_SET_TO_DISABLE, &imx_ccm_lock);
}

static inline struct clk_hw *imx_clk_hw_gate_dis_flags(const char *name, const char *parent,
		void __iomem *reg, u8 shift, unsigned long flags)
{
	return clk_hw_register_gate(NULL, name, parent, flags | CLK_SET_RATE_PARENT, reg,
			shift, CLK_GATE_SET_TO_DISABLE, &imx_ccm_lock);
}

static inline struct clk_hw *imx_clk_hw_gate2(const char *name, const char *parent,
		void __iomem *reg, u8 shift)
{
	return clk_hw_register_gate2(NULL, name, parent, CLK_SET_RATE_PARENT, reg,
			shift, 0x3, 0, &imx_ccm_lock, NULL);
}

static inline struct clk_hw *imx_clk_hw_gate2_flags(const char *name, const char *parent,
		void __iomem *reg, u8 shift, unsigned long flags)
{
	return clk_hw_register_gate2(NULL, name, parent, flags | CLK_SET_RATE_PARENT, reg,
			shift, 0x3, 0, &imx_ccm_lock, NULL);
}

static inline struct clk_hw *imx_clk_hw_gate2_shared(const char *name,
		const char *parent, void __iomem *reg, u8 shift,
		unsigned int *share_count)
{
	return clk_hw_register_gate2(NULL, name, parent, CLK_SET_RATE_PARENT, reg,
			shift, 0x3, 0, &imx_ccm_lock, share_count);
}

static inline struct clk_hw *imx_clk_hw_gate2_shared2(const char *name,
		const char *parent, void __iomem *reg, u8 shift,
		unsigned int *share_count)
{
	return clk_hw_register_gate2(NULL, name, parent, CLK_SET_RATE_PARENT |
				  CLK_OPS_PARENT_ENABLE, reg, shift, 0x3, 0,
				  &imx_ccm_lock, share_count);
}

static inline struct clk *imx_clk_gate2_cgr(const char *name,
		const char *parent, void __iomem *reg, u8 shift, u8 cgr_val)
{
	return clk_register_gate2(NULL, name, parent, CLK_SET_RATE_PARENT, reg,
			shift, cgr_val, 0, &imx_ccm_lock, NULL);
}

static inline struct clk_hw *imx_clk_hw_gate3(const char *name, const char *parent,
		void __iomem *reg, u8 shift)
{
	return clk_hw_register_gate(NULL, name, parent,
			CLK_SET_RATE_PARENT | CLK_OPS_PARENT_ENABLE,
			reg, shift, 0, &imx_ccm_lock);
}

static inline struct clk_hw *imx_clk_hw_gate3_flags(const char *name,
		const char *parent, void __iomem *reg, u8 shift,
		unsigned long flags)
{
	return clk_hw_register_gate(NULL, name, parent,
			flags | CLK_SET_RATE_PARENT | CLK_OPS_PARENT_ENABLE,
			reg, shift, 0, &imx_ccm_lock);
}

#define imx_clk_gate3_flags(name, parent, reg, shift, flags) \
	to_clk(imx_clk_hw_gate3_flags(name, parent, reg, shift, flags))

static inline struct clk_hw *imx_clk_hw_gate4(const char *name, const char *parent,
		void __iomem *reg, u8 shift)
{
	return clk_hw_register_gate2(NULL, name, parent,
			CLK_SET_RATE_PARENT | CLK_OPS_PARENT_ENABLE,
			reg, shift, 0x3, 0, &imx_ccm_lock, NULL);
}

static inline struct clk_hw *imx_clk_hw_gate4_flags(const char *name,
		const char *parent, void __iomem *reg, u8 shift,
		unsigned long flags)
{
	return clk_hw_register_gate2(NULL, name, parent,
			flags | CLK_SET_RATE_PARENT | CLK_OPS_PARENT_ENABLE,
			reg, shift, 0x3, 0, &imx_ccm_lock, NULL);
}

#define imx_clk_gate4_flags(name, parent, reg, shift, flags) \
	to_clk(imx_clk_hw_gate4_flags(name, parent, reg, shift, flags))

static inline struct clk_hw *imx_clk_hw_mux(const char *name, void __iomem *reg,
			u8 shift, u8 width, const char * const *parents,
			int num_parents)
{
	return clk_hw_register_mux(NULL, name, parents, num_parents,
			CLK_SET_RATE_NO_REPARENT, reg, shift,
			width, 0, &imx_ccm_lock);
}

static inline struct clk *imx_clk_mux2(const char *name, void __iomem *reg,
			u8 shift, u8 width, const char * const *parents,
			int num_parents)
{
	return clk_register_mux(NULL, name, parents, num_parents,
			CLK_SET_RATE_NO_REPARENT | CLK_OPS_PARENT_ENABLE,
			reg, shift, width, 0, &imx_ccm_lock);
}

static inline struct clk_hw *imx_clk_hw_mux2(const char *name, void __iomem *reg,
					     u8 shift, u8 width,
					     const char * const *parents,
					     int num_parents)
{
	return clk_hw_register_mux(NULL, name, parents, num_parents,
				   CLK_SET_RATE_NO_REPARENT |
				   CLK_OPS_PARENT_ENABLE,
				   reg, shift, width, 0, &imx_ccm_lock);
}

static inline struct clk *imx_clk_mux_flags(const char *name,
			void __iomem *reg, u8 shift, u8 width,
			const char * const *parents, int num_parents,
			unsigned long flags)
{
	return clk_register_mux(NULL, name, parents, num_parents,
			flags | CLK_SET_RATE_NO_REPARENT, reg, shift, width, 0,
			&imx_ccm_lock);
}

static inline struct clk_hw *imx_clk_hw_mux2_flags(const char *name,
		void __iomem *reg, u8 shift, u8 width,
		const char * const *parents,
		int num_parents, unsigned long flags)
{
	return clk_hw_register_mux(NULL, name, parents, num_parents,
			flags | CLK_SET_RATE_NO_REPARENT | CLK_OPS_PARENT_ENABLE,
			reg, shift, width, 0, &imx_ccm_lock);
}

static inline struct clk *imx_clk_mux2_flags(const char *name,
		void __iomem *reg, u8 shift, u8 width,
		const char * const *parents,
		int num_parents, unsigned long flags)
{
	return clk_register_mux(NULL, name, parents, num_parents,
			flags | CLK_SET_RATE_NO_REPARENT | CLK_OPS_PARENT_ENABLE,
			reg, shift, width, 0, &imx_ccm_lock);
}

static inline struct clk_hw *imx_clk_hw_mux_flags(const char *name,
						  void __iomem *reg, u8 shift,
						  u8 width,
						  const char * const *parents,
						  int num_parents,
						  unsigned long flags)
{
	return clk_hw_register_mux(NULL, name, parents, num_parents,
				   flags | CLK_SET_RATE_NO_REPARENT,
				   reg, shift, width, 0, &imx_ccm_lock);
}

struct clk_hw *imx_clk_hw_cpu(const char *name, const char *parent_name,
		struct clk *div, struct clk *mux, struct clk *pll,
		struct clk *step);

<<<<<<< HEAD
=======
#define IMX_COMPOSITE_CORE	BIT(0)

>>>>>>> 04d5ce62
struct clk_hw *imx8m_clk_hw_composite_flags(const char *name,
					    const char * const *parent_names,
					    int num_parents,
					    void __iomem *reg,
<<<<<<< HEAD
					    unsigned long flags);

#define imx8m_clk_composite_flags(name, parent_names, num_parents, reg, \
				  flags) \
	to_clk(imx8m_clk_hw_composite_flags(name, parent_names, \
				num_parents, reg, flags))

#define __imx8m_clk_hw_composite(name, parent_names, reg, flags) \
	imx8m_clk_hw_composite_flags(name, parent_names, \
		ARRAY_SIZE(parent_names), reg, \
		flags | CLK_SET_RATE_NO_REPARENT | CLK_OPS_PARENT_ENABLE)
=======
					    u32 composite_flags,
					    unsigned long flags);

#define imx8m_clk_hw_composite_core(name, parent_names, reg)	\
	imx8m_clk_hw_composite_flags(name, parent_names, \
			ARRAY_SIZE(parent_names), reg, \
			IMX_COMPOSITE_CORE, \
			CLK_SET_RATE_NO_REPARENT | CLK_OPS_PARENT_ENABLE)

#define imx8m_clk_composite_flags(name, parent_names, num_parents, reg, \
				  flags) \
	to_clk(imx8m_clk_hw_composite_flags(name, parent_names, \
				num_parents, reg, 0, flags))

#define __imx8m_clk_hw_composite(name, parent_names, reg, flags) \
	imx8m_clk_hw_composite_flags(name, parent_names, \
		ARRAY_SIZE(parent_names), reg, 0, \
		flags | CLK_SET_RATE_NO_REPARENT | CLK_OPS_PARENT_ENABLE)

#define __imx8m_clk_composite(name, parent_names, reg, flags) \
	to_clk(__imx8m_clk_hw_composite(name, parent_names, reg, flags))

#define imx8m_clk_hw_composite(name, parent_names, reg) \
	__imx8m_clk_hw_composite(name, parent_names, reg, 0)
>>>>>>> 04d5ce62

#define __imx8m_clk_composite(name, parent_names, reg, flags) \
	to_clk(__imx8m_clk_hw_composite(name, parent_names, reg, flags))

#define imx8m_clk_hw_composite(name, parent_names, reg) \
	__imx8m_clk_hw_composite(name, parent_names, reg, 0)

#define imx8m_clk_composite(name, parent_names, reg) \
	__imx8m_clk_composite(name, parent_names, reg, 0)

#define imx8m_clk_hw_composite_critical(name, parent_names, reg) \
	__imx8m_clk_hw_composite(name, parent_names, reg, CLK_IS_CRITICAL)

#define imx8m_clk_composite_critical(name, parent_names, reg) \
	__imx8m_clk_composite(name, parent_names, reg, CLK_IS_CRITICAL)

struct clk_hw *imx_clk_hw_divider_gate(const char *name, const char *parent_name,
		unsigned long flags, void __iomem *reg, u8 shift, u8 width,
		u8 clk_divider_flags, const struct clk_div_table *table,
		spinlock_t *lock);
#endif<|MERGE_RESOLUTION|>--- conflicted
+++ resolved
@@ -477,28 +477,12 @@
 		struct clk *div, struct clk *mux, struct clk *pll,
 		struct clk *step);
 
-<<<<<<< HEAD
-=======
 #define IMX_COMPOSITE_CORE	BIT(0)
 
->>>>>>> 04d5ce62
 struct clk_hw *imx8m_clk_hw_composite_flags(const char *name,
 					    const char * const *parent_names,
 					    int num_parents,
 					    void __iomem *reg,
-<<<<<<< HEAD
-					    unsigned long flags);
-
-#define imx8m_clk_composite_flags(name, parent_names, num_parents, reg, \
-				  flags) \
-	to_clk(imx8m_clk_hw_composite_flags(name, parent_names, \
-				num_parents, reg, flags))
-
-#define __imx8m_clk_hw_composite(name, parent_names, reg, flags) \
-	imx8m_clk_hw_composite_flags(name, parent_names, \
-		ARRAY_SIZE(parent_names), reg, \
-		flags | CLK_SET_RATE_NO_REPARENT | CLK_OPS_PARENT_ENABLE)
-=======
 					    u32 composite_flags,
 					    unsigned long flags);
 
@@ -523,13 +507,6 @@
 
 #define imx8m_clk_hw_composite(name, parent_names, reg) \
 	__imx8m_clk_hw_composite(name, parent_names, reg, 0)
->>>>>>> 04d5ce62
-
-#define __imx8m_clk_composite(name, parent_names, reg, flags) \
-	to_clk(__imx8m_clk_hw_composite(name, parent_names, reg, flags))
-
-#define imx8m_clk_hw_composite(name, parent_names, reg) \
-	__imx8m_clk_hw_composite(name, parent_names, reg, 0)
 
 #define imx8m_clk_composite(name, parent_names, reg) \
 	__imx8m_clk_composite(name, parent_names, reg, 0)

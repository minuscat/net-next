/*
 * Broadcom NetXtreme-E RoCE driver.
 *
 * Copyright (c) 2016 - 2017, Broadcom. All rights reserved.  The term
 * Broadcom refers to Broadcom Limited and/or its subsidiaries.
 *
 * This software is available to you under a choice of one of two
 * licenses.  You may choose to be licensed under the terms of the GNU
 * General Public License (GPL) Version 2, available from the file
 * COPYING in the main directory of this source tree, or the
 * BSD license below:
 *
 * Redistribution and use in source and binary forms, with or without
 * modification, are permitted provided that the following conditions
 * are met:
 *
 * 1. Redistributions of source code must retain the above copyright
 *    notice, this list of conditions and the following disclaimer.
 * 2. Redistributions in binary form must reproduce the above copyright
 *    notice, this list of conditions and the following disclaimer in
 *    the documentation and/or other materials provided with the
 *    distribution.
 *
 * THIS SOFTWARE IS PROVIDED BY THE AUTHOR AND CONTRIBUTORS ``AS IS''
 * AND ANY EXPRESS OR IMPLIED WARRANTIES, INCLUDING, BUT NOT LIMITED TO,
 * THE IMPLIED WARRANTIES OF MERCHANTABILITY AND FITNESS FOR A PARTICULAR
 * PURPOSE ARE DISCLAIMED. IN NO EVENT SHALL THE AUTHOR OR CONTRIBUTORS
 * BE LIABLE FOR ANY DIRECT, INDIRECT, INCIDENTAL, SPECIAL, EXEMPLARY, OR
 * CONSEQUENTIAL DAMAGES (INCLUDING, BUT NOT LIMITED TO, PROCUREMENT OF
 * SUBSTITUTE GOODS OR SERVICES; LOSS OF USE, DATA, OR PROFITS; OR
 * BUSINESS INTERRUPTION) HOWEVER CAUSED AND ON ANY THEORY OF LIABILITY,
 * WHETHER IN CONTRACT, STRICT LIABILITY, OR TORT (INCLUDING NEGLIGENCE
 * OR OTHERWISE) ARISING IN ANY WAY OUT OF THE USE OF THIS SOFTWARE, EVEN
 * IF ADVISED OF THE POSSIBILITY OF SUCH DAMAGE.
 *
 * Description: Main component of the bnxt_re driver
 */

#include <linux/module.h>
#include <linux/netdevice.h>
#include <linux/ethtool.h>
#include <linux/mutex.h>
#include <linux/list.h>
#include <linux/rculist.h>
#include <linux/spinlock.h>
#include <linux/pci.h>
#include <net/dcbnl.h>
#include <net/ipv6.h>
#include <net/addrconf.h>
#include <linux/if_ether.h>

#include <rdma/ib_verbs.h>
#include <rdma/ib_user_verbs.h>
#include <rdma/ib_umem.h>
#include <rdma/ib_addr.h>

#include "bnxt_ulp.h"
#include "roce_hsi.h"
#include "qplib_res.h"
#include "qplib_sp.h"
#include "qplib_fp.h"
#include "qplib_rcfw.h"
#include "bnxt_re.h"
#include "ib_verbs.h"
#include <rdma/bnxt_re-abi.h>
#include "bnxt.h"
#include "hw_counters.h"

static char version[] =
		BNXT_RE_DESC "\n";

MODULE_AUTHOR("Eddie Wai <eddie.wai@broadcom.com>");
MODULE_DESCRIPTION(BNXT_RE_DESC " Driver");
MODULE_LICENSE("Dual BSD/GPL");

/* globals */
static struct list_head bnxt_re_dev_list = LIST_HEAD_INIT(bnxt_re_dev_list);
/* Mutex to protect the list of bnxt_re devices added */
static DEFINE_MUTEX(bnxt_re_dev_lock);
static struct workqueue_struct *bnxt_re_wq;
static void bnxt_re_ib_unreg(struct bnxt_re_dev *rdev);

static void bnxt_re_destroy_chip_ctx(struct bnxt_re_dev *rdev)
{
	rdev->rcfw.res = NULL;
	rdev->qplib_res.cctx = NULL;
}

static int bnxt_re_setup_chip_ctx(struct bnxt_re_dev *rdev)
{
	struct bnxt_en_dev *en_dev;
	struct bnxt *bp;

	en_dev = rdev->en_dev;
	bp = netdev_priv(en_dev->net);

	rdev->chip_ctx.chip_num = bp->chip_num;
	/* rest members to follow eventually */

	rdev->qplib_res.cctx = &rdev->chip_ctx;
	rdev->rcfw.res = &rdev->qplib_res;

	return 0;
}

/* SR-IOV helper functions */

static void bnxt_re_get_sriov_func_type(struct bnxt_re_dev *rdev)
{
	struct bnxt *bp;

	bp = netdev_priv(rdev->en_dev->net);
	if (BNXT_VF(bp))
		rdev->is_virtfn = 1;
}

/* Set the maximum number of each resource that the driver actually wants
 * to allocate. This may be up to the maximum number the firmware has
 * reserved for the function. The driver may choose to allocate fewer
 * resources than the firmware maximum.
 */
static void bnxt_re_set_resource_limits(struct bnxt_re_dev *rdev)
{
	u32 vf_qps = 0, vf_srqs = 0, vf_cqs = 0, vf_mrws = 0, vf_gids = 0;
	u32 i;
	u32 vf_pct;
	u32 num_vfs;
	struct bnxt_qplib_dev_attr *dev_attr = &rdev->dev_attr;

	rdev->qplib_ctx.qpc_count = min_t(u32, BNXT_RE_MAX_QPC_COUNT,
					  dev_attr->max_qp);

	rdev->qplib_ctx.mrw_count = BNXT_RE_MAX_MRW_COUNT_256K;
	/* Use max_mr from fw since max_mrw does not get set */
	rdev->qplib_ctx.mrw_count = min_t(u32, rdev->qplib_ctx.mrw_count,
					  dev_attr->max_mr);
	rdev->qplib_ctx.srqc_count = min_t(u32, BNXT_RE_MAX_SRQC_COUNT,
					   dev_attr->max_srq);
	rdev->qplib_ctx.cq_count = min_t(u32, BNXT_RE_MAX_CQ_COUNT,
					 dev_attr->max_cq);

	for (i = 0; i < MAX_TQM_ALLOC_REQ; i++)
		rdev->qplib_ctx.tqm_count[i] =
		rdev->dev_attr.tqm_alloc_reqs[i];

	if (rdev->num_vfs) {
		/*
		 * Reserve a set of resources for the PF. Divide the remaining
		 * resources among the VFs
		 */
		vf_pct = 100 - BNXT_RE_PCT_RSVD_FOR_PF;
		num_vfs = 100 * rdev->num_vfs;
		vf_qps = (rdev->qplib_ctx.qpc_count * vf_pct) / num_vfs;
		vf_srqs = (rdev->qplib_ctx.srqc_count * vf_pct) / num_vfs;
		vf_cqs = (rdev->qplib_ctx.cq_count * vf_pct) / num_vfs;
		/*
		 * The driver allows many more MRs than other resources. If the
		 * firmware does also, then reserve a fixed amount for the PF
		 * and divide the rest among VFs. VFs may use many MRs for NFS
		 * mounts, ISER, NVME applications, etc. If the firmware
		 * severely restricts the number of MRs, then let PF have
		 * half and divide the rest among VFs, as for the other
		 * resource types.
		 */
		if (rdev->qplib_ctx.mrw_count < BNXT_RE_MAX_MRW_COUNT_64K)
			vf_mrws = rdev->qplib_ctx.mrw_count * vf_pct / num_vfs;
		else
			vf_mrws = (rdev->qplib_ctx.mrw_count -
				   BNXT_RE_RESVD_MR_FOR_PF) / rdev->num_vfs;
		vf_gids = BNXT_RE_MAX_GID_PER_VF;
	}
	rdev->qplib_ctx.vf_res.max_mrw_per_vf = vf_mrws;
	rdev->qplib_ctx.vf_res.max_gid_per_vf = vf_gids;
	rdev->qplib_ctx.vf_res.max_qp_per_vf = vf_qps;
	rdev->qplib_ctx.vf_res.max_srq_per_vf = vf_srqs;
	rdev->qplib_ctx.vf_res.max_cq_per_vf = vf_cqs;
}

/* for handling bnxt_en callbacks later */
static void bnxt_re_stop(void *p)
{
}

static void bnxt_re_start(void *p)
{
}

static void bnxt_re_sriov_config(void *p, int num_vfs)
{
	struct bnxt_re_dev *rdev = p;

	if (!rdev)
		return;

	rdev->num_vfs = num_vfs;
	bnxt_re_set_resource_limits(rdev);
	bnxt_qplib_set_func_resources(&rdev->qplib_res, &rdev->rcfw,
				      &rdev->qplib_ctx);
}

static void bnxt_re_shutdown(void *p)
{
	struct bnxt_re_dev *rdev = p;

	if (!rdev)
		return;

	bnxt_re_ib_unreg(rdev);
}

static void bnxt_re_stop_irq(void *handle)
{
	struct bnxt_re_dev *rdev = (struct bnxt_re_dev *)handle;
	struct bnxt_qplib_rcfw *rcfw = &rdev->rcfw;
	struct bnxt_qplib_nq *nq;
	int indx;

	for (indx = BNXT_RE_NQ_IDX; indx < rdev->num_msix; indx++) {
		nq = &rdev->nq[indx - 1];
		bnxt_qplib_nq_stop_irq(nq, false);
	}

	bnxt_qplib_rcfw_stop_irq(rcfw, false);
}

static void bnxt_re_start_irq(void *handle, struct bnxt_msix_entry *ent)
{
	struct bnxt_re_dev *rdev = (struct bnxt_re_dev *)handle;
	struct bnxt_msix_entry *msix_ent = rdev->msix_entries;
	struct bnxt_qplib_rcfw *rcfw = &rdev->rcfw;
	struct bnxt_qplib_nq *nq;
	int indx, rc;

	if (!ent) {
		/* Not setting the f/w timeout bit in rcfw.
		 * During the driver unload the first command
		 * to f/w will timeout and that will set the
		 * timeout bit.
		 */
		dev_err(rdev_to_dev(rdev), "Failed to re-start IRQs\n");
		return;
	}

	/* Vectors may change after restart, so update with new vectors
	 * in device sctructure.
	 */
	for (indx = 0; indx < rdev->num_msix; indx++)
		rdev->msix_entries[indx].vector = ent[indx].vector;

	bnxt_qplib_rcfw_start_irq(rcfw, msix_ent[BNXT_RE_AEQ_IDX].vector,
				  false);
	for (indx = BNXT_RE_NQ_IDX ; indx < rdev->num_msix; indx++) {
		nq = &rdev->nq[indx - 1];
		rc = bnxt_qplib_nq_start_irq(nq, indx - 1,
					     msix_ent[indx].vector, false);
		if (rc)
			dev_warn(rdev_to_dev(rdev),
				 "Failed to reinit NQ index %d\n", indx - 1);
	}
}

static struct bnxt_ulp_ops bnxt_re_ulp_ops = {
	.ulp_async_notifier = NULL,
	.ulp_stop = bnxt_re_stop,
	.ulp_start = bnxt_re_start,
	.ulp_sriov_config = bnxt_re_sriov_config,
	.ulp_shutdown = bnxt_re_shutdown,
	.ulp_irq_stop = bnxt_re_stop_irq,
	.ulp_irq_restart = bnxt_re_start_irq
};

/* RoCE -> Net driver */

/* Driver registration routines used to let the networking driver (bnxt_en)
 * to know that the RoCE driver is now installed
 */
static int bnxt_re_unregister_netdev(struct bnxt_re_dev *rdev)
{
	struct bnxt_en_dev *en_dev;
	int rc;

	if (!rdev)
		return -EINVAL;

	en_dev = rdev->en_dev;

	rc = en_dev->en_ops->bnxt_unregister_device(rdev->en_dev,
						    BNXT_ROCE_ULP);
	return rc;
}

static int bnxt_re_register_netdev(struct bnxt_re_dev *rdev)
{
	struct bnxt_en_dev *en_dev;
	int rc = 0;

	if (!rdev)
		return -EINVAL;

	en_dev = rdev->en_dev;

	rc = en_dev->en_ops->bnxt_register_device(en_dev, BNXT_ROCE_ULP,
						  &bnxt_re_ulp_ops, rdev);
	rdev->qplib_res.pdev = rdev->en_dev->pdev;
	return rc;
}

static int bnxt_re_free_msix(struct bnxt_re_dev *rdev)
{
	struct bnxt_en_dev *en_dev;
	int rc;

	if (!rdev)
		return -EINVAL;

	en_dev = rdev->en_dev;


	rc = en_dev->en_ops->bnxt_free_msix(rdev->en_dev, BNXT_ROCE_ULP);

	return rc;
}

static int bnxt_re_request_msix(struct bnxt_re_dev *rdev)
{
	int rc = 0, num_msix_want = BNXT_RE_MAX_MSIX, num_msix_got;
	struct bnxt_en_dev *en_dev;

	if (!rdev)
		return -EINVAL;

	en_dev = rdev->en_dev;

	num_msix_want = min_t(u32, BNXT_RE_MAX_MSIX, num_online_cpus());

	num_msix_got = en_dev->en_ops->bnxt_request_msix(en_dev, BNXT_ROCE_ULP,
							 rdev->msix_entries,
							 num_msix_want);
	if (num_msix_got < BNXT_RE_MIN_MSIX) {
		rc = -EINVAL;
		goto done;
	}
	if (num_msix_got != num_msix_want) {
		dev_warn(rdev_to_dev(rdev),
			 "Requested %d MSI-X vectors, got %d\n",
			 num_msix_want, num_msix_got);
	}
	rdev->num_msix = num_msix_got;
done:
	return rc;
}

static void bnxt_re_init_hwrm_hdr(struct bnxt_re_dev *rdev, struct input *hdr,
				  u16 opcd, u16 crid, u16 trid)
{
	hdr->req_type = cpu_to_le16(opcd);
	hdr->cmpl_ring = cpu_to_le16(crid);
	hdr->target_id = cpu_to_le16(trid);
}

static void bnxt_re_fill_fw_msg(struct bnxt_fw_msg *fw_msg, void *msg,
				int msg_len, void *resp, int resp_max_len,
				int timeout)
{
	fw_msg->msg = msg;
	fw_msg->msg_len = msg_len;
	fw_msg->resp = resp;
	fw_msg->resp_max_len = resp_max_len;
	fw_msg->timeout = timeout;
}

static int bnxt_re_net_ring_free(struct bnxt_re_dev *rdev,
				 u16 fw_ring_id, int type)
{
	struct bnxt_en_dev *en_dev = rdev->en_dev;
	struct hwrm_ring_free_input req = {0};
	struct hwrm_ring_free_output resp;
	struct bnxt_fw_msg fw_msg;
	int rc = -EINVAL;

	if (!en_dev)
		return rc;

	memset(&fw_msg, 0, sizeof(fw_msg));

	bnxt_re_init_hwrm_hdr(rdev, (void *)&req, HWRM_RING_FREE, -1, -1);
	req.ring_type = type;
	req.ring_id = cpu_to_le16(fw_ring_id);
	bnxt_re_fill_fw_msg(&fw_msg, (void *)&req, sizeof(req), (void *)&resp,
			    sizeof(resp), DFLT_HWRM_CMD_TIMEOUT);
	rc = en_dev->en_ops->bnxt_send_fw_msg(en_dev, BNXT_ROCE_ULP, &fw_msg);
	if (rc)
		dev_err(rdev_to_dev(rdev),
			"Failed to free HW ring:%d :%#x", req.ring_id, rc);
	return rc;
}

static int bnxt_re_net_ring_alloc(struct bnxt_re_dev *rdev, dma_addr_t *dma_arr,
				  int pages, int type, u32 ring_mask,
				  u32 map_index, u16 *fw_ring_id)
{
	struct bnxt_en_dev *en_dev = rdev->en_dev;
	struct hwrm_ring_alloc_input req = {0};
	struct hwrm_ring_alloc_output resp;
	struct bnxt_fw_msg fw_msg;
	int rc = -EINVAL;

	if (!en_dev)
		return rc;

	memset(&fw_msg, 0, sizeof(fw_msg));
	bnxt_re_init_hwrm_hdr(rdev, (void *)&req, HWRM_RING_ALLOC, -1, -1);
	req.enables = 0;
	req.page_tbl_addr =  cpu_to_le64(dma_arr[0]);
	if (pages > 1) {
		/* Page size is in log2 units */
		req.page_size = BNXT_PAGE_SHIFT;
		req.page_tbl_depth = 1;
	}
	req.fbo = 0;
	/* Association of ring index with doorbell index and MSIX number */
	req.logical_id = cpu_to_le16(map_index);
	req.length = cpu_to_le32(ring_mask + 1);
	req.ring_type = type;
	req.int_mode = RING_ALLOC_REQ_INT_MODE_MSIX;
	bnxt_re_fill_fw_msg(&fw_msg, (void *)&req, sizeof(req), (void *)&resp,
			    sizeof(resp), DFLT_HWRM_CMD_TIMEOUT);
	rc = en_dev->en_ops->bnxt_send_fw_msg(en_dev, BNXT_ROCE_ULP, &fw_msg);
	if (!rc)
		*fw_ring_id = le16_to_cpu(resp.ring_id);

	return rc;
}

static int bnxt_re_net_stats_ctx_free(struct bnxt_re_dev *rdev,
				      u32 fw_stats_ctx_id)
{
	struct bnxt_en_dev *en_dev = rdev->en_dev;
	struct hwrm_stat_ctx_free_input req = {0};
	struct bnxt_fw_msg fw_msg;
	int rc = -EINVAL;

	if (!en_dev)
		return rc;

	memset(&fw_msg, 0, sizeof(fw_msg));

	bnxt_re_init_hwrm_hdr(rdev, (void *)&req, HWRM_STAT_CTX_FREE, -1, -1);
	req.stat_ctx_id = cpu_to_le32(fw_stats_ctx_id);
	bnxt_re_fill_fw_msg(&fw_msg, (void *)&req, sizeof(req), (void *)&req,
			    sizeof(req), DFLT_HWRM_CMD_TIMEOUT);
	rc = en_dev->en_ops->bnxt_send_fw_msg(en_dev, BNXT_ROCE_ULP, &fw_msg);
	if (rc)
		dev_err(rdev_to_dev(rdev),
			"Failed to free HW stats context %#x", rc);

	return rc;
}

static int bnxt_re_net_stats_ctx_alloc(struct bnxt_re_dev *rdev,
				       dma_addr_t dma_map,
				       u32 *fw_stats_ctx_id)
{
	struct hwrm_stat_ctx_alloc_output resp = {0};
	struct hwrm_stat_ctx_alloc_input req = {0};
	struct bnxt_en_dev *en_dev = rdev->en_dev;
	struct bnxt_fw_msg fw_msg;
	int rc = -EINVAL;

	*fw_stats_ctx_id = INVALID_STATS_CTX_ID;

	if (!en_dev)
		return rc;

	memset(&fw_msg, 0, sizeof(fw_msg));

	bnxt_re_init_hwrm_hdr(rdev, (void *)&req, HWRM_STAT_CTX_ALLOC, -1, -1);
	req.update_period_ms = cpu_to_le32(1000);
	req.stats_dma_addr = cpu_to_le64(dma_map);
	req.stat_ctx_flags = STAT_CTX_ALLOC_REQ_STAT_CTX_FLAGS_ROCE;
	bnxt_re_fill_fw_msg(&fw_msg, (void *)&req, sizeof(req), (void *)&resp,
			    sizeof(resp), DFLT_HWRM_CMD_TIMEOUT);
	rc = en_dev->en_ops->bnxt_send_fw_msg(en_dev, BNXT_ROCE_ULP, &fw_msg);
	if (!rc)
		*fw_stats_ctx_id = le32_to_cpu(resp.stat_ctx_id);

	return rc;
}

/* Device */

static bool is_bnxt_re_dev(struct net_device *netdev)
{
	struct ethtool_drvinfo drvinfo;

	if (netdev->ethtool_ops && netdev->ethtool_ops->get_drvinfo) {
		memset(&drvinfo, 0, sizeof(drvinfo));
		netdev->ethtool_ops->get_drvinfo(netdev, &drvinfo);

		if (strcmp(drvinfo.driver, "bnxt_en"))
			return false;
		return true;
	}
	return false;
}

static struct bnxt_re_dev *bnxt_re_from_netdev(struct net_device *netdev)
{
	struct bnxt_re_dev *rdev;

	rcu_read_lock();
	list_for_each_entry_rcu(rdev, &bnxt_re_dev_list, list) {
		if (rdev->netdev == netdev) {
			rcu_read_unlock();
			return rdev;
		}
	}
	rcu_read_unlock();
	return NULL;
}

static void bnxt_re_dev_unprobe(struct net_device *netdev,
				struct bnxt_en_dev *en_dev)
{
	dev_put(netdev);
	module_put(en_dev->pdev->driver->driver.owner);
}

static struct bnxt_en_dev *bnxt_re_dev_probe(struct net_device *netdev)
{
	struct bnxt *bp = netdev_priv(netdev);
	struct bnxt_en_dev *en_dev;
	struct pci_dev *pdev;

	/* Call bnxt_en's RoCE probe via indirect API */
	if (!bp->ulp_probe)
		return ERR_PTR(-EINVAL);

	en_dev = bp->ulp_probe(netdev);
	if (IS_ERR(en_dev))
		return en_dev;

	pdev = en_dev->pdev;
	if (!pdev)
		return ERR_PTR(-EINVAL);

	if (!(en_dev->flags & BNXT_EN_FLAG_ROCE_CAP)) {
		dev_info(&pdev->dev,
			"%s: probe error: RoCE is not supported on this device",
			ROCE_DRV_MODULE_NAME);
		return ERR_PTR(-ENODEV);
	}

	/* Bump net device reference count */
	if (!try_module_get(pdev->driver->driver.owner))
		return ERR_PTR(-ENODEV);

	dev_hold(netdev);

	return en_dev;
}

static ssize_t hw_rev_show(struct device *device, struct device_attribute *attr,
			   char *buf)
{
	struct bnxt_re_dev *rdev =
		rdma_device_to_drv_device(device, struct bnxt_re_dev, ibdev);

	return scnprintf(buf, PAGE_SIZE, "0x%x\n", rdev->en_dev->pdev->vendor);
}
static DEVICE_ATTR_RO(hw_rev);

static ssize_t hca_type_show(struct device *device,
			     struct device_attribute *attr, char *buf)
{
	struct bnxt_re_dev *rdev =
		rdma_device_to_drv_device(device, struct bnxt_re_dev, ibdev);

	return scnprintf(buf, PAGE_SIZE, "%s\n", rdev->ibdev.node_desc);
}
static DEVICE_ATTR_RO(hca_type);

static struct attribute *bnxt_re_attributes[] = {
	&dev_attr_hw_rev.attr,
	&dev_attr_hca_type.attr,
	NULL
};

static const struct attribute_group bnxt_re_dev_attr_group = {
	.attrs = bnxt_re_attributes,
};

static void bnxt_re_unregister_ib(struct bnxt_re_dev *rdev)
{
	ib_unregister_device(&rdev->ibdev);
}

static const struct ib_device_ops bnxt_re_dev_ops = {
	.add_gid = bnxt_re_add_gid,
	.alloc_hw_stats = bnxt_re_ib_alloc_hw_stats,
	.alloc_mr = bnxt_re_alloc_mr,
	.alloc_pd = bnxt_re_alloc_pd,
	.alloc_ucontext = bnxt_re_alloc_ucontext,
	.create_ah = bnxt_re_create_ah,
	.create_cq = bnxt_re_create_cq,
	.create_qp = bnxt_re_create_qp,
	.create_srq = bnxt_re_create_srq,
	.dealloc_pd = bnxt_re_dealloc_pd,
	.dealloc_ucontext = bnxt_re_dealloc_ucontext,
	.del_gid = bnxt_re_del_gid,
	.dereg_mr = bnxt_re_dereg_mr,
	.destroy_ah = bnxt_re_destroy_ah,
	.destroy_cq = bnxt_re_destroy_cq,
	.destroy_qp = bnxt_re_destroy_qp,
	.destroy_srq = bnxt_re_destroy_srq,
	.get_dev_fw_str = bnxt_re_query_fw_str,
	.get_dma_mr = bnxt_re_get_dma_mr,
	.get_hw_stats = bnxt_re_ib_get_hw_stats,
	.get_link_layer = bnxt_re_get_link_layer,
<<<<<<< HEAD
	.get_netdev = bnxt_re_get_netdev,
=======
>>>>>>> 0ecfebd2
	.get_port_immutable = bnxt_re_get_port_immutable,
	.map_mr_sg = bnxt_re_map_mr_sg,
	.mmap = bnxt_re_mmap,
	.modify_ah = bnxt_re_modify_ah,
	.modify_device = bnxt_re_modify_device,
	.modify_qp = bnxt_re_modify_qp,
	.modify_srq = bnxt_re_modify_srq,
	.poll_cq = bnxt_re_poll_cq,
	.post_recv = bnxt_re_post_recv,
	.post_send = bnxt_re_post_send,
	.post_srq_recv = bnxt_re_post_srq_recv,
	.query_ah = bnxt_re_query_ah,
	.query_device = bnxt_re_query_device,
	.query_pkey = bnxt_re_query_pkey,
	.query_port = bnxt_re_query_port,
	.query_qp = bnxt_re_query_qp,
	.query_srq = bnxt_re_query_srq,
	.reg_user_mr = bnxt_re_reg_user_mr,
	.req_notify_cq = bnxt_re_req_notify_cq,
<<<<<<< HEAD
	INIT_RDMA_OBJ_SIZE(ib_pd, bnxt_re_pd, ib_pd),
=======
	INIT_RDMA_OBJ_SIZE(ib_ah, bnxt_re_ah, ib_ah),
	INIT_RDMA_OBJ_SIZE(ib_pd, bnxt_re_pd, ib_pd),
	INIT_RDMA_OBJ_SIZE(ib_srq, bnxt_re_srq, ib_srq),
>>>>>>> 0ecfebd2
	INIT_RDMA_OBJ_SIZE(ib_ucontext, bnxt_re_ucontext, ib_uctx),
};

static int bnxt_re_register_ib(struct bnxt_re_dev *rdev)
{
	struct ib_device *ibdev = &rdev->ibdev;
	int ret;

	/* ib device init */
	ibdev->owner = THIS_MODULE;
	ibdev->node_type = RDMA_NODE_IB_CA;
	strlcpy(ibdev->node_desc, BNXT_RE_DESC " HCA",
		strlen(BNXT_RE_DESC) + 5);
	ibdev->phys_port_cnt = 1;

	bnxt_qplib_get_guid(rdev->netdev->dev_addr, (u8 *)&ibdev->node_guid);

	ibdev->num_comp_vectors	= 1;
	ibdev->dev.parent = &rdev->en_dev->pdev->dev;
	ibdev->local_dma_lkey = BNXT_QPLIB_RSVD_LKEY;

	/* User space */
	ibdev->uverbs_abi_ver = BNXT_RE_ABI_VERSION;
	ibdev->uverbs_cmd_mask =
			(1ull << IB_USER_VERBS_CMD_GET_CONTEXT)		|
			(1ull << IB_USER_VERBS_CMD_QUERY_DEVICE)	|
			(1ull << IB_USER_VERBS_CMD_QUERY_PORT)		|
			(1ull << IB_USER_VERBS_CMD_ALLOC_PD)		|
			(1ull << IB_USER_VERBS_CMD_DEALLOC_PD)		|
			(1ull << IB_USER_VERBS_CMD_REG_MR)		|
			(1ull << IB_USER_VERBS_CMD_REREG_MR)		|
			(1ull << IB_USER_VERBS_CMD_DEREG_MR)		|
			(1ull << IB_USER_VERBS_CMD_CREATE_COMP_CHANNEL) |
			(1ull << IB_USER_VERBS_CMD_CREATE_CQ)		|
			(1ull << IB_USER_VERBS_CMD_RESIZE_CQ)		|
			(1ull << IB_USER_VERBS_CMD_DESTROY_CQ)		|
			(1ull << IB_USER_VERBS_CMD_CREATE_QP)		|
			(1ull << IB_USER_VERBS_CMD_MODIFY_QP)		|
			(1ull << IB_USER_VERBS_CMD_QUERY_QP)		|
			(1ull << IB_USER_VERBS_CMD_DESTROY_QP)		|
			(1ull << IB_USER_VERBS_CMD_CREATE_SRQ)		|
			(1ull << IB_USER_VERBS_CMD_MODIFY_SRQ)		|
			(1ull << IB_USER_VERBS_CMD_QUERY_SRQ)		|
			(1ull << IB_USER_VERBS_CMD_DESTROY_SRQ)		|
			(1ull << IB_USER_VERBS_CMD_CREATE_AH)		|
			(1ull << IB_USER_VERBS_CMD_MODIFY_AH)		|
			(1ull << IB_USER_VERBS_CMD_QUERY_AH)		|
			(1ull << IB_USER_VERBS_CMD_DESTROY_AH);
	/* POLL_CQ and REQ_NOTIFY_CQ is directly handled in libbnxt_re */


	rdma_set_device_sysfs_group(ibdev, &bnxt_re_dev_attr_group);
	ibdev->driver_id = RDMA_DRIVER_BNXT_RE;
	ib_set_device_ops(ibdev, &bnxt_re_dev_ops);
<<<<<<< HEAD
=======
	ret = ib_device_set_netdev(&rdev->ibdev, rdev->netdev, 1);
	if (ret)
		return ret;

>>>>>>> 0ecfebd2
	return ib_register_device(ibdev, "bnxt_re%d");
}

static void bnxt_re_dev_remove(struct bnxt_re_dev *rdev)
{
	dev_put(rdev->netdev);
	rdev->netdev = NULL;

	mutex_lock(&bnxt_re_dev_lock);
	list_del_rcu(&rdev->list);
	mutex_unlock(&bnxt_re_dev_lock);

	synchronize_rcu();

	ib_dealloc_device(&rdev->ibdev);
	/* rdev is gone */
}

static struct bnxt_re_dev *bnxt_re_dev_add(struct net_device *netdev,
					   struct bnxt_en_dev *en_dev)
{
	struct bnxt_re_dev *rdev;

	/* Allocate bnxt_re_dev instance here */
	rdev = ib_alloc_device(bnxt_re_dev, ibdev);
	if (!rdev) {
		dev_err(NULL, "%s: bnxt_re_dev allocation failure!",
			ROCE_DRV_MODULE_NAME);
		return NULL;
	}
	/* Default values */
	rdev->netdev = netdev;
	dev_hold(rdev->netdev);
	rdev->en_dev = en_dev;
	rdev->id = rdev->en_dev->pdev->devfn;
	INIT_LIST_HEAD(&rdev->qp_list);
	mutex_init(&rdev->qp_lock);
	atomic_set(&rdev->qp_count, 0);
	atomic_set(&rdev->cq_count, 0);
	atomic_set(&rdev->srq_count, 0);
	atomic_set(&rdev->mr_count, 0);
	atomic_set(&rdev->mw_count, 0);
	rdev->cosq[0] = 0xFFFF;
	rdev->cosq[1] = 0xFFFF;

	mutex_lock(&bnxt_re_dev_lock);
	list_add_tail_rcu(&rdev->list, &bnxt_re_dev_list);
	mutex_unlock(&bnxt_re_dev_lock);
	return rdev;
}

static int bnxt_re_handle_unaffi_async_event(struct creq_func_event
					     *unaffi_async)
{
	switch (unaffi_async->event) {
	case CREQ_FUNC_EVENT_EVENT_TX_WQE_ERROR:
		break;
	case CREQ_FUNC_EVENT_EVENT_TX_DATA_ERROR:
		break;
	case CREQ_FUNC_EVENT_EVENT_RX_WQE_ERROR:
		break;
	case CREQ_FUNC_EVENT_EVENT_RX_DATA_ERROR:
		break;
	case CREQ_FUNC_EVENT_EVENT_CQ_ERROR:
		break;
	case CREQ_FUNC_EVENT_EVENT_TQM_ERROR:
		break;
	case CREQ_FUNC_EVENT_EVENT_CFCQ_ERROR:
		break;
	case CREQ_FUNC_EVENT_EVENT_CFCS_ERROR:
		break;
	case CREQ_FUNC_EVENT_EVENT_CFCC_ERROR:
		break;
	case CREQ_FUNC_EVENT_EVENT_CFCM_ERROR:
		break;
	case CREQ_FUNC_EVENT_EVENT_TIM_ERROR:
		break;
	default:
		return -EINVAL;
	}
	return 0;
}

static int bnxt_re_handle_qp_async_event(struct creq_qp_event *qp_event,
					 struct bnxt_re_qp *qp)
{
	struct ib_event event;
	unsigned int flags;

	if (qp->qplib_qp.state == CMDQ_MODIFY_QP_NEW_STATE_ERR) {
		flags = bnxt_re_lock_cqs(qp);
		bnxt_qplib_add_flush_qp(&qp->qplib_qp);
		bnxt_re_unlock_cqs(qp, flags);
	}

	memset(&event, 0, sizeof(event));
	if (qp->qplib_qp.srq) {
		event.device = &qp->rdev->ibdev;
		event.element.qp = &qp->ib_qp;
		event.event = IB_EVENT_QP_LAST_WQE_REACHED;
	}

	if (event.device && qp->ib_qp.event_handler)
		qp->ib_qp.event_handler(&event, qp->ib_qp.qp_context);

	return 0;
}

static int bnxt_re_handle_affi_async_event(struct creq_qp_event *affi_async,
					   void *obj)
{
	int rc = 0;
	u8 event;

	if (!obj)
		return rc; /* QP was already dead, still return success */

	event = affi_async->event;
	if (event == CREQ_QP_EVENT_EVENT_QP_ERROR_NOTIFICATION) {
		struct bnxt_qplib_qp *lib_qp = obj;
		struct bnxt_re_qp *qp = container_of(lib_qp, struct bnxt_re_qp,
						     qplib_qp);
		rc = bnxt_re_handle_qp_async_event(affi_async, qp);
	}
	return rc;
}

static int bnxt_re_aeq_handler(struct bnxt_qplib_rcfw *rcfw,
			       void *aeqe, void *obj)
{
	struct creq_qp_event *affi_async;
	struct creq_func_event *unaffi_async;
	u8 type;
	int rc;

	type = ((struct creq_base *)aeqe)->type;
	if (type == CREQ_BASE_TYPE_FUNC_EVENT) {
		unaffi_async = aeqe;
		rc = bnxt_re_handle_unaffi_async_event(unaffi_async);
	} else {
		affi_async = aeqe;
		rc = bnxt_re_handle_affi_async_event(affi_async, obj);
	}

	return rc;
}

static int bnxt_re_srqn_handler(struct bnxt_qplib_nq *nq,
				struct bnxt_qplib_srq *handle, u8 event)
{
	struct bnxt_re_srq *srq = container_of(handle, struct bnxt_re_srq,
					       qplib_srq);
	struct ib_event ib_event;
	int rc = 0;

	if (!srq) {
		dev_err(NULL, "%s: SRQ is NULL, SRQN not handled",
			ROCE_DRV_MODULE_NAME);
		rc = -EINVAL;
		goto done;
	}
	ib_event.device = &srq->rdev->ibdev;
	ib_event.element.srq = &srq->ib_srq;
	if (event == NQ_SRQ_EVENT_EVENT_SRQ_THRESHOLD_EVENT)
		ib_event.event = IB_EVENT_SRQ_LIMIT_REACHED;
	else
		ib_event.event = IB_EVENT_SRQ_ERR;

	if (srq->ib_srq.event_handler) {
		/* Lock event_handler? */
		(*srq->ib_srq.event_handler)(&ib_event,
					     srq->ib_srq.srq_context);
	}
done:
	return rc;
}

static int bnxt_re_cqn_handler(struct bnxt_qplib_nq *nq,
			       struct bnxt_qplib_cq *handle)
{
	struct bnxt_re_cq *cq = container_of(handle, struct bnxt_re_cq,
					     qplib_cq);

	if (!cq) {
		dev_err(NULL, "%s: CQ is NULL, CQN not handled",
			ROCE_DRV_MODULE_NAME);
		return -EINVAL;
	}
	if (cq->ib_cq.comp_handler) {
		/* Lock comp_handler? */
		(*cq->ib_cq.comp_handler)(&cq->ib_cq, cq->ib_cq.cq_context);
	}

	return 0;
}

static u32 bnxt_re_get_nqdb_offset(struct bnxt_re_dev *rdev, u16 indx)
{
	return bnxt_qplib_is_chip_gen_p5(&rdev->chip_ctx) ?
				0x10000 : rdev->msix_entries[indx].db_offset;
}

static void bnxt_re_cleanup_res(struct bnxt_re_dev *rdev)
{
	int i;

	for (i = 1; i < rdev->num_msix; i++)
		bnxt_qplib_disable_nq(&rdev->nq[i - 1]);

	if (rdev->qplib_res.rcfw)
		bnxt_qplib_cleanup_res(&rdev->qplib_res);
}

static int bnxt_re_init_res(struct bnxt_re_dev *rdev)
{
	int num_vec_enabled = 0;
	int rc = 0, i;
	u32 db_offt;

	bnxt_qplib_init_res(&rdev->qplib_res);

	for (i = 1; i < rdev->num_msix ; i++) {
		db_offt = bnxt_re_get_nqdb_offset(rdev, i);
		rc = bnxt_qplib_enable_nq(rdev->en_dev->pdev, &rdev->nq[i - 1],
					  i - 1, rdev->msix_entries[i].vector,
					  db_offt, &bnxt_re_cqn_handler,
					  &bnxt_re_srqn_handler);
		if (rc) {
			dev_err(rdev_to_dev(rdev),
				"Failed to enable NQ with rc = 0x%x", rc);
			goto fail;
		}
		num_vec_enabled++;
	}
	return 0;
fail:
	for (i = num_vec_enabled; i >= 0; i--)
		bnxt_qplib_disable_nq(&rdev->nq[i]);
	return rc;
}

static void bnxt_re_free_nq_res(struct bnxt_re_dev *rdev)
{
	u8 type;
	int i;

	for (i = 0; i < rdev->num_msix - 1; i++) {
		type = bnxt_qplib_get_ring_type(&rdev->chip_ctx);
		bnxt_re_net_ring_free(rdev, rdev->nq[i].ring_id, type);
		rdev->nq[i].res = NULL;
		bnxt_qplib_free_nq(&rdev->nq[i]);
	}
}

static void bnxt_re_free_res(struct bnxt_re_dev *rdev)
{
	bnxt_re_free_nq_res(rdev);

	if (rdev->qplib_res.dpi_tbl.max) {
		bnxt_qplib_dealloc_dpi(&rdev->qplib_res,
				       &rdev->qplib_res.dpi_tbl,
				       &rdev->dpi_privileged);
	}
	if (rdev->qplib_res.rcfw) {
		bnxt_qplib_free_res(&rdev->qplib_res);
		rdev->qplib_res.rcfw = NULL;
	}
}

static int bnxt_re_alloc_res(struct bnxt_re_dev *rdev)
{
	int num_vec_created = 0;
	dma_addr_t *pg_map;
	int rc = 0, i;
	int pages;
	u8 type;

	/* Configure and allocate resources for qplib */
	rdev->qplib_res.rcfw = &rdev->rcfw;
	rc = bnxt_qplib_get_dev_attr(&rdev->rcfw, &rdev->dev_attr,
				     rdev->is_virtfn);
	if (rc)
		goto fail;

	rc = bnxt_qplib_alloc_res(&rdev->qplib_res, rdev->en_dev->pdev,
				  rdev->netdev, &rdev->dev_attr);
	if (rc)
		goto fail;

	rc = bnxt_qplib_alloc_dpi(&rdev->qplib_res.dpi_tbl,
				  &rdev->dpi_privileged,
				  rdev);
	if (rc)
		goto dealloc_res;

	for (i = 0; i < rdev->num_msix - 1; i++) {
		rdev->nq[i].res = &rdev->qplib_res;
		rdev->nq[i].hwq.max_elements = BNXT_RE_MAX_CQ_COUNT +
			BNXT_RE_MAX_SRQC_COUNT + 2;
		rc = bnxt_qplib_alloc_nq(rdev->en_dev->pdev, &rdev->nq[i]);
		if (rc) {
			dev_err(rdev_to_dev(rdev), "Alloc Failed NQ%d rc:%#x",
				i, rc);
			goto free_nq;
		}
		type = bnxt_qplib_get_ring_type(&rdev->chip_ctx);
		pg_map = rdev->nq[i].hwq.pbl[PBL_LVL_0].pg_map_arr;
		pages = rdev->nq[i].hwq.pbl[rdev->nq[i].hwq.level].pg_count;
		rc = bnxt_re_net_ring_alloc(rdev, pg_map, pages, type,
					    BNXT_QPLIB_NQE_MAX_CNT - 1,
					    rdev->msix_entries[i + 1].ring_idx,
					    &rdev->nq[i].ring_id);
		if (rc) {
			dev_err(rdev_to_dev(rdev),
				"Failed to allocate NQ fw id with rc = 0x%x",
				rc);
			bnxt_qplib_free_nq(&rdev->nq[i]);
			goto free_nq;
		}
		num_vec_created++;
	}
	return 0;
free_nq:
	for (i = num_vec_created; i >= 0; i--) {
		type = bnxt_qplib_get_ring_type(&rdev->chip_ctx);
		bnxt_re_net_ring_free(rdev, rdev->nq[i].ring_id, type);
		bnxt_qplib_free_nq(&rdev->nq[i]);
	}
	bnxt_qplib_dealloc_dpi(&rdev->qplib_res,
			       &rdev->qplib_res.dpi_tbl,
			       &rdev->dpi_privileged);
dealloc_res:
	bnxt_qplib_free_res(&rdev->qplib_res);

fail:
	rdev->qplib_res.rcfw = NULL;
	return rc;
}

static void bnxt_re_dispatch_event(struct ib_device *ibdev, struct ib_qp *qp,
				   u8 port_num, enum ib_event_type event)
{
	struct ib_event ib_event;

	ib_event.device = ibdev;
	if (qp) {
		ib_event.element.qp = qp;
		ib_event.event = event;
		if (qp->event_handler)
			qp->event_handler(&ib_event, qp->qp_context);

	} else {
		ib_event.element.port_num = port_num;
		ib_event.event = event;
		ib_dispatch_event(&ib_event);
	}
}

#define HWRM_QUEUE_PRI2COS_QCFG_INPUT_FLAGS_IVLAN      0x02
static int bnxt_re_query_hwrm_pri2cos(struct bnxt_re_dev *rdev, u8 dir,
				      u64 *cid_map)
{
	struct hwrm_queue_pri2cos_qcfg_input req = {0};
	struct bnxt *bp = netdev_priv(rdev->netdev);
	struct hwrm_queue_pri2cos_qcfg_output resp;
	struct bnxt_en_dev *en_dev = rdev->en_dev;
	struct bnxt_fw_msg fw_msg;
	u32 flags = 0;
	u8 *qcfgmap, *tmp_map;
	int rc = 0, i;

	if (!cid_map)
		return -EINVAL;

	memset(&fw_msg, 0, sizeof(fw_msg));
	bnxt_re_init_hwrm_hdr(rdev, (void *)&req,
			      HWRM_QUEUE_PRI2COS_QCFG, -1, -1);
	flags |= (dir & 0x01);
	flags |= HWRM_QUEUE_PRI2COS_QCFG_INPUT_FLAGS_IVLAN;
	req.flags = cpu_to_le32(flags);
	req.port_id = bp->pf.port_id;

	bnxt_re_fill_fw_msg(&fw_msg, (void *)&req, sizeof(req), (void *)&resp,
			    sizeof(resp), DFLT_HWRM_CMD_TIMEOUT);
	rc = en_dev->en_ops->bnxt_send_fw_msg(en_dev, BNXT_ROCE_ULP, &fw_msg);
	if (rc)
		return rc;

	if (resp.queue_cfg_info) {
		dev_warn(rdev_to_dev(rdev),
			 "Asymmetric cos queue configuration detected");
		dev_warn(rdev_to_dev(rdev),
			 " on device, QoS may not be fully functional\n");
	}
	qcfgmap = &resp.pri0_cos_queue_id;
	tmp_map = (u8 *)cid_map;
	for (i = 0; i < IEEE_8021QAZ_MAX_TCS; i++)
		tmp_map[i] = qcfgmap[i];

	return rc;
}

static bool bnxt_re_is_qp1_or_shadow_qp(struct bnxt_re_dev *rdev,
					struct bnxt_re_qp *qp)
{
	return (qp->ib_qp.qp_type == IB_QPT_GSI) || (qp == rdev->qp1_sqp);
}

static void bnxt_re_dev_stop(struct bnxt_re_dev *rdev)
{
	int mask = IB_QP_STATE;
	struct ib_qp_attr qp_attr;
	struct bnxt_re_qp *qp;

	qp_attr.qp_state = IB_QPS_ERR;
	mutex_lock(&rdev->qp_lock);
	list_for_each_entry(qp, &rdev->qp_list, list) {
		/* Modify the state of all QPs except QP1/Shadow QP */
		if (!bnxt_re_is_qp1_or_shadow_qp(rdev, qp)) {
			if (qp->qplib_qp.state !=
			    CMDQ_MODIFY_QP_NEW_STATE_RESET &&
			    qp->qplib_qp.state !=
			    CMDQ_MODIFY_QP_NEW_STATE_ERR) {
				bnxt_re_dispatch_event(&rdev->ibdev, &qp->ib_qp,
						       1, IB_EVENT_QP_FATAL);
				bnxt_re_modify_qp(&qp->ib_qp, &qp_attr, mask,
						  NULL);
			}
		}
	}
	mutex_unlock(&rdev->qp_lock);
}

static int bnxt_re_update_gid(struct bnxt_re_dev *rdev)
{
	struct bnxt_qplib_sgid_tbl *sgid_tbl = &rdev->qplib_res.sgid_tbl;
	struct bnxt_qplib_gid gid;
	u16 gid_idx, index;
	int rc = 0;

	if (!test_bit(BNXT_RE_FLAG_IBDEV_REGISTERED, &rdev->flags))
		return 0;

	if (!sgid_tbl) {
		dev_err(rdev_to_dev(rdev), "QPLIB: SGID table not allocated");
		return -EINVAL;
	}

	for (index = 0; index < sgid_tbl->active; index++) {
		gid_idx = sgid_tbl->hw_id[index];

		if (!memcmp(&sgid_tbl->tbl[index], &bnxt_qplib_gid_zero,
			    sizeof(bnxt_qplib_gid_zero)))
			continue;
		/* need to modify the VLAN enable setting of non VLAN GID only
		 * as setting is done for VLAN GID while adding GID
		 */
		if (sgid_tbl->vlan[index])
			continue;

		memcpy(&gid, &sgid_tbl->tbl[index], sizeof(gid));

		rc = bnxt_qplib_update_sgid(sgid_tbl, &gid, gid_idx,
					    rdev->qplib_res.netdev->dev_addr);
	}

	return rc;
}

static u32 bnxt_re_get_priority_mask(struct bnxt_re_dev *rdev)
{
	u32 prio_map = 0, tmp_map = 0;
	struct net_device *netdev;
	struct dcb_app app;

	netdev = rdev->netdev;

	memset(&app, 0, sizeof(app));
	app.selector = IEEE_8021QAZ_APP_SEL_ETHERTYPE;
	app.protocol = ETH_P_IBOE;
	tmp_map = dcb_ieee_getapp_mask(netdev, &app);
	prio_map = tmp_map;

	app.selector = IEEE_8021QAZ_APP_SEL_DGRAM;
	app.protocol = ROCE_V2_UDP_DPORT;
	tmp_map = dcb_ieee_getapp_mask(netdev, &app);
	prio_map |= tmp_map;

	return prio_map;
}

static void bnxt_re_parse_cid_map(u8 prio_map, u8 *cid_map, u16 *cosq)
{
	u16 prio;
	u8 id;

	for (prio = 0, id = 0; prio < 8; prio++) {
		if (prio_map & (1 << prio)) {
			cosq[id] = cid_map[prio];
			id++;
			if (id == 2) /* Max 2 tcs supported */
				break;
		}
	}
}

static int bnxt_re_setup_qos(struct bnxt_re_dev *rdev)
{
	u8 prio_map = 0;
	u64 cid_map;
	int rc;

	/* Get priority for roce */
	prio_map = bnxt_re_get_priority_mask(rdev);

	if (prio_map == rdev->cur_prio_map)
		return 0;
	rdev->cur_prio_map = prio_map;
	/* Get cosq id for this priority */
	rc = bnxt_re_query_hwrm_pri2cos(rdev, 0, &cid_map);
	if (rc) {
		dev_warn(rdev_to_dev(rdev), "no cos for p_mask %x\n", prio_map);
		return rc;
	}
	/* Parse CoS IDs for app priority */
	bnxt_re_parse_cid_map(prio_map, (u8 *)&cid_map, rdev->cosq);

	/* Config BONO. */
	rc = bnxt_qplib_map_tc2cos(&rdev->qplib_res, rdev->cosq);
	if (rc) {
		dev_warn(rdev_to_dev(rdev), "no tc for cos{%x, %x}\n",
			 rdev->cosq[0], rdev->cosq[1]);
		return rc;
	}

	/* Actual priorities are not programmed as they are already
	 * done by L2 driver; just enable or disable priority vlan tagging
	 */
	if ((prio_map == 0 && rdev->qplib_res.prio) ||
	    (prio_map != 0 && !rdev->qplib_res.prio)) {
		rdev->qplib_res.prio = prio_map ? true : false;

		bnxt_re_update_gid(rdev);
	}

	return 0;
}

static void bnxt_re_query_hwrm_intf_version(struct bnxt_re_dev *rdev)
{
	struct bnxt_en_dev *en_dev = rdev->en_dev;
	struct hwrm_ver_get_output resp = {0};
	struct hwrm_ver_get_input req = {0};
	struct bnxt_fw_msg fw_msg;
	int rc = 0;

	memset(&fw_msg, 0, sizeof(fw_msg));
	bnxt_re_init_hwrm_hdr(rdev, (void *)&req,
			      HWRM_VER_GET, -1, -1);
	req.hwrm_intf_maj = HWRM_VERSION_MAJOR;
	req.hwrm_intf_min = HWRM_VERSION_MINOR;
	req.hwrm_intf_upd = HWRM_VERSION_UPDATE;
	bnxt_re_fill_fw_msg(&fw_msg, (void *)&req, sizeof(req), (void *)&resp,
			    sizeof(resp), DFLT_HWRM_CMD_TIMEOUT);
	rc = en_dev->en_ops->bnxt_send_fw_msg(en_dev, BNXT_ROCE_ULP, &fw_msg);
	if (rc) {
		dev_err(rdev_to_dev(rdev),
			"Failed to query HW version, rc = 0x%x", rc);
		return;
	}
	rdev->qplib_ctx.hwrm_intf_ver =
		(u64)resp.hwrm_intf_major << 48 |
		(u64)resp.hwrm_intf_minor << 32 |
		(u64)resp.hwrm_intf_build << 16 |
		resp.hwrm_intf_patch;
}

static void bnxt_re_ib_unreg(struct bnxt_re_dev *rdev)
{
	u8 type;
	int rc;

	if (test_and_clear_bit(BNXT_RE_FLAG_IBDEV_REGISTERED, &rdev->flags)) {
		/* Cleanup ib dev */
		bnxt_re_unregister_ib(rdev);
	}
	if (test_and_clear_bit(BNXT_RE_FLAG_QOS_WORK_REG, &rdev->flags))
		cancel_delayed_work_sync(&rdev->worker);

	if (test_and_clear_bit(BNXT_RE_FLAG_RESOURCES_INITIALIZED,
			       &rdev->flags))
		bnxt_re_cleanup_res(rdev);
	if (test_and_clear_bit(BNXT_RE_FLAG_RESOURCES_ALLOCATED, &rdev->flags))
		bnxt_re_free_res(rdev);

	if (test_and_clear_bit(BNXT_RE_FLAG_RCFW_CHANNEL_EN, &rdev->flags)) {
		rc = bnxt_qplib_deinit_rcfw(&rdev->rcfw);
		if (rc)
			dev_warn(rdev_to_dev(rdev),
				 "Failed to deinitialize RCFW: %#x", rc);
		bnxt_re_net_stats_ctx_free(rdev, rdev->qplib_ctx.stats.fw_id);
		bnxt_qplib_free_ctx(rdev->en_dev->pdev, &rdev->qplib_ctx);
		bnxt_qplib_disable_rcfw_channel(&rdev->rcfw);
		type = bnxt_qplib_get_ring_type(&rdev->chip_ctx);
		bnxt_re_net_ring_free(rdev, rdev->rcfw.creq_ring_id, type);
		bnxt_qplib_free_rcfw_channel(&rdev->rcfw);
	}
	if (test_and_clear_bit(BNXT_RE_FLAG_GOT_MSIX, &rdev->flags)) {
		rc = bnxt_re_free_msix(rdev);
		if (rc)
			dev_warn(rdev_to_dev(rdev),
				 "Failed to free MSI-X vectors: %#x", rc);
	}

	bnxt_re_destroy_chip_ctx(rdev);
	if (test_and_clear_bit(BNXT_RE_FLAG_NETDEV_REGISTERED, &rdev->flags)) {
		rc = bnxt_re_unregister_netdev(rdev);
		if (rc)
			dev_warn(rdev_to_dev(rdev),
				 "Failed to unregister with netdev: %#x", rc);
	}
}

/* worker thread for polling periodic events. Now used for QoS programming*/
static void bnxt_re_worker(struct work_struct *work)
{
	struct bnxt_re_dev *rdev = container_of(work, struct bnxt_re_dev,
						worker.work);

	bnxt_re_setup_qos(rdev);
	schedule_delayed_work(&rdev->worker, msecs_to_jiffies(30000));
}

static int bnxt_re_ib_reg(struct bnxt_re_dev *rdev)
{
	dma_addr_t *pg_map;
	u32 db_offt, ridx;
	int pages, vid;
	bool locked;
	u8 type;
	int rc;

	/* Acquire rtnl lock through out this function */
	rtnl_lock();
	locked = true;

	/* Registered a new RoCE device instance to netdev */
	rc = bnxt_re_register_netdev(rdev);
	if (rc) {
		rtnl_unlock();
		pr_err("Failed to register with netedev: %#x\n", rc);
		return -EINVAL;
	}
	set_bit(BNXT_RE_FLAG_NETDEV_REGISTERED, &rdev->flags);

	rc = bnxt_re_setup_chip_ctx(rdev);
	if (rc) {
		dev_err(rdev_to_dev(rdev), "Failed to get chip context\n");
		return -EINVAL;
	}

	/* Check whether VF or PF */
	bnxt_re_get_sriov_func_type(rdev);

	rc = bnxt_re_request_msix(rdev);
	if (rc) {
		pr_err("Failed to get MSI-X vectors: %#x\n", rc);
		rc = -EINVAL;
		goto fail;
	}
	set_bit(BNXT_RE_FLAG_GOT_MSIX, &rdev->flags);

	bnxt_re_query_hwrm_intf_version(rdev);

	/* Establish RCFW Communication Channel to initialize the context
	 * memory for the function and all child VFs
	 */
	rc = bnxt_qplib_alloc_rcfw_channel(rdev->en_dev->pdev, &rdev->rcfw,
					   &rdev->qplib_ctx,
					   BNXT_RE_MAX_QPC_COUNT);
	if (rc) {
		pr_err("Failed to allocate RCFW Channel: %#x\n", rc);
		goto fail;
	}
	type = bnxt_qplib_get_ring_type(&rdev->chip_ctx);
	pg_map = rdev->rcfw.creq.pbl[PBL_LVL_0].pg_map_arr;
	pages = rdev->rcfw.creq.pbl[rdev->rcfw.creq.level].pg_count;
	ridx = rdev->msix_entries[BNXT_RE_AEQ_IDX].ring_idx;
	rc = bnxt_re_net_ring_alloc(rdev, pg_map, pages, type,
				    BNXT_QPLIB_CREQE_MAX_CNT - 1,
				    ridx, &rdev->rcfw.creq_ring_id);
	if (rc) {
		pr_err("Failed to allocate CREQ: %#x\n", rc);
		goto free_rcfw;
	}
	db_offt = bnxt_re_get_nqdb_offset(rdev, BNXT_RE_AEQ_IDX);
	vid = rdev->msix_entries[BNXT_RE_AEQ_IDX].vector;
	rc = bnxt_qplib_enable_rcfw_channel(rdev->en_dev->pdev, &rdev->rcfw,
					    vid, db_offt, rdev->is_virtfn,
					    &bnxt_re_aeq_handler);
	if (rc) {
		pr_err("Failed to enable RCFW channel: %#x\n", rc);
		goto free_ring;
	}

	rc = bnxt_qplib_get_dev_attr(&rdev->rcfw, &rdev->dev_attr,
				     rdev->is_virtfn);
	if (rc)
		goto disable_rcfw;
	if (!rdev->is_virtfn)
		bnxt_re_set_resource_limits(rdev);

	rc = bnxt_qplib_alloc_ctx(rdev->en_dev->pdev, &rdev->qplib_ctx, 0,
				  bnxt_qplib_is_chip_gen_p5(&rdev->chip_ctx));
	if (rc) {
		pr_err("Failed to allocate QPLIB context: %#x\n", rc);
		goto disable_rcfw;
	}
	rc = bnxt_re_net_stats_ctx_alloc(rdev,
					 rdev->qplib_ctx.stats.dma_map,
					 &rdev->qplib_ctx.stats.fw_id);
	if (rc) {
		pr_err("Failed to allocate stats context: %#x\n", rc);
		goto free_ctx;
	}

	rc = bnxt_qplib_init_rcfw(&rdev->rcfw, &rdev->qplib_ctx,
				  rdev->is_virtfn);
	if (rc) {
		pr_err("Failed to initialize RCFW: %#x\n", rc);
		goto free_sctx;
	}
	set_bit(BNXT_RE_FLAG_RCFW_CHANNEL_EN, &rdev->flags);

	/* Resources based on the 'new' device caps */
	rc = bnxt_re_alloc_res(rdev);
	if (rc) {
		pr_err("Failed to allocate resources: %#x\n", rc);
		goto fail;
	}
	set_bit(BNXT_RE_FLAG_RESOURCES_ALLOCATED, &rdev->flags);
	rc = bnxt_re_init_res(rdev);
	if (rc) {
		pr_err("Failed to initialize resources: %#x\n", rc);
		goto fail;
	}

	set_bit(BNXT_RE_FLAG_RESOURCES_INITIALIZED, &rdev->flags);

	if (!rdev->is_virtfn) {
		rc = bnxt_re_setup_qos(rdev);
		if (rc)
			pr_info("RoCE priority not yet configured\n");

		INIT_DELAYED_WORK(&rdev->worker, bnxt_re_worker);
		set_bit(BNXT_RE_FLAG_QOS_WORK_REG, &rdev->flags);
		schedule_delayed_work(&rdev->worker, msecs_to_jiffies(30000));
	}

	rtnl_unlock();
	locked = false;

	/* Register ib dev */
	rc = bnxt_re_register_ib(rdev);
	if (rc) {
		pr_err("Failed to register with IB: %#x\n", rc);
		goto fail;
	}
	set_bit(BNXT_RE_FLAG_IBDEV_REGISTERED, &rdev->flags);
	dev_info(rdev_to_dev(rdev), "Device registered successfully");
	ib_get_eth_speed(&rdev->ibdev, 1, &rdev->active_speed,
			 &rdev->active_width);
	set_bit(BNXT_RE_FLAG_ISSUE_ROCE_STATS, &rdev->flags);
	bnxt_re_dispatch_event(&rdev->ibdev, NULL, 1, IB_EVENT_PORT_ACTIVE);
	bnxt_re_dispatch_event(&rdev->ibdev, NULL, 1, IB_EVENT_GID_CHANGE);

	return 0;
free_sctx:
	bnxt_re_net_stats_ctx_free(rdev, rdev->qplib_ctx.stats.fw_id);
free_ctx:
	bnxt_qplib_free_ctx(rdev->en_dev->pdev, &rdev->qplib_ctx);
disable_rcfw:
	bnxt_qplib_disable_rcfw_channel(&rdev->rcfw);
free_ring:
	type = bnxt_qplib_get_ring_type(&rdev->chip_ctx);
	bnxt_re_net_ring_free(rdev, rdev->rcfw.creq_ring_id, type);
free_rcfw:
	bnxt_qplib_free_rcfw_channel(&rdev->rcfw);
fail:
	if (!locked)
		rtnl_lock();
	bnxt_re_ib_unreg(rdev);
	rtnl_unlock();

	return rc;
}

static void bnxt_re_dev_unreg(struct bnxt_re_dev *rdev)
{
	struct bnxt_en_dev *en_dev = rdev->en_dev;
	struct net_device *netdev = rdev->netdev;

	bnxt_re_dev_remove(rdev);

	if (netdev)
		bnxt_re_dev_unprobe(netdev, en_dev);
}

static int bnxt_re_dev_reg(struct bnxt_re_dev **rdev, struct net_device *netdev)
{
	struct bnxt_en_dev *en_dev;
	int rc = 0;

	if (!is_bnxt_re_dev(netdev))
		return -ENODEV;

	en_dev = bnxt_re_dev_probe(netdev);
	if (IS_ERR(en_dev)) {
		if (en_dev != ERR_PTR(-ENODEV))
			pr_err("%s: Failed to probe\n", ROCE_DRV_MODULE_NAME);
		rc = PTR_ERR(en_dev);
		goto exit;
	}
	*rdev = bnxt_re_dev_add(netdev, en_dev);
	if (!*rdev) {
		rc = -ENOMEM;
		bnxt_re_dev_unprobe(netdev, en_dev);
		goto exit;
	}
exit:
	return rc;
}

static void bnxt_re_remove_one(struct bnxt_re_dev *rdev)
{
	pci_dev_put(rdev->en_dev->pdev);
}

/* Handle all deferred netevents tasks */
static void bnxt_re_task(struct work_struct *work)
{
	struct bnxt_re_work *re_work;
	struct bnxt_re_dev *rdev;
	int rc = 0;

	re_work = container_of(work, struct bnxt_re_work, work);
	rdev = re_work->rdev;

	if (re_work->event != NETDEV_REGISTER &&
	    !test_bit(BNXT_RE_FLAG_IBDEV_REGISTERED, &rdev->flags))
		return;

	switch (re_work->event) {
	case NETDEV_REGISTER:
		rc = bnxt_re_ib_reg(rdev);
		if (rc) {
			dev_err(rdev_to_dev(rdev),
				"Failed to register with IB: %#x", rc);
			bnxt_re_remove_one(rdev);
			bnxt_re_dev_unreg(rdev);
			goto exit;
		}
		break;
	case NETDEV_UP:
		bnxt_re_dispatch_event(&rdev->ibdev, NULL, 1,
				       IB_EVENT_PORT_ACTIVE);
		break;
	case NETDEV_DOWN:
		bnxt_re_dev_stop(rdev);
		break;
	case NETDEV_CHANGE:
		if (!netif_carrier_ok(rdev->netdev))
			bnxt_re_dev_stop(rdev);
		else if (netif_carrier_ok(rdev->netdev))
			bnxt_re_dispatch_event(&rdev->ibdev, NULL, 1,
					       IB_EVENT_PORT_ACTIVE);
		ib_get_eth_speed(&rdev->ibdev, 1, &rdev->active_speed,
				 &rdev->active_width);
		break;
	default:
		break;
	}
	smp_mb__before_atomic();
	atomic_dec(&rdev->sched_count);
exit:
	kfree(re_work);
}

static void bnxt_re_init_one(struct bnxt_re_dev *rdev)
{
	pci_dev_get(rdev->en_dev->pdev);
}

/*
 * "Notifier chain callback can be invoked for the same chain from
 * different CPUs at the same time".
 *
 * For cases when the netdev is already present, our call to the
 * register_netdevice_notifier() will actually get the rtnl_lock()
 * before sending NETDEV_REGISTER and (if up) NETDEV_UP
 * events.
 *
 * But for cases when the netdev is not already present, the notifier
 * chain is subjected to be invoked from different CPUs simultaneously.
 *
 * This is protected by the netdev_mutex.
 */
static int bnxt_re_netdev_event(struct notifier_block *notifier,
				unsigned long event, void *ptr)
{
	struct net_device *real_dev, *netdev = netdev_notifier_info_to_dev(ptr);
	struct bnxt_re_work *re_work;
	struct bnxt_re_dev *rdev;
	int rc = 0;
	bool sch_work = false;

	real_dev = rdma_vlan_dev_real_dev(netdev);
	if (!real_dev)
		real_dev = netdev;

	rdev = bnxt_re_from_netdev(real_dev);
	if (!rdev && event != NETDEV_REGISTER)
		goto exit;
	if (real_dev != netdev)
		goto exit;

	switch (event) {
	case NETDEV_REGISTER:
		if (rdev)
			break;
		rc = bnxt_re_dev_reg(&rdev, real_dev);
		if (rc == -ENODEV)
			break;
		if (rc) {
			pr_err("Failed to register with the device %s: %#x\n",
			       real_dev->name, rc);
			break;
		}
		bnxt_re_init_one(rdev);
		sch_work = true;
		break;

	case NETDEV_UNREGISTER:
		/* netdev notifier will call NETDEV_UNREGISTER again later since
		 * we are still holding the reference to the netdev
		 */
		if (atomic_read(&rdev->sched_count) > 0)
			goto exit;
		bnxt_re_ib_unreg(rdev);
		bnxt_re_remove_one(rdev);
		bnxt_re_dev_unreg(rdev);
		break;

	default:
		sch_work = true;
		break;
	}
	if (sch_work) {
		/* Allocate for the deferred task */
		re_work = kzalloc(sizeof(*re_work), GFP_ATOMIC);
		if (re_work) {
			re_work->rdev = rdev;
			re_work->event = event;
			re_work->vlan_dev = (real_dev == netdev ?
					     NULL : netdev);
			INIT_WORK(&re_work->work, bnxt_re_task);
			atomic_inc(&rdev->sched_count);
			queue_work(bnxt_re_wq, &re_work->work);
		}
	}

exit:
	return NOTIFY_DONE;
}

static struct notifier_block bnxt_re_netdev_notifier = {
	.notifier_call = bnxt_re_netdev_event
};

static int __init bnxt_re_mod_init(void)
{
	int rc = 0;

	pr_info("%s: %s", ROCE_DRV_MODULE_NAME, version);

	bnxt_re_wq = create_singlethread_workqueue("bnxt_re");
	if (!bnxt_re_wq)
		return -ENOMEM;

	INIT_LIST_HEAD(&bnxt_re_dev_list);

	rc = register_netdevice_notifier(&bnxt_re_netdev_notifier);
	if (rc) {
		pr_err("%s: Cannot register to netdevice_notifier",
		       ROCE_DRV_MODULE_NAME);
		goto err_netdev;
	}
	return 0;

err_netdev:
	destroy_workqueue(bnxt_re_wq);

	return rc;
}

static void __exit bnxt_re_mod_exit(void)
{
	struct bnxt_re_dev *rdev, *next;
	LIST_HEAD(to_be_deleted);

	mutex_lock(&bnxt_re_dev_lock);
	/* Free all adapter allocated resources */
	if (!list_empty(&bnxt_re_dev_list))
		list_splice_init(&bnxt_re_dev_list, &to_be_deleted);
	mutex_unlock(&bnxt_re_dev_lock);
       /*
	* Cleanup the devices in reverse order so that the VF device
	* cleanup is done before PF cleanup
	*/
	list_for_each_entry_safe_reverse(rdev, next, &to_be_deleted, list) {
		dev_info(rdev_to_dev(rdev), "Unregistering Device");
		/*
		 * Flush out any scheduled tasks before destroying the
		 * resources
		 */
		flush_workqueue(bnxt_re_wq);
		bnxt_re_dev_stop(rdev);
		/* Acquire the rtnl_lock as the L2 resources are freed here */
		rtnl_lock();
		bnxt_re_ib_unreg(rdev);
		rtnl_unlock();
		bnxt_re_remove_one(rdev);
		bnxt_re_dev_unreg(rdev);
	}
	unregister_netdevice_notifier(&bnxt_re_netdev_notifier);
	if (bnxt_re_wq)
		destroy_workqueue(bnxt_re_wq);
}

module_init(bnxt_re_mod_init);
module_exit(bnxt_re_mod_exit);<|MERGE_RESOLUTION|>--- conflicted
+++ resolved
@@ -617,10 +617,6 @@
 	.get_dma_mr = bnxt_re_get_dma_mr,
 	.get_hw_stats = bnxt_re_ib_get_hw_stats,
 	.get_link_layer = bnxt_re_get_link_layer,
-<<<<<<< HEAD
-	.get_netdev = bnxt_re_get_netdev,
-=======
->>>>>>> 0ecfebd2
 	.get_port_immutable = bnxt_re_get_port_immutable,
 	.map_mr_sg = bnxt_re_map_mr_sg,
 	.mmap = bnxt_re_mmap,
@@ -640,13 +636,9 @@
 	.query_srq = bnxt_re_query_srq,
 	.reg_user_mr = bnxt_re_reg_user_mr,
 	.req_notify_cq = bnxt_re_req_notify_cq,
-<<<<<<< HEAD
-	INIT_RDMA_OBJ_SIZE(ib_pd, bnxt_re_pd, ib_pd),
-=======
 	INIT_RDMA_OBJ_SIZE(ib_ah, bnxt_re_ah, ib_ah),
 	INIT_RDMA_OBJ_SIZE(ib_pd, bnxt_re_pd, ib_pd),
 	INIT_RDMA_OBJ_SIZE(ib_srq, bnxt_re_srq, ib_srq),
->>>>>>> 0ecfebd2
 	INIT_RDMA_OBJ_SIZE(ib_ucontext, bnxt_re_ucontext, ib_uctx),
 };
 
@@ -701,13 +693,10 @@
 	rdma_set_device_sysfs_group(ibdev, &bnxt_re_dev_attr_group);
 	ibdev->driver_id = RDMA_DRIVER_BNXT_RE;
 	ib_set_device_ops(ibdev, &bnxt_re_dev_ops);
-<<<<<<< HEAD
-=======
 	ret = ib_device_set_netdev(&rdev->ibdev, rdev->netdev, 1);
 	if (ret)
 		return ret;
 
->>>>>>> 0ecfebd2
 	return ib_register_device(ibdev, "bnxt_re%d");
 }
 

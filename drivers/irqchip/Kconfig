config IRQCHIP
	def_bool y
	depends on OF_IRQ

config ARM_GIC
	bool
	select IRQ_DOMAIN
	select IRQ_DOMAIN_HIERARCHY
	select MULTI_IRQ_HANDLER

config ARM_GIC_V2M
	bool
	depends on ARM_GIC
	depends on PCI && PCI_MSI
	select PCI_MSI_IRQ_DOMAIN

config GIC_NON_BANKED
	bool

config ARM_GIC_V3
	bool
	select IRQ_DOMAIN
	select MULTI_IRQ_HANDLER
	select IRQ_DOMAIN_HIERARCHY

config ARM_GIC_V3_ITS
	bool
	select PCI_MSI_IRQ_DOMAIN

config ARM_NVIC
	bool
	select IRQ_DOMAIN
	select IRQ_DOMAIN_HIERARCHY
	select GENERIC_IRQ_CHIP

config ARM_VIC
	bool
	select IRQ_DOMAIN
	select MULTI_IRQ_HANDLER

config ARM_VIC_NR
	int
	default 4 if ARCH_S5PV210
	default 2
	depends on ARM_VIC
	help
	  The maximum number of VICs available in the system, for
	  power management.

config ATMEL_AIC_IRQ
	bool
	select GENERIC_IRQ_CHIP
	select IRQ_DOMAIN
	select MULTI_IRQ_HANDLER
	select SPARSE_IRQ

config ATMEL_AIC5_IRQ
	bool
	select GENERIC_IRQ_CHIP
	select IRQ_DOMAIN
	select MULTI_IRQ_HANDLER
	select SPARSE_IRQ

config BCM7038_L1_IRQ
	bool
	select GENERIC_IRQ_CHIP
	select IRQ_DOMAIN

config BCM7120_L2_IRQ
	bool
	select GENERIC_IRQ_CHIP
	select IRQ_DOMAIN

config BRCMSTB_L2_IRQ
	bool
	select GENERIC_IRQ_CHIP
	select IRQ_DOMAIN

config DW_APB_ICTL
	bool
	select GENERIC_IRQ_CHIP
	select IRQ_DOMAIN

config IMGPDC_IRQ
	bool
	select GENERIC_IRQ_CHIP
	select IRQ_DOMAIN

config IRQ_MIPS_CPU
	bool
	select GENERIC_IRQ_CHIP
	select IRQ_DOMAIN

config CLPS711X_IRQCHIP
	bool
	depends on ARCH_CLPS711X
	select IRQ_DOMAIN
	select MULTI_IRQ_HANDLER
	select SPARSE_IRQ
	default y

config OR1K_PIC
	bool
	select IRQ_DOMAIN

config OMAP_IRQCHIP
	bool
	select GENERIC_IRQ_CHIP
	select IRQ_DOMAIN

config ORION_IRQCHIP
	bool
	select IRQ_DOMAIN
	select MULTI_IRQ_HANDLER

config RENESAS_INTC_IRQPIN
	bool
	select IRQ_DOMAIN

config RENESAS_IRQC
	bool
	select IRQ_DOMAIN

config ST_IRQCHIP
	bool
	select REGMAP
	select MFD_SYSCON
	help
	  Enables SysCfg Controlled IRQs on STi based platforms.

config TB10X_IRQC
	bool
	select IRQ_DOMAIN
	select GENERIC_IRQ_CHIP

config VERSATILE_FPGA_IRQ
	bool
	select IRQ_DOMAIN

config VERSATILE_FPGA_IRQ_NR
       int
       default 4
       depends on VERSATILE_FPGA_IRQ

config XTENSA_MX
	bool
	select IRQ_DOMAIN

config IRQ_CROSSBAR
	bool
	help
	  Support for a CROSSBAR ip that precedes the main interrupt controller.
	  The primary irqchip invokes the crossbar's callback which inturn allocates
	  a free irq and configures the IP. Thus the peripheral interrupts are
	  routed to one of the free irqchip interrupt lines.

config KEYSTONE_IRQ
	tristate "Keystone 2 IRQ controller IP"
	depends on ARCH_KEYSTONE
	help
		Support for Texas Instruments Keystone 2 IRQ controller IP which
		is part of the Keystone 2 IPC mechanism

config MIPS_GIC
	bool
	select MIPS_CM

<<<<<<< HEAD
config RENESAS_H8300H_INTC
        bool
	select IRQ_DOMAIN

config RENESAS_H8S_INTC
        bool
	select IRQ_DOMAIN
=======
config INGENIC_IRQ
	bool
	depends on MACH_INGENIC
	default y
>>>>>>> 9ff897c4
<|MERGE_RESOLUTION|>--- conflicted
+++ resolved
@@ -165,17 +165,15 @@
 	bool
 	select MIPS_CM
 
-<<<<<<< HEAD
+config INGENIC_IRQ
+	bool
+	depends on MACH_INGENIC
+	default y
+
 config RENESAS_H8300H_INTC
         bool
 	select IRQ_DOMAIN
 
 config RENESAS_H8S_INTC
         bool
-	select IRQ_DOMAIN
-=======
-config INGENIC_IRQ
-	bool
-	depends on MACH_INGENIC
-	default y
->>>>>>> 9ff897c4
+	select IRQ_DOMAIN
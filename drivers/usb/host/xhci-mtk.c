// SPDX-License-Identifier: GPL-2.0
/*
 * MediaTek xHCI Host Controller Driver
 *
 * Copyright (c) 2015 MediaTek Inc.
 * Author:
 *  Chunfeng Yun <chunfeng.yun@mediatek.com>
 */

#include <linux/clk.h>
#include <linux/dma-mapping.h>
#include <linux/iopoll.h>
#include <linux/kernel.h>
#include <linux/mfd/syscon.h>
#include <linux/module.h>
#include <linux/of.h>
#include <linux/phy/phy.h>
#include <linux/platform_device.h>
#include <linux/pm_runtime.h>
#include <linux/regmap.h>
#include <linux/regulator/consumer.h>

#include "xhci.h"
#include "xhci-mtk.h"

/* ip_pw_ctrl0 register */
#define CTRL0_IP_SW_RST	BIT(0)

/* ip_pw_ctrl1 register */
#define CTRL1_IP_HOST_PDN	BIT(0)

/* ip_pw_ctrl2 register */
#define CTRL2_IP_DEV_PDN	BIT(0)

/* ip_pw_sts1 register */
#define STS1_IP_SLEEP_STS	BIT(30)
#define STS1_U3_MAC_RST	BIT(16)
#define STS1_XHCI_RST		BIT(11)
#define STS1_SYS125_RST	BIT(10)
#define STS1_REF_RST		BIT(8)
#define STS1_SYSPLL_STABLE	BIT(0)

/* ip_xhci_cap register */
#define CAP_U3_PORT_NUM(p)	((p) & 0xff)
#define CAP_U2_PORT_NUM(p)	(((p) >> 8) & 0xff)

/* u3_ctrl_p register */
#define CTRL_U3_PORT_HOST_SEL	BIT(2)
#define CTRL_U3_PORT_PDN	BIT(1)
#define CTRL_U3_PORT_DIS	BIT(0)

/* u2_ctrl_p register */
#define CTRL_U2_PORT_HOST_SEL	BIT(2)
#define CTRL_U2_PORT_PDN	BIT(1)
#define CTRL_U2_PORT_DIS	BIT(0)

/* u2_phy_pll register */
#define CTRL_U2_FORCE_PLL_STB	BIT(28)

/* usb remote wakeup registers in syscon */
/* mt8173 etc */
#define PERI_WK_CTRL1	0x4
#define WC1_IS_C(x)	(((x) & 0xf) << 26)  /* cycle debounce */
#define WC1_IS_EN	BIT(25)
#define WC1_IS_P	BIT(6)  /* polarity for ip sleep */

/* mt2712 etc */
#define PERI_SSUSB_SPM_CTRL	0x0
#define SSC_IP_SLEEP_EN	BIT(4)
#define SSC_SPM_INT_EN		BIT(1)

enum ssusb_uwk_vers {
	SSUSB_UWK_V1 = 1,
	SSUSB_UWK_V2,
};

static int xhci_mtk_host_enable(struct xhci_hcd_mtk *mtk)
{
	struct mu3c_ippc_regs __iomem *ippc = mtk->ippc_regs;
	u32 value, check_val;
	int u3_ports_disabed = 0;
	int ret;
	int i;

	if (!mtk->has_ippc)
		return 0;

	/* power on host ip */
	value = readl(&ippc->ip_pw_ctr1);
	value &= ~CTRL1_IP_HOST_PDN;
	writel(value, &ippc->ip_pw_ctr1);

	/* power on and enable u3 ports except skipped ones */
	for (i = 0; i < mtk->num_u3_ports; i++) {
		if ((0x1 << i) & mtk->u3p_dis_msk) {
			u3_ports_disabed++;
			continue;
		}

		value = readl(&ippc->u3_ctrl_p[i]);
		value &= ~(CTRL_U3_PORT_PDN | CTRL_U3_PORT_DIS);
		value |= CTRL_U3_PORT_HOST_SEL;
		writel(value, &ippc->u3_ctrl_p[i]);
	}

	/* power on and enable all u2 ports */
	for (i = 0; i < mtk->num_u2_ports; i++) {
		value = readl(&ippc->u2_ctrl_p[i]);
		value &= ~(CTRL_U2_PORT_PDN | CTRL_U2_PORT_DIS);
		value |= CTRL_U2_PORT_HOST_SEL;
		writel(value, &ippc->u2_ctrl_p[i]);
	}

	/*
	 * wait for clocks to be stable, and clock domains reset to
	 * be inactive after power on and enable ports
	 */
	check_val = STS1_SYSPLL_STABLE | STS1_REF_RST |
			STS1_SYS125_RST | STS1_XHCI_RST;

	if (mtk->num_u3_ports > u3_ports_disabed)
		check_val |= STS1_U3_MAC_RST;

	ret = readl_poll_timeout(&ippc->ip_pw_sts1, value,
			  (check_val == (value & check_val)), 100, 20000);
	if (ret) {
		dev_err(mtk->dev, "clocks are not stable (0x%x)\n", value);
		return ret;
	}

	return 0;
}

static int xhci_mtk_host_disable(struct xhci_hcd_mtk *mtk)
{
	struct mu3c_ippc_regs __iomem *ippc = mtk->ippc_regs;
	u32 value;
	int ret;
	int i;

	if (!mtk->has_ippc)
		return 0;

	/* power down u3 ports except skipped ones */
	for (i = 0; i < mtk->num_u3_ports; i++) {
		if ((0x1 << i) & mtk->u3p_dis_msk)
			continue;

		value = readl(&ippc->u3_ctrl_p[i]);
		value |= CTRL_U3_PORT_PDN;
		writel(value, &ippc->u3_ctrl_p[i]);
	}

	/* power down all u2 ports */
	for (i = 0; i < mtk->num_u2_ports; i++) {
		value = readl(&ippc->u2_ctrl_p[i]);
		value |= CTRL_U2_PORT_PDN;
		writel(value, &ippc->u2_ctrl_p[i]);
	}

	/* power down host ip */
	value = readl(&ippc->ip_pw_ctr1);
	value |= CTRL1_IP_HOST_PDN;
	writel(value, &ippc->ip_pw_ctr1);

	/* wait for host ip to sleep */
	ret = readl_poll_timeout(&ippc->ip_pw_sts1, value,
			  (value & STS1_IP_SLEEP_STS), 100, 100000);
	if (ret) {
		dev_err(mtk->dev, "ip sleep failed!!!\n");
		return ret;
	}
	return 0;
}

static int xhci_mtk_ssusb_config(struct xhci_hcd_mtk *mtk)
{
	struct mu3c_ippc_regs __iomem *ippc = mtk->ippc_regs;
	u32 value;

	if (!mtk->has_ippc)
		return 0;

	/* reset whole ip */
	value = readl(&ippc->ip_pw_ctr0);
	value |= CTRL0_IP_SW_RST;
	writel(value, &ippc->ip_pw_ctr0);
	udelay(1);
	value = readl(&ippc->ip_pw_ctr0);
	value &= ~CTRL0_IP_SW_RST;
	writel(value, &ippc->ip_pw_ctr0);

	/*
	 * device ip is default power-on in fact
	 * power down device ip, otherwise ip-sleep will fail
	 */
	value = readl(&ippc->ip_pw_ctr2);
	value |= CTRL2_IP_DEV_PDN;
	writel(value, &ippc->ip_pw_ctr2);

	value = readl(&ippc->ip_xhci_cap);
	mtk->num_u3_ports = CAP_U3_PORT_NUM(value);
	mtk->num_u2_ports = CAP_U2_PORT_NUM(value);
	dev_dbg(mtk->dev, "%s u2p:%d, u3p:%d\n", __func__,
			mtk->num_u2_ports, mtk->num_u3_ports);

	return xhci_mtk_host_enable(mtk);
}

/* ignore the error if the clock does not exist */
static struct clk *optional_clk_get(struct device *dev, const char *id)
{
	struct clk *opt_clk;

	opt_clk = devm_clk_get(dev, id);
	/* ignore error number except EPROBE_DEFER */
	if (IS_ERR(opt_clk) && (PTR_ERR(opt_clk) != -EPROBE_DEFER))
		opt_clk = NULL;

	return opt_clk;
}

static int xhci_mtk_clks_get(struct xhci_hcd_mtk *mtk)
{
	struct device *dev = mtk->dev;

	mtk->sys_clk = devm_clk_get(dev, "sys_ck");
	if (IS_ERR(mtk->sys_clk)) {
		dev_err(dev, "fail to get sys_ck\n");
		return PTR_ERR(mtk->sys_clk);
	}

	mtk->ref_clk = optional_clk_get(dev, "ref_ck");
	if (IS_ERR(mtk->ref_clk))
		return PTR_ERR(mtk->ref_clk);

	mtk->mcu_clk = optional_clk_get(dev, "mcu_ck");
	if (IS_ERR(mtk->mcu_clk))
		return PTR_ERR(mtk->mcu_clk);

	mtk->dma_clk = optional_clk_get(dev, "dma_ck");
	return PTR_ERR_OR_ZERO(mtk->dma_clk);
}

static int xhci_mtk_clks_enable(struct xhci_hcd_mtk *mtk)
{
	int ret;

	ret = clk_prepare_enable(mtk->ref_clk);
	if (ret) {
		dev_err(mtk->dev, "failed to enable ref_clk\n");
		goto ref_clk_err;
	}

	ret = clk_prepare_enable(mtk->sys_clk);
	if (ret) {
		dev_err(mtk->dev, "failed to enable sys_clk\n");
		goto sys_clk_err;
	}

	ret = clk_prepare_enable(mtk->mcu_clk);
	if (ret) {
		dev_err(mtk->dev, "failed to enable mcu_clk\n");
		goto mcu_clk_err;
	}

	ret = clk_prepare_enable(mtk->dma_clk);
	if (ret) {
		dev_err(mtk->dev, "failed to enable dma_clk\n");
		goto dma_clk_err;
	}

	return 0;

dma_clk_err:
	clk_disable_unprepare(mtk->mcu_clk);
mcu_clk_err:
	clk_disable_unprepare(mtk->sys_clk);
sys_clk_err:
	clk_disable_unprepare(mtk->ref_clk);
ref_clk_err:
	return ret;
}

static void xhci_mtk_clks_disable(struct xhci_hcd_mtk *mtk)
{
	clk_disable_unprepare(mtk->dma_clk);
	clk_disable_unprepare(mtk->mcu_clk);
	clk_disable_unprepare(mtk->sys_clk);
	clk_disable_unprepare(mtk->ref_clk);
}

/* only clocks can be turn off for ip-sleep wakeup mode */
static void usb_wakeup_ip_sleep_set(struct xhci_hcd_mtk *mtk, bool enable)
{
	u32 reg, msk, val;

	switch (mtk->uwk_vers) {
	case SSUSB_UWK_V1:
		reg = mtk->uwk_reg_base + PERI_WK_CTRL1;
		msk = WC1_IS_EN | WC1_IS_C(0xf) | WC1_IS_P;
		val = enable ? (WC1_IS_EN | WC1_IS_C(0x8)) : 0;
		break;
	case SSUSB_UWK_V2:
		reg = mtk->uwk_reg_base + PERI_SSUSB_SPM_CTRL;
		msk = SSC_IP_SLEEP_EN | SSC_SPM_INT_EN;
		val = enable ? msk : 0;
		break;
	default:
		return;
	}
	regmap_update_bits(mtk->uwk, reg, msk, val);
}

static int usb_wakeup_of_property_parse(struct xhci_hcd_mtk *mtk,
				struct device_node *dn)
{
	struct of_phandle_args args;
	int ret;

	/* Wakeup function is optional */
	mtk->uwk_en = of_property_read_bool(dn, "wakeup-source");
	if (!mtk->uwk_en)
		return 0;

<<<<<<< HEAD
	mtk->pericfg = syscon_regmap_lookup_by_phandle(dn,
						"mediatek,syscon-wakeup");
	if (IS_ERR(mtk->pericfg)) {
		dev_err(dev, "fail to get pericfg regs\n");
		return PTR_ERR(mtk->pericfg);
	}
=======
	ret = of_parse_phandle_with_fixed_args(dn,
				"mediatek,syscon-wakeup", 2, 0, &args);
	if (ret)
		return ret;

	mtk->uwk_reg_base = args.args[0];
	mtk->uwk_vers = args.args[1];
	mtk->uwk = syscon_node_to_regmap(args.np);
	of_node_put(args.np);
	dev_info(mtk->dev, "uwk - reg:0x%x, version:%d\n",
			mtk->uwk_reg_base, mtk->uwk_vers);

	return PTR_ERR_OR_ZERO(mtk->uwk);
>>>>>>> 661e50bc

}

static void usb_wakeup_set(struct xhci_hcd_mtk *mtk, bool enable)
{
	if (mtk->uwk_en)
		usb_wakeup_ip_sleep_set(mtk, enable);
}

static int xhci_mtk_setup(struct usb_hcd *hcd);
static const struct xhci_driver_overrides xhci_mtk_overrides __initconst = {
	.reset = xhci_mtk_setup,
};

static struct hc_driver __read_mostly xhci_mtk_hc_driver;

static int xhci_mtk_phy_init(struct xhci_hcd_mtk *mtk)
{
	int i;
	int ret;

	for (i = 0; i < mtk->num_phys; i++) {
		ret = phy_init(mtk->phys[i]);
		if (ret)
			goto exit_phy;
	}
	return 0;

exit_phy:
	for (; i > 0; i--)
		phy_exit(mtk->phys[i - 1]);

	return ret;
}

static int xhci_mtk_phy_exit(struct xhci_hcd_mtk *mtk)
{
	int i;

	for (i = 0; i < mtk->num_phys; i++)
		phy_exit(mtk->phys[i]);

	return 0;
}

static int xhci_mtk_phy_power_on(struct xhci_hcd_mtk *mtk)
{
	int i;
	int ret;

	for (i = 0; i < mtk->num_phys; i++) {
		ret = phy_power_on(mtk->phys[i]);
		if (ret)
			goto power_off_phy;
	}
	return 0;

power_off_phy:
	for (; i > 0; i--)
		phy_power_off(mtk->phys[i - 1]);

	return ret;
}

static void xhci_mtk_phy_power_off(struct xhci_hcd_mtk *mtk)
{
	unsigned int i;

	for (i = 0; i < mtk->num_phys; i++)
		phy_power_off(mtk->phys[i]);
}

static int xhci_mtk_ldos_enable(struct xhci_hcd_mtk *mtk)
{
	int ret;

	ret = regulator_enable(mtk->vbus);
	if (ret) {
		dev_err(mtk->dev, "failed to enable vbus\n");
		return ret;
	}

	ret = regulator_enable(mtk->vusb33);
	if (ret) {
		dev_err(mtk->dev, "failed to enable vusb33\n");
		regulator_disable(mtk->vbus);
		return ret;
	}
	return 0;
}

static void xhci_mtk_ldos_disable(struct xhci_hcd_mtk *mtk)
{
	regulator_disable(mtk->vbus);
	regulator_disable(mtk->vusb33);
}

static void xhci_mtk_quirks(struct device *dev, struct xhci_hcd *xhci)
{
	struct usb_hcd *hcd = xhci_to_hcd(xhci);
	struct xhci_hcd_mtk *mtk = hcd_to_mtk(hcd);

	/*
	 * As of now platform drivers don't provide MSI support so we ensure
	 * here that the generic code does not try to make a pci_dev from our
	 * dev struct in order to setup MSI
	 */
	xhci->quirks |= XHCI_PLAT;
	xhci->quirks |= XHCI_MTK_HOST;
	/*
	 * MTK host controller gives a spurious successful event after a
	 * short transfer. Ignore it.
	 */
	xhci->quirks |= XHCI_SPURIOUS_SUCCESS;
	if (mtk->lpm_support)
		xhci->quirks |= XHCI_LPM_SUPPORT;
}

/* called during probe() after chip reset completes */
static int xhci_mtk_setup(struct usb_hcd *hcd)
{
	struct xhci_hcd_mtk *mtk = hcd_to_mtk(hcd);
	int ret;

	if (usb_hcd_is_primary_hcd(hcd)) {
		ret = xhci_mtk_ssusb_config(mtk);
		if (ret)
			return ret;
	}

	ret = xhci_gen_setup(hcd, xhci_mtk_quirks);
	if (ret)
		return ret;

	if (usb_hcd_is_primary_hcd(hcd)) {
		ret = xhci_mtk_sch_init(mtk);
		if (ret)
			return ret;
	}

	return ret;
}

static int xhci_mtk_probe(struct platform_device *pdev)
{
	struct device *dev = &pdev->dev;
	struct device_node *node = dev->of_node;
	struct xhci_hcd_mtk *mtk;
	const struct hc_driver *driver;
	struct xhci_hcd *xhci;
	struct resource *res;
	struct usb_hcd *hcd;
	struct phy *phy;
	int phy_num;
	int ret = -ENODEV;
	int irq;

	if (usb_disabled())
		return -ENODEV;

	driver = &xhci_mtk_hc_driver;
	mtk = devm_kzalloc(dev, sizeof(*mtk), GFP_KERNEL);
	if (!mtk)
		return -ENOMEM;

	mtk->dev = dev;
	mtk->vbus = devm_regulator_get(dev, "vbus");
	if (IS_ERR(mtk->vbus)) {
		dev_err(dev, "fail to get vbus\n");
		return PTR_ERR(mtk->vbus);
	}

	mtk->vusb33 = devm_regulator_get(dev, "vusb33");
	if (IS_ERR(mtk->vusb33)) {
		dev_err(dev, "fail to get vusb33\n");
		return PTR_ERR(mtk->vusb33);
	}

	ret = xhci_mtk_clks_get(mtk);
	if (ret)
		return ret;

	mtk->lpm_support = of_property_read_bool(node, "usb3-lpm-capable");
	/* optional property, ignore the error if it does not exist */
	of_property_read_u32(node, "mediatek,u3p-dis-msk",
			     &mtk->u3p_dis_msk);

	ret = usb_wakeup_of_property_parse(mtk, node);
	if (ret) {
		dev_err(dev, "failed to parse uwk property\n");
		return ret;
	}

	mtk->num_phys = of_count_phandle_with_args(node,
			"phys", "#phy-cells");
	if (mtk->num_phys > 0) {
		mtk->phys = devm_kcalloc(dev, mtk->num_phys,
					sizeof(*mtk->phys), GFP_KERNEL);
		if (!mtk->phys)
			return -ENOMEM;
	} else {
		mtk->num_phys = 0;
	}
	pm_runtime_enable(dev);
	pm_runtime_get_sync(dev);
	device_enable_async_suspend(dev);

	ret = xhci_mtk_ldos_enable(mtk);
	if (ret)
		goto disable_pm;

	ret = xhci_mtk_clks_enable(mtk);
	if (ret)
		goto disable_ldos;

	irq = platform_get_irq(pdev, 0);
	if (irq < 0) {
		ret = irq;
		goto disable_clk;
	}

	/* Initialize dma_mask and coherent_dma_mask to 32-bits */
	ret = dma_set_mask_and_coherent(dev, DMA_BIT_MASK(32));
	if (ret)
		goto disable_clk;

	hcd = usb_create_hcd(driver, dev, dev_name(dev));
	if (!hcd) {
		ret = -ENOMEM;
		goto disable_clk;
	}

	/*
	 * USB 2.0 roothub is stored in the platform_device.
	 * Swap it with mtk HCD.
	 */
	mtk->hcd = platform_get_drvdata(pdev);
	platform_set_drvdata(pdev, mtk);

	res = platform_get_resource_byname(pdev, IORESOURCE_MEM, "mac");
	hcd->regs = devm_ioremap_resource(dev, res);
	if (IS_ERR(hcd->regs)) {
		ret = PTR_ERR(hcd->regs);
		goto put_usb2_hcd;
	}
	hcd->rsrc_start = res->start;
	hcd->rsrc_len = resource_size(res);

	res = platform_get_resource_byname(pdev, IORESOURCE_MEM, "ippc");
	if (res) {	/* ippc register is optional */
		mtk->ippc_regs = devm_ioremap_resource(dev, res);
		if (IS_ERR(mtk->ippc_regs)) {
			ret = PTR_ERR(mtk->ippc_regs);
			goto put_usb2_hcd;
		}
		mtk->has_ippc = true;
	} else {
		mtk->has_ippc = false;
	}

	for (phy_num = 0; phy_num < mtk->num_phys; phy_num++) {
		phy = devm_of_phy_get_by_index(dev, node, phy_num);
		if (IS_ERR(phy)) {
			ret = PTR_ERR(phy);
			goto put_usb2_hcd;
		}
		mtk->phys[phy_num] = phy;
	}

	ret = xhci_mtk_phy_init(mtk);
	if (ret)
		goto put_usb2_hcd;

	ret = xhci_mtk_phy_power_on(mtk);
	if (ret)
		goto exit_phys;

	device_init_wakeup(dev, true);

	xhci = hcd_to_xhci(hcd);
	xhci->main_hcd = hcd;

	/*
	 * imod_interval is the interrupt moderation value in nanoseconds.
	 * The increment interval is 8 times as much as that defined in
	 * the xHCI spec on MTK's controller.
	 */
	xhci->imod_interval = 5000;
	device_property_read_u32(dev, "imod-interval-ns", &xhci->imod_interval);

	xhci->shared_hcd = usb_create_shared_hcd(driver, dev,
			dev_name(dev), hcd);
	if (!xhci->shared_hcd) {
		ret = -ENOMEM;
		goto power_off_phys;
	}

	ret = usb_add_hcd(hcd, irq, IRQF_SHARED);
	if (ret)
		goto put_usb3_hcd;

	if (HCC_MAX_PSA(xhci->hcc_params) >= 4)
		xhci->shared_hcd->can_do_streams = 1;

	ret = usb_add_hcd(xhci->shared_hcd, irq, IRQF_SHARED);
	if (ret)
		goto dealloc_usb2_hcd;

	return 0;

dealloc_usb2_hcd:
	usb_remove_hcd(hcd);

put_usb3_hcd:
	xhci_mtk_sch_exit(mtk);
	usb_put_hcd(xhci->shared_hcd);

power_off_phys:
	xhci_mtk_phy_power_off(mtk);
	device_init_wakeup(dev, false);

exit_phys:
	xhci_mtk_phy_exit(mtk);

put_usb2_hcd:
	usb_put_hcd(hcd);

disable_clk:
	xhci_mtk_clks_disable(mtk);

disable_ldos:
	xhci_mtk_ldos_disable(mtk);

disable_pm:
	pm_runtime_put_sync(dev);
	pm_runtime_disable(dev);
	return ret;
}

static int xhci_mtk_remove(struct platform_device *dev)
{
	struct xhci_hcd_mtk *mtk = platform_get_drvdata(dev);
	struct usb_hcd	*hcd = mtk->hcd;
	struct xhci_hcd	*xhci = hcd_to_xhci(hcd);

	usb_remove_hcd(xhci->shared_hcd);
	xhci_mtk_phy_power_off(mtk);
	xhci_mtk_phy_exit(mtk);
	device_init_wakeup(&dev->dev, false);

	usb_remove_hcd(hcd);
	usb_put_hcd(xhci->shared_hcd);
	usb_put_hcd(hcd);
	xhci_mtk_sch_exit(mtk);
	xhci_mtk_clks_disable(mtk);
	xhci_mtk_ldos_disable(mtk);
	pm_runtime_put_sync(&dev->dev);
	pm_runtime_disable(&dev->dev);

	return 0;
}

/*
 * if ip sleep fails, and all clocks are disabled, access register will hang
 * AHB bus, so stop polling roothubs to avoid regs access on bus suspend.
 * and no need to check whether ip sleep failed or not; this will cause SPM
 * to wake up system immediately after system suspend complete if ip sleep
 * fails, it is what we wanted.
 */
static int __maybe_unused xhci_mtk_suspend(struct device *dev)
{
	struct xhci_hcd_mtk *mtk = dev_get_drvdata(dev);
	struct usb_hcd *hcd = mtk->hcd;
	struct xhci_hcd *xhci = hcd_to_xhci(hcd);

	xhci_dbg(xhci, "%s: stop port polling\n", __func__);
	clear_bit(HCD_FLAG_POLL_RH, &hcd->flags);
	del_timer_sync(&hcd->rh_timer);
	clear_bit(HCD_FLAG_POLL_RH, &xhci->shared_hcd->flags);
	del_timer_sync(&xhci->shared_hcd->rh_timer);

	xhci_mtk_host_disable(mtk);
	xhci_mtk_phy_power_off(mtk);
	xhci_mtk_clks_disable(mtk);
	usb_wakeup_set(mtk, true);
	return 0;
}

static int __maybe_unused xhci_mtk_resume(struct device *dev)
{
	struct xhci_hcd_mtk *mtk = dev_get_drvdata(dev);
	struct usb_hcd *hcd = mtk->hcd;
	struct xhci_hcd *xhci = hcd_to_xhci(hcd);

	usb_wakeup_set(mtk, false);
	xhci_mtk_clks_enable(mtk);
	xhci_mtk_phy_power_on(mtk);
	xhci_mtk_host_enable(mtk);

	xhci_dbg(xhci, "%s: restart port polling\n", __func__);
	set_bit(HCD_FLAG_POLL_RH, &hcd->flags);
	usb_hcd_poll_rh_status(hcd);
	set_bit(HCD_FLAG_POLL_RH, &xhci->shared_hcd->flags);
	usb_hcd_poll_rh_status(xhci->shared_hcd);
	return 0;
}

static const struct dev_pm_ops xhci_mtk_pm_ops = {
	SET_SYSTEM_SLEEP_PM_OPS(xhci_mtk_suspend, xhci_mtk_resume)
};
#define DEV_PM_OPS IS_ENABLED(CONFIG_PM) ? &xhci_mtk_pm_ops : NULL

#ifdef CONFIG_OF
static const struct of_device_id mtk_xhci_of_match[] = {
	{ .compatible = "mediatek,mt8173-xhci"},
	{ .compatible = "mediatek,mtk-xhci"},
	{ },
};
MODULE_DEVICE_TABLE(of, mtk_xhci_of_match);
#endif

static struct platform_driver mtk_xhci_driver = {
	.probe	= xhci_mtk_probe,
	.remove	= xhci_mtk_remove,
	.driver	= {
		.name = "xhci-mtk",
		.pm = DEV_PM_OPS,
		.of_match_table = of_match_ptr(mtk_xhci_of_match),
	},
};
MODULE_ALIAS("platform:xhci-mtk");

static int __init xhci_mtk_init(void)
{
	xhci_init_driver(&xhci_mtk_hc_driver, &xhci_mtk_overrides);
	return platform_driver_register(&mtk_xhci_driver);
}
module_init(xhci_mtk_init);

static void __exit xhci_mtk_exit(void)
{
	platform_driver_unregister(&mtk_xhci_driver);
}
module_exit(xhci_mtk_exit);

MODULE_AUTHOR("Chunfeng Yun <chunfeng.yun@mediatek.com>");
MODULE_DESCRIPTION("MediaTek xHCI Host Controller Driver");
MODULE_LICENSE("GPL v2");<|MERGE_RESOLUTION|>--- conflicted
+++ resolved
@@ -323,14 +323,6 @@
 	if (!mtk->uwk_en)
 		return 0;
 
-<<<<<<< HEAD
-	mtk->pericfg = syscon_regmap_lookup_by_phandle(dn,
-						"mediatek,syscon-wakeup");
-	if (IS_ERR(mtk->pericfg)) {
-		dev_err(dev, "fail to get pericfg regs\n");
-		return PTR_ERR(mtk->pericfg);
-	}
-=======
 	ret = of_parse_phandle_with_fixed_args(dn,
 				"mediatek,syscon-wakeup", 2, 0, &args);
 	if (ret)
@@ -344,7 +336,6 @@
 			mtk->uwk_reg_base, mtk->uwk_vers);
 
 	return PTR_ERR_OR_ZERO(mtk->uwk);
->>>>>>> 661e50bc
 
 }
 

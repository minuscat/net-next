/* i915_irq.c -- IRQ support for the I915 -*- linux-c -*-
 */
/*
 * Copyright 2003 Tungsten Graphics, Inc., Cedar Park, Texas.
 * All Rights Reserved.
 *
 * Permission is hereby granted, free of charge, to any person obtaining a
 * copy of this software and associated documentation files (the
 * "Software"), to deal in the Software without restriction, including
 * without limitation the rights to use, copy, modify, merge, publish,
 * distribute, sub license, and/or sell copies of the Software, and to
 * permit persons to whom the Software is furnished to do so, subject to
 * the following conditions:
 *
 * The above copyright notice and this permission notice (including the
 * next paragraph) shall be included in all copies or substantial portions
 * of the Software.
 *
 * THE SOFTWARE IS PROVIDED "AS IS", WITHOUT WARRANTY OF ANY KIND, EXPRESS
 * OR IMPLIED, INCLUDING BUT NOT LIMITED TO THE WARRANTIES OF
 * MERCHANTABILITY, FITNESS FOR A PARTICULAR PURPOSE AND NON-INFRINGEMENT.
 * IN NO EVENT SHALL TUNGSTEN GRAPHICS AND/OR ITS SUPPLIERS BE LIABLE FOR
 * ANY CLAIM, DAMAGES OR OTHER LIABILITY, WHETHER IN AN ACTION OF CONTRACT,
 * TORT OR OTHERWISE, ARISING FROM, OUT OF OR IN CONNECTION WITH THE
 * SOFTWARE OR THE USE OR OTHER DEALINGS IN THE SOFTWARE.
 *
 */

#define pr_fmt(fmt) KBUILD_MODNAME ": " fmt

#include <linux/sysrq.h>
#include <linux/slab.h>
#include <linux/circ_buf.h>
#include <drm/drmP.h>
#include <drm/i915_drm.h>
#include "i915_drv.h"
#include "i915_trace.h"
#include "intel_drv.h"

/**
 * DOC: interrupt handling
 *
 * These functions provide the basic support for enabling and disabling the
 * interrupt handling support. There's a lot more functionality in i915_irq.c
 * and related files, but that will be described in separate chapters.
 */

static const u32 hpd_ibx[] = {
	[HPD_CRT] = SDE_CRT_HOTPLUG,
	[HPD_SDVO_B] = SDE_SDVOB_HOTPLUG,
	[HPD_PORT_B] = SDE_PORTB_HOTPLUG,
	[HPD_PORT_C] = SDE_PORTC_HOTPLUG,
	[HPD_PORT_D] = SDE_PORTD_HOTPLUG
};

static const u32 hpd_cpt[] = {
	[HPD_CRT] = SDE_CRT_HOTPLUG_CPT,
	[HPD_SDVO_B] = SDE_SDVOB_HOTPLUG_CPT,
	[HPD_PORT_B] = SDE_PORTB_HOTPLUG_CPT,
	[HPD_PORT_C] = SDE_PORTC_HOTPLUG_CPT,
	[HPD_PORT_D] = SDE_PORTD_HOTPLUG_CPT
};

static const u32 hpd_mask_i915[] = {
	[HPD_CRT] = CRT_HOTPLUG_INT_EN,
	[HPD_SDVO_B] = SDVOB_HOTPLUG_INT_EN,
	[HPD_SDVO_C] = SDVOC_HOTPLUG_INT_EN,
	[HPD_PORT_B] = PORTB_HOTPLUG_INT_EN,
	[HPD_PORT_C] = PORTC_HOTPLUG_INT_EN,
	[HPD_PORT_D] = PORTD_HOTPLUG_INT_EN
};

static const u32 hpd_status_g4x[] = {
	[HPD_CRT] = CRT_HOTPLUG_INT_STATUS,
	[HPD_SDVO_B] = SDVOB_HOTPLUG_INT_STATUS_G4X,
	[HPD_SDVO_C] = SDVOC_HOTPLUG_INT_STATUS_G4X,
	[HPD_PORT_B] = PORTB_HOTPLUG_INT_STATUS,
	[HPD_PORT_C] = PORTC_HOTPLUG_INT_STATUS,
	[HPD_PORT_D] = PORTD_HOTPLUG_INT_STATUS
};

static const u32 hpd_status_i915[] = { /* i915 and valleyview are the same */
	[HPD_CRT] = CRT_HOTPLUG_INT_STATUS,
	[HPD_SDVO_B] = SDVOB_HOTPLUG_INT_STATUS_I915,
	[HPD_SDVO_C] = SDVOC_HOTPLUG_INT_STATUS_I915,
	[HPD_PORT_B] = PORTB_HOTPLUG_INT_STATUS,
	[HPD_PORT_C] = PORTC_HOTPLUG_INT_STATUS,
	[HPD_PORT_D] = PORTD_HOTPLUG_INT_STATUS
};

/* IIR can theoretically queue up two events. Be paranoid. */
#define GEN8_IRQ_RESET_NDX(type, which) do { \
	I915_WRITE(GEN8_##type##_IMR(which), 0xffffffff); \
	POSTING_READ(GEN8_##type##_IMR(which)); \
	I915_WRITE(GEN8_##type##_IER(which), 0); \
	I915_WRITE(GEN8_##type##_IIR(which), 0xffffffff); \
	POSTING_READ(GEN8_##type##_IIR(which)); \
	I915_WRITE(GEN8_##type##_IIR(which), 0xffffffff); \
	POSTING_READ(GEN8_##type##_IIR(which)); \
} while (0)

#define GEN5_IRQ_RESET(type) do { \
	I915_WRITE(type##IMR, 0xffffffff); \
	POSTING_READ(type##IMR); \
	I915_WRITE(type##IER, 0); \
	I915_WRITE(type##IIR, 0xffffffff); \
	POSTING_READ(type##IIR); \
	I915_WRITE(type##IIR, 0xffffffff); \
	POSTING_READ(type##IIR); \
} while (0)

/*
 * We should clear IMR at preinstall/uninstall, and just check at postinstall.
 */
#define GEN5_ASSERT_IIR_IS_ZERO(reg) do { \
	u32 val = I915_READ(reg); \
	if (val) { \
		WARN(1, "Interrupt register 0x%x is not zero: 0x%08x\n", \
		     (reg), val); \
		I915_WRITE((reg), 0xffffffff); \
		POSTING_READ(reg); \
		I915_WRITE((reg), 0xffffffff); \
		POSTING_READ(reg); \
	} \
} while (0)

#define GEN8_IRQ_INIT_NDX(type, which, imr_val, ier_val) do { \
	GEN5_ASSERT_IIR_IS_ZERO(GEN8_##type##_IIR(which)); \
	I915_WRITE(GEN8_##type##_IER(which), (ier_val)); \
	I915_WRITE(GEN8_##type##_IMR(which), (imr_val)); \
	POSTING_READ(GEN8_##type##_IMR(which)); \
} while (0)

#define GEN5_IRQ_INIT(type, imr_val, ier_val) do { \
	GEN5_ASSERT_IIR_IS_ZERO(type##IIR); \
	I915_WRITE(type##IER, (ier_val)); \
	I915_WRITE(type##IMR, (imr_val)); \
	POSTING_READ(type##IMR); \
} while (0)

static void gen6_rps_irq_handler(struct drm_i915_private *dev_priv, u32 pm_iir);

/* For display hotplug interrupt */
void
ironlake_enable_display_irq(struct drm_i915_private *dev_priv, u32 mask)
{
	assert_spin_locked(&dev_priv->irq_lock);

	if (WARN_ON(!intel_irqs_enabled(dev_priv)))
		return;

	if ((dev_priv->irq_mask & mask) != 0) {
		dev_priv->irq_mask &= ~mask;
		I915_WRITE(DEIMR, dev_priv->irq_mask);
		POSTING_READ(DEIMR);
	}
}

void
ironlake_disable_display_irq(struct drm_i915_private *dev_priv, u32 mask)
{
	assert_spin_locked(&dev_priv->irq_lock);

	if (WARN_ON(!intel_irqs_enabled(dev_priv)))
		return;

	if ((dev_priv->irq_mask & mask) != mask) {
		dev_priv->irq_mask |= mask;
		I915_WRITE(DEIMR, dev_priv->irq_mask);
		POSTING_READ(DEIMR);
	}
}

/**
 * ilk_update_gt_irq - update GTIMR
 * @dev_priv: driver private
 * @interrupt_mask: mask of interrupt bits to update
 * @enabled_irq_mask: mask of interrupt bits to enable
 */
static void ilk_update_gt_irq(struct drm_i915_private *dev_priv,
			      uint32_t interrupt_mask,
			      uint32_t enabled_irq_mask)
{
	assert_spin_locked(&dev_priv->irq_lock);

	if (WARN_ON(!intel_irqs_enabled(dev_priv)))
		return;

	dev_priv->gt_irq_mask &= ~interrupt_mask;
	dev_priv->gt_irq_mask |= (~enabled_irq_mask & interrupt_mask);
	I915_WRITE(GTIMR, dev_priv->gt_irq_mask);
	POSTING_READ(GTIMR);
}

void gen5_enable_gt_irq(struct drm_i915_private *dev_priv, uint32_t mask)
{
	ilk_update_gt_irq(dev_priv, mask, mask);
}

void gen5_disable_gt_irq(struct drm_i915_private *dev_priv, uint32_t mask)
{
	ilk_update_gt_irq(dev_priv, mask, 0);
}

static u32 gen6_pm_iir(struct drm_i915_private *dev_priv)
{
	return INTEL_INFO(dev_priv)->gen >= 8 ? GEN8_GT_IIR(2) : GEN6_PMIIR;
}

static u32 gen6_pm_imr(struct drm_i915_private *dev_priv)
{
	return INTEL_INFO(dev_priv)->gen >= 8 ? GEN8_GT_IMR(2) : GEN6_PMIMR;
}

static u32 gen6_pm_ier(struct drm_i915_private *dev_priv)
{
<<<<<<< HEAD
	snb_update_pm_irq(dev_priv, mask, 0);
=======
	return INTEL_INFO(dev_priv)->gen >= 8 ? GEN8_GT_IER(2) : GEN6_PMIER;
>>>>>>> 064ca1d2
}

/**
  * snb_update_pm_irq - update GEN6_PMIMR
  * @dev_priv: driver private
  * @interrupt_mask: mask of interrupt bits to update
  * @enabled_irq_mask: mask of interrupt bits to enable
  */
static void snb_update_pm_irq(struct drm_i915_private *dev_priv,
			      uint32_t interrupt_mask,
			      uint32_t enabled_irq_mask)
{
	uint32_t new_val;

	assert_spin_locked(&dev_priv->irq_lock);

	if (WARN_ON(!intel_irqs_enabled(dev_priv)))
		return;

	new_val = dev_priv->pm_irq_mask;
	new_val &= ~interrupt_mask;
	new_val |= (~enabled_irq_mask & interrupt_mask);

	if (new_val != dev_priv->pm_irq_mask) {
		dev_priv->pm_irq_mask = new_val;
		I915_WRITE(gen6_pm_imr(dev_priv), dev_priv->pm_irq_mask);
		POSTING_READ(gen6_pm_imr(dev_priv));
	}
}

<<<<<<< HEAD
void gen8_enable_pm_irq(struct drm_i915_private *dev_priv, uint32_t mask)
{
	bdw_update_pm_irq(dev_priv, mask, mask);
}

void gen8_disable_pm_irq(struct drm_i915_private *dev_priv, uint32_t mask)
{
	bdw_update_pm_irq(dev_priv, mask, 0);
=======
void gen6_enable_pm_irq(struct drm_i915_private *dev_priv, uint32_t mask)
{
	snb_update_pm_irq(dev_priv, mask, mask);
}

void gen6_disable_pm_irq(struct drm_i915_private *dev_priv, uint32_t mask)
{
	snb_update_pm_irq(dev_priv, mask, 0);
}

void gen6_reset_rps_interrupts(struct drm_device *dev)
{
	struct drm_i915_private *dev_priv = dev->dev_private;
	uint32_t reg = gen6_pm_iir(dev_priv);

	spin_lock_irq(&dev_priv->irq_lock);
	I915_WRITE(reg, dev_priv->pm_rps_events);
	I915_WRITE(reg, dev_priv->pm_rps_events);
	POSTING_READ(reg);
	spin_unlock_irq(&dev_priv->irq_lock);
}

void gen6_enable_rps_interrupts(struct drm_device *dev)
{
	struct drm_i915_private *dev_priv = dev->dev_private;

	spin_lock_irq(&dev_priv->irq_lock);
	WARN_ON(dev_priv->rps.pm_iir);
	WARN_ON(I915_READ(gen6_pm_iir(dev_priv)) & dev_priv->pm_rps_events);
	dev_priv->rps.interrupts_enabled = true;
	gen6_enable_pm_irq(dev_priv, dev_priv->pm_rps_events);
	spin_unlock_irq(&dev_priv->irq_lock);
}

void gen6_disable_rps_interrupts(struct drm_device *dev)
{
	struct drm_i915_private *dev_priv = dev->dev_private;

	spin_lock_irq(&dev_priv->irq_lock);
	dev_priv->rps.interrupts_enabled = false;
	spin_unlock_irq(&dev_priv->irq_lock);

	cancel_work_sync(&dev_priv->rps.work);

	I915_WRITE(GEN6_PMINTRMSK, INTEL_INFO(dev_priv)->gen >= 8 ?
		   ~GEN8_PMINTR_REDIRECT_TO_NON_DISP : ~0);
	I915_WRITE(gen6_pm_ier(dev_priv), I915_READ(gen6_pm_ier(dev_priv)) &
				~dev_priv->pm_rps_events);

	spin_lock_irq(&dev_priv->irq_lock);
	dev_priv->rps.pm_iir = 0;
	spin_unlock_irq(&dev_priv->irq_lock);

	I915_WRITE(gen6_pm_iir(dev_priv), dev_priv->pm_rps_events);
>>>>>>> 064ca1d2
}

/**
 * ibx_display_interrupt_update - update SDEIMR
 * @dev_priv: driver private
 * @interrupt_mask: mask of interrupt bits to update
 * @enabled_irq_mask: mask of interrupt bits to enable
 */
void ibx_display_interrupt_update(struct drm_i915_private *dev_priv,
				  uint32_t interrupt_mask,
				  uint32_t enabled_irq_mask)
{
	uint32_t sdeimr = I915_READ(SDEIMR);
	sdeimr &= ~interrupt_mask;
	sdeimr |= (~enabled_irq_mask & interrupt_mask);

	assert_spin_locked(&dev_priv->irq_lock);

	if (WARN_ON(!intel_irqs_enabled(dev_priv)))
		return;

	I915_WRITE(SDEIMR, sdeimr);
	POSTING_READ(SDEIMR);
}

static void
__i915_enable_pipestat(struct drm_i915_private *dev_priv, enum pipe pipe,
		       u32 enable_mask, u32 status_mask)
{
	u32 reg = PIPESTAT(pipe);
	u32 pipestat = I915_READ(reg) & PIPESTAT_INT_ENABLE_MASK;

	assert_spin_locked(&dev_priv->irq_lock);
	WARN_ON(!intel_irqs_enabled(dev_priv));

	if (WARN_ONCE(enable_mask & ~PIPESTAT_INT_ENABLE_MASK ||
		      status_mask & ~PIPESTAT_INT_STATUS_MASK,
		      "pipe %c: enable_mask=0x%x, status_mask=0x%x\n",
		      pipe_name(pipe), enable_mask, status_mask))
		return;

	if ((pipestat & enable_mask) == enable_mask)
		return;

	dev_priv->pipestat_irq_mask[pipe] |= status_mask;

	/* Enable the interrupt, clear any pending status */
	pipestat |= enable_mask | status_mask;
	I915_WRITE(reg, pipestat);
	POSTING_READ(reg);
}

static void
__i915_disable_pipestat(struct drm_i915_private *dev_priv, enum pipe pipe,
		        u32 enable_mask, u32 status_mask)
{
	u32 reg = PIPESTAT(pipe);
	u32 pipestat = I915_READ(reg) & PIPESTAT_INT_ENABLE_MASK;

	assert_spin_locked(&dev_priv->irq_lock);
	WARN_ON(!intel_irqs_enabled(dev_priv));

	if (WARN_ONCE(enable_mask & ~PIPESTAT_INT_ENABLE_MASK ||
		      status_mask & ~PIPESTAT_INT_STATUS_MASK,
		      "pipe %c: enable_mask=0x%x, status_mask=0x%x\n",
		      pipe_name(pipe), enable_mask, status_mask))
		return;

	if ((pipestat & enable_mask) == 0)
		return;

	dev_priv->pipestat_irq_mask[pipe] &= ~status_mask;

	pipestat &= ~enable_mask;
	I915_WRITE(reg, pipestat);
	POSTING_READ(reg);
}

static u32 vlv_get_pipestat_enable_mask(struct drm_device *dev, u32 status_mask)
{
	u32 enable_mask = status_mask << 16;

	/*
	 * On pipe A we don't support the PSR interrupt yet,
	 * on pipe B and C the same bit MBZ.
	 */
	if (WARN_ON_ONCE(status_mask & PIPE_A_PSR_STATUS_VLV))
		return 0;
	/*
	 * On pipe B and C we don't support the PSR interrupt yet, on pipe
	 * A the same bit is for perf counters which we don't use either.
	 */
	if (WARN_ON_ONCE(status_mask & PIPE_B_PSR_STATUS_VLV))
		return 0;

	enable_mask &= ~(PIPE_FIFO_UNDERRUN_STATUS |
			 SPRITE0_FLIP_DONE_INT_EN_VLV |
			 SPRITE1_FLIP_DONE_INT_EN_VLV);
	if (status_mask & SPRITE0_FLIP_DONE_INT_STATUS_VLV)
		enable_mask |= SPRITE0_FLIP_DONE_INT_EN_VLV;
	if (status_mask & SPRITE1_FLIP_DONE_INT_STATUS_VLV)
		enable_mask |= SPRITE1_FLIP_DONE_INT_EN_VLV;

	return enable_mask;
}

void
i915_enable_pipestat(struct drm_i915_private *dev_priv, enum pipe pipe,
		     u32 status_mask)
{
	u32 enable_mask;

	if (IS_VALLEYVIEW(dev_priv->dev))
		enable_mask = vlv_get_pipestat_enable_mask(dev_priv->dev,
							   status_mask);
	else
		enable_mask = status_mask << 16;
	__i915_enable_pipestat(dev_priv, pipe, enable_mask, status_mask);
}

void
i915_disable_pipestat(struct drm_i915_private *dev_priv, enum pipe pipe,
		      u32 status_mask)
{
	u32 enable_mask;

	if (IS_VALLEYVIEW(dev_priv->dev))
		enable_mask = vlv_get_pipestat_enable_mask(dev_priv->dev,
							   status_mask);
	else
		enable_mask = status_mask << 16;
	__i915_disable_pipestat(dev_priv, pipe, enable_mask, status_mask);
}

/**
 * i915_enable_asle_pipestat - enable ASLE pipestat for OpRegion
 */
static void i915_enable_asle_pipestat(struct drm_device *dev)
{
	struct drm_i915_private *dev_priv = dev->dev_private;

	if (!dev_priv->opregion.asle || !IS_MOBILE(dev))
		return;

	spin_lock_irq(&dev_priv->irq_lock);

	i915_enable_pipestat(dev_priv, PIPE_B, PIPE_LEGACY_BLC_EVENT_STATUS);
	if (INTEL_INFO(dev)->gen >= 4)
		i915_enable_pipestat(dev_priv, PIPE_A,
				     PIPE_LEGACY_BLC_EVENT_STATUS);

	spin_unlock_irq(&dev_priv->irq_lock);
}

/**
 * i915_pipe_enabled - check if a pipe is enabled
 * @dev: DRM device
 * @pipe: pipe to check
 *
 * Reading certain registers when the pipe is disabled can hang the chip.
 * Use this routine to make sure the PLL is running and the pipe is active
 * before reading such registers if unsure.
 */
static int
i915_pipe_enabled(struct drm_device *dev, int pipe)
{
	struct drm_i915_private *dev_priv = dev->dev_private;

	if (drm_core_check_feature(dev, DRIVER_MODESET)) {
		/* Locking is horribly broken here, but whatever. */
		struct drm_crtc *crtc = dev_priv->pipe_to_crtc_mapping[pipe];
		struct intel_crtc *intel_crtc = to_intel_crtc(crtc);

		return intel_crtc->active;
	} else {
		return I915_READ(PIPECONF(pipe)) & PIPECONF_ENABLE;
	}
}

/*
 * This timing diagram depicts the video signal in and
 * around the vertical blanking period.
 *
 * Assumptions about the fictitious mode used in this example:
 *  vblank_start >= 3
 *  vsync_start = vblank_start + 1
 *  vsync_end = vblank_start + 2
 *  vtotal = vblank_start + 3
 *
 *           start of vblank:
 *           latch double buffered registers
 *           increment frame counter (ctg+)
 *           generate start of vblank interrupt (gen4+)
 *           |
 *           |          frame start:
 *           |          generate frame start interrupt (aka. vblank interrupt) (gmch)
 *           |          may be shifted forward 1-3 extra lines via PIPECONF
 *           |          |
 *           |          |  start of vsync:
 *           |          |  generate vsync interrupt
 *           |          |  |
 * ___xxxx___    ___xxxx___    ___xxxx___    ___xxxx___    ___xxxx___    ___xxxx
 *       .   \hs/   .      \hs/          \hs/          \hs/   .      \hs/
 * ----va---> <-----------------vb--------------------> <--------va-------------
 *       |          |       <----vs----->                     |
 * -vbs-----> <---vbs+1---> <---vbs+2---> <-----0-----> <-----1-----> <-----2--- (scanline counter gen2)
 * -vbs-2---> <---vbs-1---> <---vbs-----> <---vbs+1---> <---vbs+2---> <-----0--- (scanline counter gen3+)
 * -vbs-2---> <---vbs-2---> <---vbs-1---> <---vbs-----> <---vbs+1---> <---vbs+2- (scanline counter hsw+ hdmi)
 *       |          |                                         |
 *       last visible pixel                                   first visible pixel
 *                  |                                         increment frame counter (gen3/4)
 *                  pixel counter = vblank_start * htotal     pixel counter = 0 (gen3/4)
 *
 * x  = horizontal active
 * _  = horizontal blanking
 * hs = horizontal sync
 * va = vertical active
 * vb = vertical blanking
 * vs = vertical sync
 * vbs = vblank_start (number)
 *
 * Summary:
 * - most events happen at the start of horizontal sync
 * - frame start happens at the start of horizontal blank, 1-4 lines
 *   (depending on PIPECONF settings) after the start of vblank
 * - gen3/4 pixel and frame counter are synchronized with the start
 *   of horizontal active on the first line of vertical active
 */

static u32 i8xx_get_vblank_counter(struct drm_device *dev, int pipe)
{
	/* Gen2 doesn't have a hardware frame counter */
	return 0;
}

/* Called from drm generic code, passed a 'crtc', which
 * we use as a pipe index
 */
static u32 i915_get_vblank_counter(struct drm_device *dev, int pipe)
{
	struct drm_i915_private *dev_priv = dev->dev_private;
	unsigned long high_frame;
	unsigned long low_frame;
	u32 high1, high2, low, pixel, vbl_start, hsync_start, htotal;

	if (!i915_pipe_enabled(dev, pipe)) {
		DRM_DEBUG_DRIVER("trying to get vblank count for disabled "
				"pipe %c\n", pipe_name(pipe));
		return 0;
	}

	if (drm_core_check_feature(dev, DRIVER_MODESET)) {
		struct intel_crtc *intel_crtc =
			to_intel_crtc(dev_priv->pipe_to_crtc_mapping[pipe]);
		const struct drm_display_mode *mode =
			&intel_crtc->config.adjusted_mode;

		htotal = mode->crtc_htotal;
		hsync_start = mode->crtc_hsync_start;
		vbl_start = mode->crtc_vblank_start;
		if (mode->flags & DRM_MODE_FLAG_INTERLACE)
			vbl_start = DIV_ROUND_UP(vbl_start, 2);
	} else {
		enum transcoder cpu_transcoder = (enum transcoder) pipe;

		htotal = ((I915_READ(HTOTAL(cpu_transcoder)) >> 16) & 0x1fff) + 1;
		hsync_start = (I915_READ(HSYNC(cpu_transcoder))  & 0x1fff) + 1;
		vbl_start = (I915_READ(VBLANK(cpu_transcoder)) & 0x1fff) + 1;
		if ((I915_READ(PIPECONF(cpu_transcoder)) &
		     PIPECONF_INTERLACE_MASK) != PIPECONF_PROGRESSIVE)
			vbl_start = DIV_ROUND_UP(vbl_start, 2);
	}

	/* Convert to pixel count */
	vbl_start *= htotal;

	/* Start of vblank event occurs at start of hsync */
	vbl_start -= htotal - hsync_start;

	high_frame = PIPEFRAME(pipe);
	low_frame = PIPEFRAMEPIXEL(pipe);

	/*
	 * High & low register fields aren't synchronized, so make sure
	 * we get a low value that's stable across two reads of the high
	 * register.
	 */
	do {
		high1 = I915_READ(high_frame) & PIPE_FRAME_HIGH_MASK;
		low   = I915_READ(low_frame);
		high2 = I915_READ(high_frame) & PIPE_FRAME_HIGH_MASK;
	} while (high1 != high2);

	high1 >>= PIPE_FRAME_HIGH_SHIFT;
	pixel = low & PIPE_PIXEL_MASK;
	low >>= PIPE_FRAME_LOW_SHIFT;

	/*
	 * The frame counter increments at beginning of active.
	 * Cook up a vblank counter by also checking the pixel
	 * counter against vblank start.
	 */
	return (((high1 << 8) | low) + (pixel >= vbl_start)) & 0xffffff;
}

static u32 gm45_get_vblank_counter(struct drm_device *dev, int pipe)
{
	struct drm_i915_private *dev_priv = dev->dev_private;
	int reg = PIPE_FRMCOUNT_GM45(pipe);

	if (!i915_pipe_enabled(dev, pipe)) {
		DRM_DEBUG_DRIVER("trying to get vblank count for disabled "
				 "pipe %c\n", pipe_name(pipe));
		return 0;
	}

	return I915_READ(reg);
}

/* raw reads, only for fast reads of display block, no need for forcewake etc. */
#define __raw_i915_read32(dev_priv__, reg__) readl((dev_priv__)->regs + (reg__))

static int __intel_get_crtc_scanline(struct intel_crtc *crtc)
{
	struct drm_device *dev = crtc->base.dev;
	struct drm_i915_private *dev_priv = dev->dev_private;
	const struct drm_display_mode *mode = &crtc->config.adjusted_mode;
	enum pipe pipe = crtc->pipe;
	int position, vtotal;

	vtotal = mode->crtc_vtotal;
	if (mode->flags & DRM_MODE_FLAG_INTERLACE)
		vtotal /= 2;

	if (IS_GEN2(dev))
		position = __raw_i915_read32(dev_priv, PIPEDSL(pipe)) & DSL_LINEMASK_GEN2;
	else
		position = __raw_i915_read32(dev_priv, PIPEDSL(pipe)) & DSL_LINEMASK_GEN3;

	/*
	 * See update_scanline_offset() for the details on the
	 * scanline_offset adjustment.
	 */
	return (position + crtc->scanline_offset) % vtotal;
}

static int i915_get_crtc_scanoutpos(struct drm_device *dev, int pipe,
				    unsigned int flags, int *vpos, int *hpos,
				    ktime_t *stime, ktime_t *etime)
{
	struct drm_i915_private *dev_priv = dev->dev_private;
	struct drm_crtc *crtc = dev_priv->pipe_to_crtc_mapping[pipe];
	struct intel_crtc *intel_crtc = to_intel_crtc(crtc);
	const struct drm_display_mode *mode = &intel_crtc->config.adjusted_mode;
	int position;
	int vbl_start, vbl_end, hsync_start, htotal, vtotal;
	bool in_vbl = true;
	int ret = 0;
	unsigned long irqflags;

	if (!intel_crtc->active) {
		DRM_DEBUG_DRIVER("trying to get scanoutpos for disabled "
				 "pipe %c\n", pipe_name(pipe));
		return 0;
	}

	htotal = mode->crtc_htotal;
	hsync_start = mode->crtc_hsync_start;
	vtotal = mode->crtc_vtotal;
	vbl_start = mode->crtc_vblank_start;
	vbl_end = mode->crtc_vblank_end;

	if (mode->flags & DRM_MODE_FLAG_INTERLACE) {
		vbl_start = DIV_ROUND_UP(vbl_start, 2);
		vbl_end /= 2;
		vtotal /= 2;
	}

	ret |= DRM_SCANOUTPOS_VALID | DRM_SCANOUTPOS_ACCURATE;

	/*
	 * Lock uncore.lock, as we will do multiple timing critical raw
	 * register reads, potentially with preemption disabled, so the
	 * following code must not block on uncore.lock.
	 */
	spin_lock_irqsave(&dev_priv->uncore.lock, irqflags);

	/* preempt_disable_rt() should go right here in PREEMPT_RT patchset. */

	/* Get optional system timestamp before query. */
	if (stime)
		*stime = ktime_get();

	if (IS_GEN2(dev) || IS_G4X(dev) || INTEL_INFO(dev)->gen >= 5) {
		/* No obvious pixelcount register. Only query vertical
		 * scanout position from Display scan line register.
		 */
		position = __intel_get_crtc_scanline(intel_crtc);
	} else {
		/* Have access to pixelcount since start of frame.
		 * We can split this into vertical and horizontal
		 * scanout position.
		 */
		position = (__raw_i915_read32(dev_priv, PIPEFRAMEPIXEL(pipe)) & PIPE_PIXEL_MASK) >> PIPE_PIXEL_SHIFT;

		/* convert to pixel counts */
		vbl_start *= htotal;
		vbl_end *= htotal;
		vtotal *= htotal;

		/*
		 * In interlaced modes, the pixel counter counts all pixels,
		 * so one field will have htotal more pixels. In order to avoid
		 * the reported position from jumping backwards when the pixel
		 * counter is beyond the length of the shorter field, just
		 * clamp the position the length of the shorter field. This
		 * matches how the scanline counter based position works since
		 * the scanline counter doesn't count the two half lines.
		 */
		if (position >= vtotal)
			position = vtotal - 1;

		/*
		 * Start of vblank interrupt is triggered at start of hsync,
		 * just prior to the first active line of vblank. However we
		 * consider lines to start at the leading edge of horizontal
		 * active. So, should we get here before we've crossed into
		 * the horizontal active of the first line in vblank, we would
		 * not set the DRM_SCANOUTPOS_INVBL flag. In order to fix that,
		 * always add htotal-hsync_start to the current pixel position.
		 */
		position = (position + htotal - hsync_start) % vtotal;
	}

	/* Get optional system timestamp after query. */
	if (etime)
		*etime = ktime_get();

	/* preempt_enable_rt() should go right here in PREEMPT_RT patchset. */

	spin_unlock_irqrestore(&dev_priv->uncore.lock, irqflags);

	in_vbl = position >= vbl_start && position < vbl_end;

	/*
	 * While in vblank, position will be negative
	 * counting up towards 0 at vbl_end. And outside
	 * vblank, position will be positive counting
	 * up since vbl_end.
	 */
	if (position >= vbl_start)
		position -= vbl_end;
	else
		position += vtotal - vbl_end;

	if (IS_GEN2(dev) || IS_G4X(dev) || INTEL_INFO(dev)->gen >= 5) {
		*vpos = position;
		*hpos = 0;
	} else {
		*vpos = position / htotal;
		*hpos = position - (*vpos * htotal);
	}

	/* In vblank? */
	if (in_vbl)
		ret |= DRM_SCANOUTPOS_IN_VBLANK;

	return ret;
}

int intel_get_crtc_scanline(struct intel_crtc *crtc)
{
	struct drm_i915_private *dev_priv = crtc->base.dev->dev_private;
	unsigned long irqflags;
	int position;

	spin_lock_irqsave(&dev_priv->uncore.lock, irqflags);
	position = __intel_get_crtc_scanline(crtc);
	spin_unlock_irqrestore(&dev_priv->uncore.lock, irqflags);

	return position;
}

static int i915_get_vblank_timestamp(struct drm_device *dev, int pipe,
			      int *max_error,
			      struct timeval *vblank_time,
			      unsigned flags)
{
	struct drm_crtc *crtc;

	if (pipe < 0 || pipe >= INTEL_INFO(dev)->num_pipes) {
		DRM_ERROR("Invalid crtc %d\n", pipe);
		return -EINVAL;
	}

	/* Get drm_crtc to timestamp: */
	crtc = intel_get_crtc_for_pipe(dev, pipe);
	if (crtc == NULL) {
		DRM_ERROR("Invalid crtc %d\n", pipe);
		return -EINVAL;
	}

	if (!crtc->enabled) {
		DRM_DEBUG_KMS("crtc %d is disabled\n", pipe);
		return -EBUSY;
	}

	/* Helper routine in DRM core does all the work: */
	return drm_calc_vbltimestamp_from_scanoutpos(dev, pipe, max_error,
						     vblank_time, flags,
						     crtc,
						     &to_intel_crtc(crtc)->config.adjusted_mode);
}

static bool intel_hpd_irq_event(struct drm_device *dev,
				struct drm_connector *connector)
{
	enum drm_connector_status old_status;

	WARN_ON(!mutex_is_locked(&dev->mode_config.mutex));
	old_status = connector->status;

	connector->status = connector->funcs->detect(connector, false);
	if (old_status == connector->status)
		return false;

	DRM_DEBUG_KMS("[CONNECTOR:%d:%s] status updated from %s to %s\n",
		      connector->base.id,
		      connector->name,
		      drm_get_connector_status_name(old_status),
		      drm_get_connector_status_name(connector->status));

	return true;
}

static void i915_digport_work_func(struct work_struct *work)
{
	struct drm_i915_private *dev_priv =
		container_of(work, struct drm_i915_private, dig_port_work);
	u32 long_port_mask, short_port_mask;
	struct intel_digital_port *intel_dig_port;
	int i, ret;
	u32 old_bits = 0;

	spin_lock_irq(&dev_priv->irq_lock);
	long_port_mask = dev_priv->long_hpd_port_mask;
	dev_priv->long_hpd_port_mask = 0;
	short_port_mask = dev_priv->short_hpd_port_mask;
	dev_priv->short_hpd_port_mask = 0;
	spin_unlock_irq(&dev_priv->irq_lock);

	for (i = 0; i < I915_MAX_PORTS; i++) {
		bool valid = false;
		bool long_hpd = false;
		intel_dig_port = dev_priv->hpd_irq_port[i];
		if (!intel_dig_port || !intel_dig_port->hpd_pulse)
			continue;

		if (long_port_mask & (1 << i))  {
			valid = true;
			long_hpd = true;
		} else if (short_port_mask & (1 << i))
			valid = true;

		if (valid) {
			ret = intel_dig_port->hpd_pulse(intel_dig_port, long_hpd);
			if (ret == true) {
				/* if we get true fallback to old school hpd */
				old_bits |= (1 << intel_dig_port->base.hpd_pin);
			}
		}
	}

	if (old_bits) {
		spin_lock_irq(&dev_priv->irq_lock);
		dev_priv->hpd_event_bits |= old_bits;
		spin_unlock_irq(&dev_priv->irq_lock);
		schedule_work(&dev_priv->hotplug_work);
	}
}

/*
 * Handle hotplug events outside the interrupt handler proper.
 */
#define I915_REENABLE_HOTPLUG_DELAY (2*60*1000)

static void i915_hotplug_work_func(struct work_struct *work)
{
	struct drm_i915_private *dev_priv =
		container_of(work, struct drm_i915_private, hotplug_work);
	struct drm_device *dev = dev_priv->dev;
	struct drm_mode_config *mode_config = &dev->mode_config;
	struct intel_connector *intel_connector;
	struct intel_encoder *intel_encoder;
	struct drm_connector *connector;
	bool hpd_disabled = false;
	bool changed = false;
	u32 hpd_event_bits;

	mutex_lock(&mode_config->mutex);
	DRM_DEBUG_KMS("running encoder hotplug functions\n");

	spin_lock_irq(&dev_priv->irq_lock);

	hpd_event_bits = dev_priv->hpd_event_bits;
	dev_priv->hpd_event_bits = 0;
	list_for_each_entry(connector, &mode_config->connector_list, head) {
		intel_connector = to_intel_connector(connector);
		if (!intel_connector->encoder)
			continue;
		intel_encoder = intel_connector->encoder;
		if (intel_encoder->hpd_pin > HPD_NONE &&
		    dev_priv->hpd_stats[intel_encoder->hpd_pin].hpd_mark == HPD_MARK_DISABLED &&
		    connector->polled == DRM_CONNECTOR_POLL_HPD) {
			DRM_INFO("HPD interrupt storm detected on connector %s: "
				 "switching from hotplug detection to polling\n",
				connector->name);
			dev_priv->hpd_stats[intel_encoder->hpd_pin].hpd_mark = HPD_DISABLED;
			connector->polled = DRM_CONNECTOR_POLL_CONNECT
				| DRM_CONNECTOR_POLL_DISCONNECT;
			hpd_disabled = true;
		}
		if (hpd_event_bits & (1 << intel_encoder->hpd_pin)) {
			DRM_DEBUG_KMS("Connector %s (pin %i) received hotplug event.\n",
				      connector->name, intel_encoder->hpd_pin);
		}
	}
	 /* if there were no outputs to poll, poll was disabled,
	  * therefore make sure it's enabled when disabling HPD on
	  * some connectors */
	if (hpd_disabled) {
		drm_kms_helper_poll_enable(dev);
		mod_delayed_work(system_wq, &dev_priv->hotplug_reenable_work,
				 msecs_to_jiffies(I915_REENABLE_HOTPLUG_DELAY));
	}

	spin_unlock_irq(&dev_priv->irq_lock);

	list_for_each_entry(connector, &mode_config->connector_list, head) {
		intel_connector = to_intel_connector(connector);
		if (!intel_connector->encoder)
			continue;
		intel_encoder = intel_connector->encoder;
		if (hpd_event_bits & (1 << intel_encoder->hpd_pin)) {
			if (intel_encoder->hot_plug)
				intel_encoder->hot_plug(intel_encoder);
			if (intel_hpd_irq_event(dev, connector))
				changed = true;
		}
	}
	mutex_unlock(&mode_config->mutex);

	if (changed)
		drm_kms_helper_hotplug_event(dev);
}

static void ironlake_rps_change_irq_handler(struct drm_device *dev)
{
	struct drm_i915_private *dev_priv = dev->dev_private;
	u32 busy_up, busy_down, max_avg, min_avg;
	u8 new_delay;

	spin_lock(&mchdev_lock);

	I915_WRITE16(MEMINTRSTS, I915_READ(MEMINTRSTS));

	new_delay = dev_priv->ips.cur_delay;

	I915_WRITE16(MEMINTRSTS, MEMINT_EVAL_CHG);
	busy_up = I915_READ(RCPREVBSYTUPAVG);
	busy_down = I915_READ(RCPREVBSYTDNAVG);
	max_avg = I915_READ(RCBMAXAVG);
	min_avg = I915_READ(RCBMINAVG);

	/* Handle RCS change request from hw */
	if (busy_up > max_avg) {
		if (dev_priv->ips.cur_delay != dev_priv->ips.max_delay)
			new_delay = dev_priv->ips.cur_delay - 1;
		if (new_delay < dev_priv->ips.max_delay)
			new_delay = dev_priv->ips.max_delay;
	} else if (busy_down < min_avg) {
		if (dev_priv->ips.cur_delay != dev_priv->ips.min_delay)
			new_delay = dev_priv->ips.cur_delay + 1;
		if (new_delay > dev_priv->ips.min_delay)
			new_delay = dev_priv->ips.min_delay;
	}

	if (ironlake_set_drps(dev, new_delay))
		dev_priv->ips.cur_delay = new_delay;

	spin_unlock(&mchdev_lock);

	return;
}

static void notify_ring(struct drm_device *dev,
			struct intel_engine_cs *ring)
{
	if (!intel_ring_initialized(ring))
		return;

	trace_i915_gem_request_complete(ring);

	wake_up_all(&ring->irq_queue);
}

static u32 vlv_c0_residency(struct drm_i915_private *dev_priv,
			    struct intel_rps_ei *rps_ei)
{
	u32 cz_ts, cz_freq_khz;
	u32 render_count, media_count;
	u32 elapsed_render, elapsed_media, elapsed_time;
	u32 residency = 0;

	cz_ts = vlv_punit_read(dev_priv, PUNIT_REG_CZ_TIMESTAMP);
	cz_freq_khz = DIV_ROUND_CLOSEST(dev_priv->mem_freq * 1000, 4);

	render_count = I915_READ(VLV_RENDER_C0_COUNT_REG);
	media_count = I915_READ(VLV_MEDIA_C0_COUNT_REG);

	if (rps_ei->cz_clock == 0) {
		rps_ei->cz_clock = cz_ts;
		rps_ei->render_c0 = render_count;
		rps_ei->media_c0 = media_count;

		return dev_priv->rps.cur_freq;
	}

	elapsed_time = cz_ts - rps_ei->cz_clock;
	rps_ei->cz_clock = cz_ts;

	elapsed_render = render_count - rps_ei->render_c0;
	rps_ei->render_c0 = render_count;

	elapsed_media = media_count - rps_ei->media_c0;
	rps_ei->media_c0 = media_count;

	/* Convert all the counters into common unit of milli sec */
	elapsed_time /= VLV_CZ_CLOCK_TO_MILLI_SEC;
	elapsed_render /=  cz_freq_khz;
	elapsed_media /= cz_freq_khz;

	/*
	 * Calculate overall C0 residency percentage
	 * only if elapsed time is non zero
	 */
	if (elapsed_time) {
		residency =
			((max(elapsed_render, elapsed_media) * 100)
				/ elapsed_time);
	}

	return residency;
}

/**
 * vlv_calc_delay_from_C0_counters - Increase/Decrease freq based on GPU
 * busy-ness calculated from C0 counters of render & media power wells
 * @dev_priv: DRM device private
 *
 */
static int vlv_calc_delay_from_C0_counters(struct drm_i915_private *dev_priv)
{
	u32 residency_C0_up = 0, residency_C0_down = 0;
	int new_delay, adj;

	dev_priv->rps.ei_interrupt_count++;

	WARN_ON(!mutex_is_locked(&dev_priv->rps.hw_lock));


	if (dev_priv->rps.up_ei.cz_clock == 0) {
		vlv_c0_residency(dev_priv, &dev_priv->rps.up_ei);
		vlv_c0_residency(dev_priv, &dev_priv->rps.down_ei);
		return dev_priv->rps.cur_freq;
	}


	/*
	 * To down throttle, C0 residency should be less than down threshold
	 * for continous EI intervals. So calculate down EI counters
	 * once in VLV_INT_COUNT_FOR_DOWN_EI
	 */
	if (dev_priv->rps.ei_interrupt_count == VLV_INT_COUNT_FOR_DOWN_EI) {

		dev_priv->rps.ei_interrupt_count = 0;

		residency_C0_down = vlv_c0_residency(dev_priv,
						     &dev_priv->rps.down_ei);
	} else {
		residency_C0_up = vlv_c0_residency(dev_priv,
						   &dev_priv->rps.up_ei);
	}

	new_delay = dev_priv->rps.cur_freq;

	adj = dev_priv->rps.last_adj;
	/* C0 residency is greater than UP threshold. Increase Frequency */
	if (residency_C0_up >= VLV_RP_UP_EI_THRESHOLD) {
		if (adj > 0)
			adj *= 2;
		else
			adj = 1;

		if (dev_priv->rps.cur_freq < dev_priv->rps.max_freq_softlimit)
			new_delay = dev_priv->rps.cur_freq + adj;

		/*
		 * For better performance, jump directly
		 * to RPe if we're below it.
		 */
		if (new_delay < dev_priv->rps.efficient_freq)
			new_delay = dev_priv->rps.efficient_freq;

	} else if (!dev_priv->rps.ei_interrupt_count &&
			(residency_C0_down < VLV_RP_DOWN_EI_THRESHOLD)) {
		if (adj < 0)
			adj *= 2;
		else
			adj = -1;
		/*
		 * This means, C0 residency is less than down threshold over
		 * a period of VLV_INT_COUNT_FOR_DOWN_EI. So, reduce the freq
		 */
		if (dev_priv->rps.cur_freq > dev_priv->rps.min_freq_softlimit)
			new_delay = dev_priv->rps.cur_freq + adj;
	}

	return new_delay;
}

static void gen6_pm_rps_work(struct work_struct *work)
{
	struct drm_i915_private *dev_priv =
		container_of(work, struct drm_i915_private, rps.work);
	u32 pm_iir;
	int new_delay, adj;

	spin_lock_irq(&dev_priv->irq_lock);
	/* Speed up work cancelation during disabling rps interrupts. */
	if (!dev_priv->rps.interrupts_enabled) {
		spin_unlock_irq(&dev_priv->irq_lock);
		return;
	}
	pm_iir = dev_priv->rps.pm_iir;
	dev_priv->rps.pm_iir = 0;
	/* Make sure not to corrupt PMIMR state used by ringbuffer on GEN6 */
	gen6_enable_pm_irq(dev_priv, dev_priv->pm_rps_events);
	spin_unlock_irq(&dev_priv->irq_lock);

	/* Make sure we didn't queue anything we're not going to process. */
	WARN_ON(pm_iir & ~dev_priv->pm_rps_events);

	if ((pm_iir & dev_priv->pm_rps_events) == 0)
		return;

	mutex_lock(&dev_priv->rps.hw_lock);

	adj = dev_priv->rps.last_adj;
	if (pm_iir & GEN6_PM_RP_UP_THRESHOLD) {
		if (adj > 0)
			adj *= 2;
		else {
			/* CHV needs even encode values */
			adj = IS_CHERRYVIEW(dev_priv->dev) ? 2 : 1;
		}
		new_delay = dev_priv->rps.cur_freq + adj;

		/*
		 * For better performance, jump directly
		 * to RPe if we're below it.
		 */
		if (new_delay < dev_priv->rps.efficient_freq)
			new_delay = dev_priv->rps.efficient_freq;
	} else if (pm_iir & GEN6_PM_RP_DOWN_TIMEOUT) {
		if (dev_priv->rps.cur_freq > dev_priv->rps.efficient_freq)
			new_delay = dev_priv->rps.efficient_freq;
		else
			new_delay = dev_priv->rps.min_freq_softlimit;
		adj = 0;
	} else if (pm_iir & GEN6_PM_RP_UP_EI_EXPIRED) {
		new_delay = vlv_calc_delay_from_C0_counters(dev_priv);
	} else if (pm_iir & GEN6_PM_RP_DOWN_THRESHOLD) {
		if (adj < 0)
			adj *= 2;
		else {
			/* CHV needs even encode values */
			adj = IS_CHERRYVIEW(dev_priv->dev) ? -2 : -1;
		}
		new_delay = dev_priv->rps.cur_freq + adj;
	} else { /* unknown event */
		new_delay = dev_priv->rps.cur_freq;
	}

	/* sysfs frequency interfaces may have snuck in while servicing the
	 * interrupt
	 */
	new_delay = clamp_t(int, new_delay,
			    dev_priv->rps.min_freq_softlimit,
			    dev_priv->rps.max_freq_softlimit);

	dev_priv->rps.last_adj = new_delay - dev_priv->rps.cur_freq;

	if (IS_VALLEYVIEW(dev_priv->dev))
		valleyview_set_rps(dev_priv->dev, new_delay);
	else
		gen6_set_rps(dev_priv->dev, new_delay);

	mutex_unlock(&dev_priv->rps.hw_lock);
}


/**
 * ivybridge_parity_work - Workqueue called when a parity error interrupt
 * occurred.
 * @work: workqueue struct
 *
 * Doesn't actually do anything except notify userspace. As a consequence of
 * this event, userspace should try to remap the bad rows since statistically
 * it is likely the same row is more likely to go bad again.
 */
static void ivybridge_parity_work(struct work_struct *work)
{
	struct drm_i915_private *dev_priv =
		container_of(work, struct drm_i915_private, l3_parity.error_work);
	u32 error_status, row, bank, subbank;
	char *parity_event[6];
	uint32_t misccpctl;
	uint8_t slice = 0;

	/* We must turn off DOP level clock gating to access the L3 registers.
	 * In order to prevent a get/put style interface, acquire struct mutex
	 * any time we access those registers.
	 */
	mutex_lock(&dev_priv->dev->struct_mutex);

	/* If we've screwed up tracking, just let the interrupt fire again */
	if (WARN_ON(!dev_priv->l3_parity.which_slice))
		goto out;

	misccpctl = I915_READ(GEN7_MISCCPCTL);
	I915_WRITE(GEN7_MISCCPCTL, misccpctl & ~GEN7_DOP_CLOCK_GATE_ENABLE);
	POSTING_READ(GEN7_MISCCPCTL);

	while ((slice = ffs(dev_priv->l3_parity.which_slice)) != 0) {
		u32 reg;

		slice--;
		if (WARN_ON_ONCE(slice >= NUM_L3_SLICES(dev_priv->dev)))
			break;

		dev_priv->l3_parity.which_slice &= ~(1<<slice);

		reg = GEN7_L3CDERRST1 + (slice * 0x200);

		error_status = I915_READ(reg);
		row = GEN7_PARITY_ERROR_ROW(error_status);
		bank = GEN7_PARITY_ERROR_BANK(error_status);
		subbank = GEN7_PARITY_ERROR_SUBBANK(error_status);

		I915_WRITE(reg, GEN7_PARITY_ERROR_VALID | GEN7_L3CDERRST1_ENABLE);
		POSTING_READ(reg);

		parity_event[0] = I915_L3_PARITY_UEVENT "=1";
		parity_event[1] = kasprintf(GFP_KERNEL, "ROW=%d", row);
		parity_event[2] = kasprintf(GFP_KERNEL, "BANK=%d", bank);
		parity_event[3] = kasprintf(GFP_KERNEL, "SUBBANK=%d", subbank);
		parity_event[4] = kasprintf(GFP_KERNEL, "SLICE=%d", slice);
		parity_event[5] = NULL;

		kobject_uevent_env(&dev_priv->dev->primary->kdev->kobj,
				   KOBJ_CHANGE, parity_event);

		DRM_DEBUG("Parity error: Slice = %d, Row = %d, Bank = %d, Sub bank = %d.\n",
			  slice, row, bank, subbank);

		kfree(parity_event[4]);
		kfree(parity_event[3]);
		kfree(parity_event[2]);
		kfree(parity_event[1]);
	}

	I915_WRITE(GEN7_MISCCPCTL, misccpctl);

out:
	WARN_ON(dev_priv->l3_parity.which_slice);
	spin_lock_irq(&dev_priv->irq_lock);
	gen5_enable_gt_irq(dev_priv, GT_PARITY_ERROR(dev_priv->dev));
	spin_unlock_irq(&dev_priv->irq_lock);

	mutex_unlock(&dev_priv->dev->struct_mutex);
}

static void ivybridge_parity_error_irq_handler(struct drm_device *dev, u32 iir)
{
	struct drm_i915_private *dev_priv = dev->dev_private;

	if (!HAS_L3_DPF(dev))
		return;

	spin_lock(&dev_priv->irq_lock);
	gen5_disable_gt_irq(dev_priv, GT_PARITY_ERROR(dev));
	spin_unlock(&dev_priv->irq_lock);

	iir &= GT_PARITY_ERROR(dev);
	if (iir & GT_RENDER_L3_PARITY_ERROR_INTERRUPT_S1)
		dev_priv->l3_parity.which_slice |= 1 << 1;

	if (iir & GT_RENDER_L3_PARITY_ERROR_INTERRUPT)
		dev_priv->l3_parity.which_slice |= 1 << 0;

	queue_work(dev_priv->wq, &dev_priv->l3_parity.error_work);
}

static void ilk_gt_irq_handler(struct drm_device *dev,
			       struct drm_i915_private *dev_priv,
			       u32 gt_iir)
{
	if (gt_iir &
	    (GT_RENDER_USER_INTERRUPT | GT_RENDER_PIPECTL_NOTIFY_INTERRUPT))
		notify_ring(dev, &dev_priv->ring[RCS]);
	if (gt_iir & ILK_BSD_USER_INTERRUPT)
		notify_ring(dev, &dev_priv->ring[VCS]);
}

static void snb_gt_irq_handler(struct drm_device *dev,
			       struct drm_i915_private *dev_priv,
			       u32 gt_iir)
{

	if (gt_iir &
	    (GT_RENDER_USER_INTERRUPT | GT_RENDER_PIPECTL_NOTIFY_INTERRUPT))
		notify_ring(dev, &dev_priv->ring[RCS]);
	if (gt_iir & GT_BSD_USER_INTERRUPT)
		notify_ring(dev, &dev_priv->ring[VCS]);
	if (gt_iir & GT_BLT_USER_INTERRUPT)
		notify_ring(dev, &dev_priv->ring[BCS]);

	if (gt_iir & (GT_BLT_CS_ERROR_INTERRUPT |
		      GT_BSD_CS_ERROR_INTERRUPT |
		      GT_RENDER_CS_MASTER_ERROR_INTERRUPT)) {
		i915_handle_error(dev, false, "GT error interrupt 0x%08x",
				  gt_iir);
	}

	if (gt_iir & GT_PARITY_ERROR(dev))
		ivybridge_parity_error_irq_handler(dev, gt_iir);
}

static irqreturn_t gen8_gt_irq_handler(struct drm_device *dev,
				       struct drm_i915_private *dev_priv,
				       u32 master_ctl)
{
	struct intel_engine_cs *ring;
	u32 rcs, bcs, vcs;
	uint32_t tmp = 0;
	irqreturn_t ret = IRQ_NONE;

	if (master_ctl & (GEN8_GT_RCS_IRQ | GEN8_GT_BCS_IRQ)) {
		tmp = I915_READ(GEN8_GT_IIR(0));
		if (tmp) {
			I915_WRITE(GEN8_GT_IIR(0), tmp);
			ret = IRQ_HANDLED;

			rcs = tmp >> GEN8_RCS_IRQ_SHIFT;
			ring = &dev_priv->ring[RCS];
			if (rcs & GT_RENDER_USER_INTERRUPT)
				notify_ring(dev, ring);
			if (rcs & GT_CONTEXT_SWITCH_INTERRUPT)
				intel_execlists_handle_ctx_events(ring);

			bcs = tmp >> GEN8_BCS_IRQ_SHIFT;
			ring = &dev_priv->ring[BCS];
			if (bcs & GT_RENDER_USER_INTERRUPT)
				notify_ring(dev, ring);
			if (bcs & GT_CONTEXT_SWITCH_INTERRUPT)
				intel_execlists_handle_ctx_events(ring);
		} else
			DRM_ERROR("The master control interrupt lied (GT0)!\n");
	}

	if (master_ctl & (GEN8_GT_VCS1_IRQ | GEN8_GT_VCS2_IRQ)) {
		tmp = I915_READ(GEN8_GT_IIR(1));
		if (tmp) {
			I915_WRITE(GEN8_GT_IIR(1), tmp);
			ret = IRQ_HANDLED;

			vcs = tmp >> GEN8_VCS1_IRQ_SHIFT;
			ring = &dev_priv->ring[VCS];
			if (vcs & GT_RENDER_USER_INTERRUPT)
				notify_ring(dev, ring);
			if (vcs & GT_CONTEXT_SWITCH_INTERRUPT)
				intel_execlists_handle_ctx_events(ring);

			vcs = tmp >> GEN8_VCS2_IRQ_SHIFT;
			ring = &dev_priv->ring[VCS2];
			if (vcs & GT_RENDER_USER_INTERRUPT)
				notify_ring(dev, ring);
			if (vcs & GT_CONTEXT_SWITCH_INTERRUPT)
				intel_execlists_handle_ctx_events(ring);
		} else
			DRM_ERROR("The master control interrupt lied (GT1)!\n");
	}

	if (master_ctl & GEN8_GT_PM_IRQ) {
		tmp = I915_READ(GEN8_GT_IIR(2));
		if (tmp & dev_priv->pm_rps_events) {
			I915_WRITE(GEN8_GT_IIR(2),
				   tmp & dev_priv->pm_rps_events);
			ret = IRQ_HANDLED;
			gen6_rps_irq_handler(dev_priv, tmp);
		} else
			DRM_ERROR("The master control interrupt lied (PM)!\n");
	}

	if (master_ctl & GEN8_GT_VECS_IRQ) {
		tmp = I915_READ(GEN8_GT_IIR(3));
		if (tmp) {
			I915_WRITE(GEN8_GT_IIR(3), tmp);
			ret = IRQ_HANDLED;

			vcs = tmp >> GEN8_VECS_IRQ_SHIFT;
			ring = &dev_priv->ring[VECS];
			if (vcs & GT_RENDER_USER_INTERRUPT)
				notify_ring(dev, ring);
			if (vcs & GT_CONTEXT_SWITCH_INTERRUPT)
				intel_execlists_handle_ctx_events(ring);
		} else
			DRM_ERROR("The master control interrupt lied (GT3)!\n");
	}

	return ret;
}

#define HPD_STORM_DETECT_PERIOD 1000
#define HPD_STORM_THRESHOLD 5

static int pch_port_to_hotplug_shift(enum port port)
{
	switch (port) {
	case PORT_A:
	case PORT_E:
	default:
		return -1;
	case PORT_B:
		return 0;
	case PORT_C:
		return 8;
	case PORT_D:
		return 16;
	}
}

static int i915_port_to_hotplug_shift(enum port port)
{
	switch (port) {
	case PORT_A:
	case PORT_E:
	default:
		return -1;
	case PORT_B:
		return 17;
	case PORT_C:
		return 19;
	case PORT_D:
		return 21;
	}
}

static inline enum port get_port_from_pin(enum hpd_pin pin)
{
	switch (pin) {
	case HPD_PORT_B:
		return PORT_B;
	case HPD_PORT_C:
		return PORT_C;
	case HPD_PORT_D:
		return PORT_D;
	default:
		return PORT_A; /* no hpd */
	}
}

static inline void intel_hpd_irq_handler(struct drm_device *dev,
					 u32 hotplug_trigger,
					 u32 dig_hotplug_reg,
					 const u32 *hpd)
{
	struct drm_i915_private *dev_priv = dev->dev_private;
	int i;
	enum port port;
	bool storm_detected = false;
	bool queue_dig = false, queue_hp = false;
	u32 dig_shift;
	u32 dig_port_mask = 0;

	if (!hotplug_trigger)
		return;

	DRM_DEBUG_DRIVER("hotplug event received, stat 0x%08x, dig 0x%08x\n",
			 hotplug_trigger, dig_hotplug_reg);

	spin_lock(&dev_priv->irq_lock);
	for (i = 1; i < HPD_NUM_PINS; i++) {
		if (!(hpd[i] & hotplug_trigger))
			continue;

		port = get_port_from_pin(i);
		if (port && dev_priv->hpd_irq_port[port]) {
			bool long_hpd;

			if (HAS_PCH_SPLIT(dev)) {
				dig_shift = pch_port_to_hotplug_shift(port);
				long_hpd = (dig_hotplug_reg >> dig_shift) & PORTB_HOTPLUG_LONG_DETECT;
			} else {
				dig_shift = i915_port_to_hotplug_shift(port);
				long_hpd = (hotplug_trigger >> dig_shift) & PORTB_HOTPLUG_LONG_DETECT;
			}

			DRM_DEBUG_DRIVER("digital hpd port %c - %s\n",
					 port_name(port),
					 long_hpd ? "long" : "short");
			/* for long HPD pulses we want to have the digital queue happen,
			   but we still want HPD storm detection to function. */
			if (long_hpd) {
				dev_priv->long_hpd_port_mask |= (1 << port);
				dig_port_mask |= hpd[i];
			} else {
				/* for short HPD just trigger the digital queue */
				dev_priv->short_hpd_port_mask |= (1 << port);
				hotplug_trigger &= ~hpd[i];
			}
			queue_dig = true;
		}
	}

	for (i = 1; i < HPD_NUM_PINS; i++) {
		if (hpd[i] & hotplug_trigger &&
		    dev_priv->hpd_stats[i].hpd_mark == HPD_DISABLED) {
			/*
			 * On GMCH platforms the interrupt mask bits only
			 * prevent irq generation, not the setting of the
			 * hotplug bits itself. So only WARN about unexpected
			 * interrupts on saner platforms.
			 */
			WARN_ONCE(INTEL_INFO(dev)->gen >= 5 && !IS_VALLEYVIEW(dev),
				  "Received HPD interrupt (0x%08x) on pin %d (0x%08x) although disabled\n",
				  hotplug_trigger, i, hpd[i]);

			continue;
		}

		if (!(hpd[i] & hotplug_trigger) ||
		    dev_priv->hpd_stats[i].hpd_mark != HPD_ENABLED)
			continue;

		if (!(dig_port_mask & hpd[i])) {
			dev_priv->hpd_event_bits |= (1 << i);
			queue_hp = true;
		}

		if (!time_in_range(jiffies, dev_priv->hpd_stats[i].hpd_last_jiffies,
				   dev_priv->hpd_stats[i].hpd_last_jiffies
				   + msecs_to_jiffies(HPD_STORM_DETECT_PERIOD))) {
			dev_priv->hpd_stats[i].hpd_last_jiffies = jiffies;
			dev_priv->hpd_stats[i].hpd_cnt = 0;
			DRM_DEBUG_KMS("Received HPD interrupt on PIN %d - cnt: 0\n", i);
		} else if (dev_priv->hpd_stats[i].hpd_cnt > HPD_STORM_THRESHOLD) {
			dev_priv->hpd_stats[i].hpd_mark = HPD_MARK_DISABLED;
			dev_priv->hpd_event_bits &= ~(1 << i);
			DRM_DEBUG_KMS("HPD interrupt storm detected on PIN %d\n", i);
			storm_detected = true;
		} else {
			dev_priv->hpd_stats[i].hpd_cnt++;
			DRM_DEBUG_KMS("Received HPD interrupt on PIN %d - cnt: %d\n", i,
				      dev_priv->hpd_stats[i].hpd_cnt);
		}
	}

	if (storm_detected)
		dev_priv->display.hpd_irq_setup(dev);
	spin_unlock(&dev_priv->irq_lock);

	/*
	 * Our hotplug handler can grab modeset locks (by calling down into the
	 * fb helpers). Hence it must not be run on our own dev-priv->wq work
	 * queue for otherwise the flush_work in the pageflip code will
	 * deadlock.
	 */
	if (queue_dig)
		queue_work(dev_priv->dp_wq, &dev_priv->dig_port_work);
	if (queue_hp)
		schedule_work(&dev_priv->hotplug_work);
}

static void gmbus_irq_handler(struct drm_device *dev)
{
	struct drm_i915_private *dev_priv = dev->dev_private;

	wake_up_all(&dev_priv->gmbus_wait_queue);
}

static void dp_aux_irq_handler(struct drm_device *dev)
{
	struct drm_i915_private *dev_priv = dev->dev_private;

	wake_up_all(&dev_priv->gmbus_wait_queue);
}

#if defined(CONFIG_DEBUG_FS)
static void display_pipe_crc_irq_handler(struct drm_device *dev, enum pipe pipe,
					 uint32_t crc0, uint32_t crc1,
					 uint32_t crc2, uint32_t crc3,
					 uint32_t crc4)
{
	struct drm_i915_private *dev_priv = dev->dev_private;
	struct intel_pipe_crc *pipe_crc = &dev_priv->pipe_crc[pipe];
	struct intel_pipe_crc_entry *entry;
	int head, tail;

	spin_lock(&pipe_crc->lock);

	if (!pipe_crc->entries) {
		spin_unlock(&pipe_crc->lock);
		DRM_ERROR("spurious interrupt\n");
		return;
	}

	head = pipe_crc->head;
	tail = pipe_crc->tail;

	if (CIRC_SPACE(head, tail, INTEL_PIPE_CRC_ENTRIES_NR) < 1) {
		spin_unlock(&pipe_crc->lock);
		DRM_ERROR("CRC buffer overflowing\n");
		return;
	}

	entry = &pipe_crc->entries[head];

	entry->frame = dev->driver->get_vblank_counter(dev, pipe);
	entry->crc[0] = crc0;
	entry->crc[1] = crc1;
	entry->crc[2] = crc2;
	entry->crc[3] = crc3;
	entry->crc[4] = crc4;

	head = (head + 1) & (INTEL_PIPE_CRC_ENTRIES_NR - 1);
	pipe_crc->head = head;

	spin_unlock(&pipe_crc->lock);

	wake_up_interruptible(&pipe_crc->wq);
}
#else
static inline void
display_pipe_crc_irq_handler(struct drm_device *dev, enum pipe pipe,
			     uint32_t crc0, uint32_t crc1,
			     uint32_t crc2, uint32_t crc3,
			     uint32_t crc4) {}
#endif


static void hsw_pipe_crc_irq_handler(struct drm_device *dev, enum pipe pipe)
{
	struct drm_i915_private *dev_priv = dev->dev_private;

	display_pipe_crc_irq_handler(dev, pipe,
				     I915_READ(PIPE_CRC_RES_1_IVB(pipe)),
				     0, 0, 0, 0);
}

static void ivb_pipe_crc_irq_handler(struct drm_device *dev, enum pipe pipe)
{
	struct drm_i915_private *dev_priv = dev->dev_private;

	display_pipe_crc_irq_handler(dev, pipe,
				     I915_READ(PIPE_CRC_RES_1_IVB(pipe)),
				     I915_READ(PIPE_CRC_RES_2_IVB(pipe)),
				     I915_READ(PIPE_CRC_RES_3_IVB(pipe)),
				     I915_READ(PIPE_CRC_RES_4_IVB(pipe)),
				     I915_READ(PIPE_CRC_RES_5_IVB(pipe)));
}

static void i9xx_pipe_crc_irq_handler(struct drm_device *dev, enum pipe pipe)
{
	struct drm_i915_private *dev_priv = dev->dev_private;
	uint32_t res1, res2;

	if (INTEL_INFO(dev)->gen >= 3)
		res1 = I915_READ(PIPE_CRC_RES_RES1_I915(pipe));
	else
		res1 = 0;

	if (INTEL_INFO(dev)->gen >= 5 || IS_G4X(dev))
		res2 = I915_READ(PIPE_CRC_RES_RES2_G4X(pipe));
	else
		res2 = 0;

	display_pipe_crc_irq_handler(dev, pipe,
				     I915_READ(PIPE_CRC_RES_RED(pipe)),
				     I915_READ(PIPE_CRC_RES_GREEN(pipe)),
				     I915_READ(PIPE_CRC_RES_BLUE(pipe)),
				     res1, res2);
}

/* The RPS events need forcewake, so we add them to a work queue and mask their
 * IMR bits until the work is done. Other interrupts can be processed without
 * the work queue. */
static void gen6_rps_irq_handler(struct drm_i915_private *dev_priv, u32 pm_iir)
{
	/* TODO: RPS on GEN9+ is not supported yet. */
	if (WARN_ONCE(INTEL_INFO(dev_priv)->gen >= 9,
		      "GEN9+: unexpected RPS IRQ\n"))
		return;

	if (pm_iir & dev_priv->pm_rps_events) {
		spin_lock(&dev_priv->irq_lock);
		gen6_disable_pm_irq(dev_priv, pm_iir & dev_priv->pm_rps_events);
		if (dev_priv->rps.interrupts_enabled) {
			dev_priv->rps.pm_iir |= pm_iir & dev_priv->pm_rps_events;
			queue_work(dev_priv->wq, &dev_priv->rps.work);
		}
		spin_unlock(&dev_priv->irq_lock);
	}

	if (INTEL_INFO(dev_priv)->gen >= 8)
		return;

	if (HAS_VEBOX(dev_priv->dev)) {
		if (pm_iir & PM_VEBOX_USER_INTERRUPT)
			notify_ring(dev_priv->dev, &dev_priv->ring[VECS]);

		if (pm_iir & PM_VEBOX_CS_ERROR_INTERRUPT) {
			i915_handle_error(dev_priv->dev, false,
					  "VEBOX CS error interrupt 0x%08x",
					  pm_iir);
		}
	}
}

static bool intel_pipe_handle_vblank(struct drm_device *dev, enum pipe pipe)
{
	if (!drm_handle_vblank(dev, pipe))
		return false;

	return true;
}

static void valleyview_pipestat_irq_handler(struct drm_device *dev, u32 iir)
{
	struct drm_i915_private *dev_priv = dev->dev_private;
	u32 pipe_stats[I915_MAX_PIPES] = { };
	int pipe;

	spin_lock(&dev_priv->irq_lock);
	for_each_pipe(dev_priv, pipe) {
		int reg;
		u32 mask, iir_bit = 0;

		/*
		 * PIPESTAT bits get signalled even when the interrupt is
		 * disabled with the mask bits, and some of the status bits do
		 * not generate interrupts at all (like the underrun bit). Hence
		 * we need to be careful that we only handle what we want to
		 * handle.
		 */

		/* fifo underruns are filterered in the underrun handler. */
		mask = PIPE_FIFO_UNDERRUN_STATUS;

		switch (pipe) {
		case PIPE_A:
			iir_bit = I915_DISPLAY_PIPE_A_EVENT_INTERRUPT;
			break;
		case PIPE_B:
			iir_bit = I915_DISPLAY_PIPE_B_EVENT_INTERRUPT;
			break;
		case PIPE_C:
			iir_bit = I915_DISPLAY_PIPE_C_EVENT_INTERRUPT;
			break;
		}
		if (iir & iir_bit)
			mask |= dev_priv->pipestat_irq_mask[pipe];

		if (!mask)
			continue;

		reg = PIPESTAT(pipe);
		mask |= PIPESTAT_INT_ENABLE_MASK;
		pipe_stats[pipe] = I915_READ(reg) & mask;

		/*
		 * Clear the PIPE*STAT regs before the IIR
		 */
		if (pipe_stats[pipe] & (PIPE_FIFO_UNDERRUN_STATUS |
					PIPESTAT_INT_STATUS_MASK))
			I915_WRITE(reg, pipe_stats[pipe]);
	}
	spin_unlock(&dev_priv->irq_lock);

	for_each_pipe(dev_priv, pipe) {
		if (pipe_stats[pipe] & PIPE_START_VBLANK_INTERRUPT_STATUS &&
		    intel_pipe_handle_vblank(dev, pipe))
			intel_check_page_flip(dev, pipe);

		if (pipe_stats[pipe] & PLANE_FLIP_DONE_INT_STATUS_VLV) {
			intel_prepare_page_flip(dev, pipe);
			intel_finish_page_flip(dev, pipe);
		}

		if (pipe_stats[pipe] & PIPE_CRC_DONE_INTERRUPT_STATUS)
			i9xx_pipe_crc_irq_handler(dev, pipe);

		if (pipe_stats[pipe] & PIPE_FIFO_UNDERRUN_STATUS)
			intel_cpu_fifo_underrun_irq_handler(dev_priv, pipe);
	}

	if (pipe_stats[0] & PIPE_GMBUS_INTERRUPT_STATUS)
		gmbus_irq_handler(dev);
}

static void i9xx_hpd_irq_handler(struct drm_device *dev)
{
	struct drm_i915_private *dev_priv = dev->dev_private;
	u32 hotplug_status = I915_READ(PORT_HOTPLUG_STAT);

	if (hotplug_status) {
		I915_WRITE(PORT_HOTPLUG_STAT, hotplug_status);
		/*
		 * Make sure hotplug status is cleared before we clear IIR, or else we
		 * may miss hotplug events.
		 */
		POSTING_READ(PORT_HOTPLUG_STAT);

		if (IS_G4X(dev)) {
			u32 hotplug_trigger = hotplug_status & HOTPLUG_INT_STATUS_G4X;

			intel_hpd_irq_handler(dev, hotplug_trigger, 0, hpd_status_g4x);
		} else {
			u32 hotplug_trigger = hotplug_status & HOTPLUG_INT_STATUS_I915;

			intel_hpd_irq_handler(dev, hotplug_trigger, 0, hpd_status_i915);
		}

		if ((IS_G4X(dev) || IS_VALLEYVIEW(dev)) &&
		    hotplug_status & DP_AUX_CHANNEL_MASK_INT_STATUS_G4X)
			dp_aux_irq_handler(dev);
	}
}

static irqreturn_t valleyview_irq_handler(int irq, void *arg)
{
	struct drm_device *dev = arg;
	struct drm_i915_private *dev_priv = dev->dev_private;
	u32 iir, gt_iir, pm_iir;
	irqreturn_t ret = IRQ_NONE;

	while (true) {
		/* Find, clear, then process each source of interrupt */

		gt_iir = I915_READ(GTIIR);
		if (gt_iir)
			I915_WRITE(GTIIR, gt_iir);

		pm_iir = I915_READ(GEN6_PMIIR);
		if (pm_iir)
			I915_WRITE(GEN6_PMIIR, pm_iir);

		iir = I915_READ(VLV_IIR);
		if (iir) {
			/* Consume port before clearing IIR or we'll miss events */
			if (iir & I915_DISPLAY_PORT_INTERRUPT)
				i9xx_hpd_irq_handler(dev);
			I915_WRITE(VLV_IIR, iir);
		}

		if (gt_iir == 0 && pm_iir == 0 && iir == 0)
			goto out;

		ret = IRQ_HANDLED;

		if (gt_iir)
			snb_gt_irq_handler(dev, dev_priv, gt_iir);
		if (pm_iir)
			gen6_rps_irq_handler(dev_priv, pm_iir);
		/* Call regardless, as some status bits might not be
		 * signalled in iir */
		valleyview_pipestat_irq_handler(dev, iir);
	}

out:
	return ret;
}

static irqreturn_t cherryview_irq_handler(int irq, void *arg)
{
	struct drm_device *dev = arg;
	struct drm_i915_private *dev_priv = dev->dev_private;
	u32 master_ctl, iir;
	irqreturn_t ret = IRQ_NONE;

	for (;;) {
		master_ctl = I915_READ(GEN8_MASTER_IRQ) & ~GEN8_MASTER_IRQ_CONTROL;
		iir = I915_READ(VLV_IIR);

		if (master_ctl == 0 && iir == 0)
			break;

		ret = IRQ_HANDLED;

		I915_WRITE(GEN8_MASTER_IRQ, 0);

		/* Find, clear, then process each source of interrupt */

		if (iir) {
			/* Consume port before clearing IIR or we'll miss events */
			if (iir & I915_DISPLAY_PORT_INTERRUPT)
				i9xx_hpd_irq_handler(dev);
			I915_WRITE(VLV_IIR, iir);
		}

		gen8_gt_irq_handler(dev, dev_priv, master_ctl);

		/* Call regardless, as some status bits might not be
		 * signalled in iir */
		valleyview_pipestat_irq_handler(dev, iir);

		I915_WRITE(GEN8_MASTER_IRQ, DE_MASTER_IRQ_CONTROL);
		POSTING_READ(GEN8_MASTER_IRQ);
	}

	return ret;
}

static void ibx_irq_handler(struct drm_device *dev, u32 pch_iir)
{
	struct drm_i915_private *dev_priv = dev->dev_private;
	int pipe;
	u32 hotplug_trigger = pch_iir & SDE_HOTPLUG_MASK;
	u32 dig_hotplug_reg;

	dig_hotplug_reg = I915_READ(PCH_PORT_HOTPLUG);
	I915_WRITE(PCH_PORT_HOTPLUG, dig_hotplug_reg);

	intel_hpd_irq_handler(dev, hotplug_trigger, dig_hotplug_reg, hpd_ibx);

	if (pch_iir & SDE_AUDIO_POWER_MASK) {
		int port = ffs((pch_iir & SDE_AUDIO_POWER_MASK) >>
			       SDE_AUDIO_POWER_SHIFT);
		DRM_DEBUG_DRIVER("PCH audio power change on port %d\n",
				 port_name(port));
	}

	if (pch_iir & SDE_AUX_MASK)
		dp_aux_irq_handler(dev);

	if (pch_iir & SDE_GMBUS)
		gmbus_irq_handler(dev);

	if (pch_iir & SDE_AUDIO_HDCP_MASK)
		DRM_DEBUG_DRIVER("PCH HDCP audio interrupt\n");

	if (pch_iir & SDE_AUDIO_TRANS_MASK)
		DRM_DEBUG_DRIVER("PCH transcoder audio interrupt\n");

	if (pch_iir & SDE_POISON)
		DRM_ERROR("PCH poison interrupt\n");

	if (pch_iir & SDE_FDI_MASK)
		for_each_pipe(dev_priv, pipe)
			DRM_DEBUG_DRIVER("  pipe %c FDI IIR: 0x%08x\n",
					 pipe_name(pipe),
					 I915_READ(FDI_RX_IIR(pipe)));

	if (pch_iir & (SDE_TRANSB_CRC_DONE | SDE_TRANSA_CRC_DONE))
		DRM_DEBUG_DRIVER("PCH transcoder CRC done interrupt\n");

	if (pch_iir & (SDE_TRANSB_CRC_ERR | SDE_TRANSA_CRC_ERR))
		DRM_DEBUG_DRIVER("PCH transcoder CRC error interrupt\n");

	if (pch_iir & SDE_TRANSA_FIFO_UNDER)
		intel_pch_fifo_underrun_irq_handler(dev_priv, TRANSCODER_A);

	if (pch_iir & SDE_TRANSB_FIFO_UNDER)
		intel_pch_fifo_underrun_irq_handler(dev_priv, TRANSCODER_B);
}

static void ivb_err_int_handler(struct drm_device *dev)
{
	struct drm_i915_private *dev_priv = dev->dev_private;
	u32 err_int = I915_READ(GEN7_ERR_INT);
	enum pipe pipe;

	if (err_int & ERR_INT_POISON)
		DRM_ERROR("Poison interrupt\n");

	for_each_pipe(dev_priv, pipe) {
		if (err_int & ERR_INT_FIFO_UNDERRUN(pipe))
			intel_cpu_fifo_underrun_irq_handler(dev_priv, pipe);

		if (err_int & ERR_INT_PIPE_CRC_DONE(pipe)) {
			if (IS_IVYBRIDGE(dev))
				ivb_pipe_crc_irq_handler(dev, pipe);
			else
				hsw_pipe_crc_irq_handler(dev, pipe);
		}
	}

	I915_WRITE(GEN7_ERR_INT, err_int);
}

static void cpt_serr_int_handler(struct drm_device *dev)
{
	struct drm_i915_private *dev_priv = dev->dev_private;
	u32 serr_int = I915_READ(SERR_INT);

	if (serr_int & SERR_INT_POISON)
		DRM_ERROR("PCH poison interrupt\n");

	if (serr_int & SERR_INT_TRANS_A_FIFO_UNDERRUN)
		intel_pch_fifo_underrun_irq_handler(dev_priv, TRANSCODER_A);

	if (serr_int & SERR_INT_TRANS_B_FIFO_UNDERRUN)
		intel_pch_fifo_underrun_irq_handler(dev_priv, TRANSCODER_B);

	if (serr_int & SERR_INT_TRANS_C_FIFO_UNDERRUN)
		intel_pch_fifo_underrun_irq_handler(dev_priv, TRANSCODER_C);

	I915_WRITE(SERR_INT, serr_int);
}

static void cpt_irq_handler(struct drm_device *dev, u32 pch_iir)
{
	struct drm_i915_private *dev_priv = dev->dev_private;
	int pipe;
	u32 hotplug_trigger = pch_iir & SDE_HOTPLUG_MASK_CPT;
	u32 dig_hotplug_reg;

	dig_hotplug_reg = I915_READ(PCH_PORT_HOTPLUG);
	I915_WRITE(PCH_PORT_HOTPLUG, dig_hotplug_reg);

	intel_hpd_irq_handler(dev, hotplug_trigger, dig_hotplug_reg, hpd_cpt);

	if (pch_iir & SDE_AUDIO_POWER_MASK_CPT) {
		int port = ffs((pch_iir & SDE_AUDIO_POWER_MASK_CPT) >>
			       SDE_AUDIO_POWER_SHIFT_CPT);
		DRM_DEBUG_DRIVER("PCH audio power change on port %c\n",
				 port_name(port));
	}

	if (pch_iir & SDE_AUX_MASK_CPT)
		dp_aux_irq_handler(dev);

	if (pch_iir & SDE_GMBUS_CPT)
		gmbus_irq_handler(dev);

	if (pch_iir & SDE_AUDIO_CP_REQ_CPT)
		DRM_DEBUG_DRIVER("Audio CP request interrupt\n");

	if (pch_iir & SDE_AUDIO_CP_CHG_CPT)
		DRM_DEBUG_DRIVER("Audio CP change interrupt\n");

	if (pch_iir & SDE_FDI_MASK_CPT)
		for_each_pipe(dev_priv, pipe)
			DRM_DEBUG_DRIVER("  pipe %c FDI IIR: 0x%08x\n",
					 pipe_name(pipe),
					 I915_READ(FDI_RX_IIR(pipe)));

	if (pch_iir & SDE_ERROR_CPT)
		cpt_serr_int_handler(dev);
}

static void ilk_display_irq_handler(struct drm_device *dev, u32 de_iir)
{
	struct drm_i915_private *dev_priv = dev->dev_private;
	enum pipe pipe;

	if (de_iir & DE_AUX_CHANNEL_A)
		dp_aux_irq_handler(dev);

	if (de_iir & DE_GSE)
		intel_opregion_asle_intr(dev);

	if (de_iir & DE_POISON)
		DRM_ERROR("Poison interrupt\n");

	for_each_pipe(dev_priv, pipe) {
		if (de_iir & DE_PIPE_VBLANK(pipe) &&
		    intel_pipe_handle_vblank(dev, pipe))
			intel_check_page_flip(dev, pipe);

		if (de_iir & DE_PIPE_FIFO_UNDERRUN(pipe))
			intel_cpu_fifo_underrun_irq_handler(dev_priv, pipe);

		if (de_iir & DE_PIPE_CRC_DONE(pipe))
			i9xx_pipe_crc_irq_handler(dev, pipe);

		/* plane/pipes map 1:1 on ilk+ */
		if (de_iir & DE_PLANE_FLIP_DONE(pipe)) {
			intel_prepare_page_flip(dev, pipe);
			intel_finish_page_flip_plane(dev, pipe);
		}
	}

	/* check event from PCH */
	if (de_iir & DE_PCH_EVENT) {
		u32 pch_iir = I915_READ(SDEIIR);

		if (HAS_PCH_CPT(dev))
			cpt_irq_handler(dev, pch_iir);
		else
			ibx_irq_handler(dev, pch_iir);

		/* should clear PCH hotplug event before clear CPU irq */
		I915_WRITE(SDEIIR, pch_iir);
	}

	if (IS_GEN5(dev) && de_iir & DE_PCU_EVENT)
		ironlake_rps_change_irq_handler(dev);
}

static void ivb_display_irq_handler(struct drm_device *dev, u32 de_iir)
{
	struct drm_i915_private *dev_priv = dev->dev_private;
	enum pipe pipe;

	if (de_iir & DE_ERR_INT_IVB)
		ivb_err_int_handler(dev);

	if (de_iir & DE_AUX_CHANNEL_A_IVB)
		dp_aux_irq_handler(dev);

	if (de_iir & DE_GSE_IVB)
		intel_opregion_asle_intr(dev);

	for_each_pipe(dev_priv, pipe) {
		if (de_iir & (DE_PIPE_VBLANK_IVB(pipe)) &&
		    intel_pipe_handle_vblank(dev, pipe))
			intel_check_page_flip(dev, pipe);

		/* plane/pipes map 1:1 on ilk+ */
		if (de_iir & DE_PLANE_FLIP_DONE_IVB(pipe)) {
			intel_prepare_page_flip(dev, pipe);
			intel_finish_page_flip_plane(dev, pipe);
		}
	}

	/* check event from PCH */
	if (!HAS_PCH_NOP(dev) && (de_iir & DE_PCH_EVENT_IVB)) {
		u32 pch_iir = I915_READ(SDEIIR);

		cpt_irq_handler(dev, pch_iir);

		/* clear PCH hotplug event before clear CPU irq */
		I915_WRITE(SDEIIR, pch_iir);
	}
}

/*
 * To handle irqs with the minimum potential races with fresh interrupts, we:
 * 1 - Disable Master Interrupt Control.
 * 2 - Find the source(s) of the interrupt.
 * 3 - Clear the Interrupt Identity bits (IIR).
 * 4 - Process the interrupt(s) that had bits set in the IIRs.
 * 5 - Re-enable Master Interrupt Control.
 */
static irqreturn_t ironlake_irq_handler(int irq, void *arg)
{
	struct drm_device *dev = arg;
	struct drm_i915_private *dev_priv = dev->dev_private;
	u32 de_iir, gt_iir, de_ier, sde_ier = 0;
	irqreturn_t ret = IRQ_NONE;

	/* We get interrupts on unclaimed registers, so check for this before we
	 * do any I915_{READ,WRITE}. */
	intel_uncore_check_errors(dev);

	/* disable master interrupt before clearing iir  */
	de_ier = I915_READ(DEIER);
	I915_WRITE(DEIER, de_ier & ~DE_MASTER_IRQ_CONTROL);
	POSTING_READ(DEIER);

	/* Disable south interrupts. We'll only write to SDEIIR once, so further
	 * interrupts will will be stored on its back queue, and then we'll be
	 * able to process them after we restore SDEIER (as soon as we restore
	 * it, we'll get an interrupt if SDEIIR still has something to process
	 * due to its back queue). */
	if (!HAS_PCH_NOP(dev)) {
		sde_ier = I915_READ(SDEIER);
		I915_WRITE(SDEIER, 0);
		POSTING_READ(SDEIER);
	}

	/* Find, clear, then process each source of interrupt */

	gt_iir = I915_READ(GTIIR);
	if (gt_iir) {
		I915_WRITE(GTIIR, gt_iir);
		ret = IRQ_HANDLED;
		if (INTEL_INFO(dev)->gen >= 6)
			snb_gt_irq_handler(dev, dev_priv, gt_iir);
		else
			ilk_gt_irq_handler(dev, dev_priv, gt_iir);
	}

	de_iir = I915_READ(DEIIR);
	if (de_iir) {
		I915_WRITE(DEIIR, de_iir);
		ret = IRQ_HANDLED;
		if (INTEL_INFO(dev)->gen >= 7)
			ivb_display_irq_handler(dev, de_iir);
		else
			ilk_display_irq_handler(dev, de_iir);
	}

	if (INTEL_INFO(dev)->gen >= 6) {
		u32 pm_iir = I915_READ(GEN6_PMIIR);
		if (pm_iir) {
			I915_WRITE(GEN6_PMIIR, pm_iir);
			ret = IRQ_HANDLED;
			gen6_rps_irq_handler(dev_priv, pm_iir);
		}
	}

	I915_WRITE(DEIER, de_ier);
	POSTING_READ(DEIER);
	if (!HAS_PCH_NOP(dev)) {
		I915_WRITE(SDEIER, sde_ier);
		POSTING_READ(SDEIER);
	}

	return ret;
}

static irqreturn_t gen8_irq_handler(int irq, void *arg)
{
	struct drm_device *dev = arg;
	struct drm_i915_private *dev_priv = dev->dev_private;
	u32 master_ctl;
	irqreturn_t ret = IRQ_NONE;
	uint32_t tmp = 0;
	enum pipe pipe;
	u32 aux_mask = GEN8_AUX_CHANNEL_A;

	if (IS_GEN9(dev))
		aux_mask |=  GEN9_AUX_CHANNEL_B | GEN9_AUX_CHANNEL_C |
			GEN9_AUX_CHANNEL_D;

	master_ctl = I915_READ(GEN8_MASTER_IRQ);
	master_ctl &= ~GEN8_MASTER_IRQ_CONTROL;
	if (!master_ctl)
		return IRQ_NONE;

	I915_WRITE(GEN8_MASTER_IRQ, 0);
	POSTING_READ(GEN8_MASTER_IRQ);

	/* Find, clear, then process each source of interrupt */

	ret = gen8_gt_irq_handler(dev, dev_priv, master_ctl);

	if (master_ctl & GEN8_DE_MISC_IRQ) {
		tmp = I915_READ(GEN8_DE_MISC_IIR);
		if (tmp) {
			I915_WRITE(GEN8_DE_MISC_IIR, tmp);
			ret = IRQ_HANDLED;
			if (tmp & GEN8_DE_MISC_GSE)
				intel_opregion_asle_intr(dev);
			else
				DRM_ERROR("Unexpected DE Misc interrupt\n");
		}
		else
			DRM_ERROR("The master control interrupt lied (DE MISC)!\n");
	}

	if (master_ctl & GEN8_DE_PORT_IRQ) {
		tmp = I915_READ(GEN8_DE_PORT_IIR);
		if (tmp) {
			I915_WRITE(GEN8_DE_PORT_IIR, tmp);
			ret = IRQ_HANDLED;

			if (tmp & aux_mask)
				dp_aux_irq_handler(dev);
			else
				DRM_ERROR("Unexpected DE Port interrupt\n");
		}
		else
			DRM_ERROR("The master control interrupt lied (DE PORT)!\n");
	}

	for_each_pipe(dev_priv, pipe) {
		uint32_t pipe_iir, flip_done = 0, fault_errors = 0;

		if (!(master_ctl & GEN8_DE_PIPE_IRQ(pipe)))
			continue;

		pipe_iir = I915_READ(GEN8_DE_PIPE_IIR(pipe));
		if (pipe_iir) {
			ret = IRQ_HANDLED;
			I915_WRITE(GEN8_DE_PIPE_IIR(pipe), pipe_iir);

			if (pipe_iir & GEN8_PIPE_VBLANK &&
			    intel_pipe_handle_vblank(dev, pipe))
				intel_check_page_flip(dev, pipe);

			if (IS_GEN9(dev))
				flip_done = pipe_iir & GEN9_PIPE_PLANE1_FLIP_DONE;
			else
				flip_done = pipe_iir & GEN8_PIPE_PRIMARY_FLIP_DONE;

			if (flip_done) {
				intel_prepare_page_flip(dev, pipe);
				intel_finish_page_flip_plane(dev, pipe);
			}

			if (pipe_iir & GEN8_PIPE_CDCLK_CRC_DONE)
				hsw_pipe_crc_irq_handler(dev, pipe);

			if (pipe_iir & GEN8_PIPE_FIFO_UNDERRUN)
				intel_cpu_fifo_underrun_irq_handler(dev_priv,
								    pipe);

<<<<<<< HEAD

			if (IS_GEN9(dev))
				fault_errors = pipe_iir & GEN9_DE_PIPE_IRQ_FAULT_ERRORS;
			else
				fault_errors = pipe_iir & GEN8_DE_PIPE_IRQ_FAULT_ERRORS;

=======

			if (IS_GEN9(dev))
				fault_errors = pipe_iir & GEN9_DE_PIPE_IRQ_FAULT_ERRORS;
			else
				fault_errors = pipe_iir & GEN8_DE_PIPE_IRQ_FAULT_ERRORS;

>>>>>>> 064ca1d2
			if (fault_errors)
				DRM_ERROR("Fault errors on pipe %c\n: 0x%08x",
					  pipe_name(pipe),
					  pipe_iir & GEN8_DE_PIPE_IRQ_FAULT_ERRORS);
		} else
			DRM_ERROR("The master control interrupt lied (DE PIPE)!\n");
	}

	if (!HAS_PCH_NOP(dev) && master_ctl & GEN8_DE_PCH_IRQ) {
		/*
		 * FIXME(BDW): Assume for now that the new interrupt handling
		 * scheme also closed the SDE interrupt handling race we've seen
		 * on older pch-split platforms. But this needs testing.
		 */
		u32 pch_iir = I915_READ(SDEIIR);
		if (pch_iir) {
			I915_WRITE(SDEIIR, pch_iir);
			ret = IRQ_HANDLED;
			cpt_irq_handler(dev, pch_iir);
		} else
			DRM_ERROR("The master control interrupt lied (SDE)!\n");

	}

	I915_WRITE(GEN8_MASTER_IRQ, GEN8_MASTER_IRQ_CONTROL);
	POSTING_READ(GEN8_MASTER_IRQ);

	return ret;
}

static void i915_error_wake_up(struct drm_i915_private *dev_priv,
			       bool reset_completed)
{
	struct intel_engine_cs *ring;
	int i;

	/*
	 * Notify all waiters for GPU completion events that reset state has
	 * been changed, and that they need to restart their wait after
	 * checking for potential errors (and bail out to drop locks if there is
	 * a gpu reset pending so that i915_error_work_func can acquire them).
	 */

	/* Wake up __wait_seqno, potentially holding dev->struct_mutex. */
	for_each_ring(ring, dev_priv, i)
		wake_up_all(&ring->irq_queue);

	/* Wake up intel_crtc_wait_for_pending_flips, holding crtc->mutex. */
	wake_up_all(&dev_priv->pending_flip_queue);

	/*
	 * Signal tasks blocked in i915_gem_wait_for_error that the pending
	 * reset state is cleared.
	 */
	if (reset_completed)
		wake_up_all(&dev_priv->gpu_error.reset_queue);
}

/**
 * i915_error_work_func - do process context error handling work
 * @work: work struct
 *
 * Fire an error uevent so userspace can see that a hang or error
 * was detected.
 */
static void i915_error_work_func(struct work_struct *work)
{
	struct i915_gpu_error *error = container_of(work, struct i915_gpu_error,
						    work);
	struct drm_i915_private *dev_priv =
		container_of(error, struct drm_i915_private, gpu_error);
	struct drm_device *dev = dev_priv->dev;
	char *error_event[] = { I915_ERROR_UEVENT "=1", NULL };
	char *reset_event[] = { I915_RESET_UEVENT "=1", NULL };
	char *reset_done_event[] = { I915_ERROR_UEVENT "=0", NULL };
	int ret;

	kobject_uevent_env(&dev->primary->kdev->kobj, KOBJ_CHANGE, error_event);

	/*
	 * Note that there's only one work item which does gpu resets, so we
	 * need not worry about concurrent gpu resets potentially incrementing
	 * error->reset_counter twice. We only need to take care of another
	 * racing irq/hangcheck declaring the gpu dead for a second time. A
	 * quick check for that is good enough: schedule_work ensures the
	 * correct ordering between hang detection and this work item, and since
	 * the reset in-progress bit is only ever set by code outside of this
	 * work we don't need to worry about any other races.
	 */
	if (i915_reset_in_progress(error) && !i915_terminally_wedged(error)) {
		DRM_DEBUG_DRIVER("resetting chip\n");
		kobject_uevent_env(&dev->primary->kdev->kobj, KOBJ_CHANGE,
				   reset_event);

		/*
		 * In most cases it's guaranteed that we get here with an RPM
		 * reference held, for example because there is a pending GPU
		 * request that won't finish until the reset is done. This
		 * isn't the case at least when we get here by doing a
		 * simulated reset via debugs, so get an RPM reference.
		 */
		intel_runtime_pm_get(dev_priv);
		/*
		 * All state reset _must_ be completed before we update the
		 * reset counter, for otherwise waiters might miss the reset
		 * pending state and not properly drop locks, resulting in
		 * deadlocks with the reset work.
		 */
		ret = i915_reset(dev);

		intel_display_handle_reset(dev);

		intel_runtime_pm_put(dev_priv);

		if (ret == 0) {
			/*
			 * After all the gem state is reset, increment the reset
			 * counter and wake up everyone waiting for the reset to
			 * complete.
			 *
			 * Since unlock operations are a one-sided barrier only,
			 * we need to insert a barrier here to order any seqno
			 * updates before
			 * the counter increment.
			 */
			smp_mb__before_atomic();
			atomic_inc(&dev_priv->gpu_error.reset_counter);

			kobject_uevent_env(&dev->primary->kdev->kobj,
					   KOBJ_CHANGE, reset_done_event);
		} else {
			atomic_set_mask(I915_WEDGED, &error->reset_counter);
		}

		/*
		 * Note: The wake_up also serves as a memory barrier so that
		 * waiters see the update value of the reset counter atomic_t.
		 */
		i915_error_wake_up(dev_priv, true);
	}
}

static void i915_report_and_clear_eir(struct drm_device *dev)
{
	struct drm_i915_private *dev_priv = dev->dev_private;
	uint32_t instdone[I915_NUM_INSTDONE_REG];
	u32 eir = I915_READ(EIR);
	int pipe, i;

	if (!eir)
		return;

	pr_err("render error detected, EIR: 0x%08x\n", eir);

	i915_get_extra_instdone(dev, instdone);

	if (IS_G4X(dev)) {
		if (eir & (GM45_ERROR_MEM_PRIV | GM45_ERROR_CP_PRIV)) {
			u32 ipeir = I915_READ(IPEIR_I965);

			pr_err("  IPEIR: 0x%08x\n", I915_READ(IPEIR_I965));
			pr_err("  IPEHR: 0x%08x\n", I915_READ(IPEHR_I965));
			for (i = 0; i < ARRAY_SIZE(instdone); i++)
				pr_err("  INSTDONE_%d: 0x%08x\n", i, instdone[i]);
			pr_err("  INSTPS: 0x%08x\n", I915_READ(INSTPS));
			pr_err("  ACTHD: 0x%08x\n", I915_READ(ACTHD_I965));
			I915_WRITE(IPEIR_I965, ipeir);
			POSTING_READ(IPEIR_I965);
		}
		if (eir & GM45_ERROR_PAGE_TABLE) {
			u32 pgtbl_err = I915_READ(PGTBL_ER);
			pr_err("page table error\n");
			pr_err("  PGTBL_ER: 0x%08x\n", pgtbl_err);
			I915_WRITE(PGTBL_ER, pgtbl_err);
			POSTING_READ(PGTBL_ER);
		}
	}

	if (!IS_GEN2(dev)) {
		if (eir & I915_ERROR_PAGE_TABLE) {
			u32 pgtbl_err = I915_READ(PGTBL_ER);
			pr_err("page table error\n");
			pr_err("  PGTBL_ER: 0x%08x\n", pgtbl_err);
			I915_WRITE(PGTBL_ER, pgtbl_err);
			POSTING_READ(PGTBL_ER);
		}
	}

	if (eir & I915_ERROR_MEMORY_REFRESH) {
		pr_err("memory refresh error:\n");
		for_each_pipe(dev_priv, pipe)
			pr_err("pipe %c stat: 0x%08x\n",
			       pipe_name(pipe), I915_READ(PIPESTAT(pipe)));
		/* pipestat has already been acked */
	}
	if (eir & I915_ERROR_INSTRUCTION) {
		pr_err("instruction error\n");
		pr_err("  INSTPM: 0x%08x\n", I915_READ(INSTPM));
		for (i = 0; i < ARRAY_SIZE(instdone); i++)
			pr_err("  INSTDONE_%d: 0x%08x\n", i, instdone[i]);
		if (INTEL_INFO(dev)->gen < 4) {
			u32 ipeir = I915_READ(IPEIR);

			pr_err("  IPEIR: 0x%08x\n", I915_READ(IPEIR));
			pr_err("  IPEHR: 0x%08x\n", I915_READ(IPEHR));
			pr_err("  ACTHD: 0x%08x\n", I915_READ(ACTHD));
			I915_WRITE(IPEIR, ipeir);
			POSTING_READ(IPEIR);
		} else {
			u32 ipeir = I915_READ(IPEIR_I965);

			pr_err("  IPEIR: 0x%08x\n", I915_READ(IPEIR_I965));
			pr_err("  IPEHR: 0x%08x\n", I915_READ(IPEHR_I965));
			pr_err("  INSTPS: 0x%08x\n", I915_READ(INSTPS));
			pr_err("  ACTHD: 0x%08x\n", I915_READ(ACTHD_I965));
			I915_WRITE(IPEIR_I965, ipeir);
			POSTING_READ(IPEIR_I965);
		}
	}

	I915_WRITE(EIR, eir);
	POSTING_READ(EIR);
	eir = I915_READ(EIR);
	if (eir) {
		/*
		 * some errors might have become stuck,
		 * mask them.
		 */
		DRM_ERROR("EIR stuck: 0x%08x, masking\n", eir);
		I915_WRITE(EMR, I915_READ(EMR) | eir);
		I915_WRITE(IIR, I915_RENDER_COMMAND_PARSER_ERROR_INTERRUPT);
	}
}

/**
 * i915_handle_error - handle an error interrupt
 * @dev: drm device
 *
 * Do some basic checking of regsiter state at error interrupt time and
 * dump it to the syslog.  Also call i915_capture_error_state() to make
 * sure we get a record and make it available in debugfs.  Fire a uevent
 * so userspace knows something bad happened (should trigger collection
 * of a ring dump etc.).
 */
void i915_handle_error(struct drm_device *dev, bool wedged,
		       const char *fmt, ...)
{
	struct drm_i915_private *dev_priv = dev->dev_private;
	va_list args;
	char error_msg[80];

	va_start(args, fmt);
	vscnprintf(error_msg, sizeof(error_msg), fmt, args);
	va_end(args);

	i915_capture_error_state(dev, wedged, error_msg);
	i915_report_and_clear_eir(dev);

	if (wedged) {
		atomic_set_mask(I915_RESET_IN_PROGRESS_FLAG,
				&dev_priv->gpu_error.reset_counter);

		/*
		 * Wakeup waiting processes so that the reset work function
		 * i915_error_work_func doesn't deadlock trying to grab various
		 * locks. By bumping the reset counter first, the woken
		 * processes will see a reset in progress and back off,
		 * releasing their locks and then wait for the reset completion.
		 * We must do this for _all_ gpu waiters that might hold locks
		 * that the reset work needs to acquire.
		 *
		 * Note: The wake_up serves as the required memory barrier to
		 * ensure that the waiters see the updated value of the reset
		 * counter atomic_t.
		 */
		i915_error_wake_up(dev_priv, false);
	}

	/*
	 * Our reset work can grab modeset locks (since it needs to reset the
	 * state of outstanding pagelips). Hence it must not be run on our own
	 * dev-priv->wq work queue for otherwise the flush_work in the pageflip
	 * code will deadlock.
	 */
	schedule_work(&dev_priv->gpu_error.work);
}

/* Called from drm generic code, passed 'crtc' which
 * we use as a pipe index
 */
static int i915_enable_vblank(struct drm_device *dev, int pipe)
{
	struct drm_i915_private *dev_priv = dev->dev_private;
	unsigned long irqflags;

	if (!i915_pipe_enabled(dev, pipe))
		return -EINVAL;

	spin_lock_irqsave(&dev_priv->irq_lock, irqflags);
	if (INTEL_INFO(dev)->gen >= 4)
		i915_enable_pipestat(dev_priv, pipe,
				     PIPE_START_VBLANK_INTERRUPT_STATUS);
	else
		i915_enable_pipestat(dev_priv, pipe,
				     PIPE_VBLANK_INTERRUPT_STATUS);
	spin_unlock_irqrestore(&dev_priv->irq_lock, irqflags);

	return 0;
}

static int ironlake_enable_vblank(struct drm_device *dev, int pipe)
{
	struct drm_i915_private *dev_priv = dev->dev_private;
	unsigned long irqflags;
	uint32_t bit = (INTEL_INFO(dev)->gen >= 7) ? DE_PIPE_VBLANK_IVB(pipe) :
						     DE_PIPE_VBLANK(pipe);

	if (!i915_pipe_enabled(dev, pipe))
		return -EINVAL;

	spin_lock_irqsave(&dev_priv->irq_lock, irqflags);
	ironlake_enable_display_irq(dev_priv, bit);
	spin_unlock_irqrestore(&dev_priv->irq_lock, irqflags);

	return 0;
}

static int valleyview_enable_vblank(struct drm_device *dev, int pipe)
{
	struct drm_i915_private *dev_priv = dev->dev_private;
	unsigned long irqflags;

	if (!i915_pipe_enabled(dev, pipe))
		return -EINVAL;

	spin_lock_irqsave(&dev_priv->irq_lock, irqflags);
	i915_enable_pipestat(dev_priv, pipe,
			     PIPE_START_VBLANK_INTERRUPT_STATUS);
	spin_unlock_irqrestore(&dev_priv->irq_lock, irqflags);

	return 0;
}

static int gen8_enable_vblank(struct drm_device *dev, int pipe)
{
	struct drm_i915_private *dev_priv = dev->dev_private;
	unsigned long irqflags;

	if (!i915_pipe_enabled(dev, pipe))
		return -EINVAL;

	spin_lock_irqsave(&dev_priv->irq_lock, irqflags);
	dev_priv->de_irq_mask[pipe] &= ~GEN8_PIPE_VBLANK;
	I915_WRITE(GEN8_DE_PIPE_IMR(pipe), dev_priv->de_irq_mask[pipe]);
	POSTING_READ(GEN8_DE_PIPE_IMR(pipe));
	spin_unlock_irqrestore(&dev_priv->irq_lock, irqflags);
	return 0;
}

/* Called from drm generic code, passed 'crtc' which
 * we use as a pipe index
 */
static void i915_disable_vblank(struct drm_device *dev, int pipe)
{
	struct drm_i915_private *dev_priv = dev->dev_private;
	unsigned long irqflags;

	spin_lock_irqsave(&dev_priv->irq_lock, irqflags);
	i915_disable_pipestat(dev_priv, pipe,
			      PIPE_VBLANK_INTERRUPT_STATUS |
			      PIPE_START_VBLANK_INTERRUPT_STATUS);
	spin_unlock_irqrestore(&dev_priv->irq_lock, irqflags);
}

static void ironlake_disable_vblank(struct drm_device *dev, int pipe)
{
	struct drm_i915_private *dev_priv = dev->dev_private;
	unsigned long irqflags;
	uint32_t bit = (INTEL_INFO(dev)->gen >= 7) ? DE_PIPE_VBLANK_IVB(pipe) :
						     DE_PIPE_VBLANK(pipe);

	spin_lock_irqsave(&dev_priv->irq_lock, irqflags);
	ironlake_disable_display_irq(dev_priv, bit);
	spin_unlock_irqrestore(&dev_priv->irq_lock, irqflags);
}

static void valleyview_disable_vblank(struct drm_device *dev, int pipe)
{
	struct drm_i915_private *dev_priv = dev->dev_private;
	unsigned long irqflags;

	spin_lock_irqsave(&dev_priv->irq_lock, irqflags);
	i915_disable_pipestat(dev_priv, pipe,
			      PIPE_START_VBLANK_INTERRUPT_STATUS);
	spin_unlock_irqrestore(&dev_priv->irq_lock, irqflags);
}

static void gen8_disable_vblank(struct drm_device *dev, int pipe)
{
	struct drm_i915_private *dev_priv = dev->dev_private;
	unsigned long irqflags;

	if (!i915_pipe_enabled(dev, pipe))
		return;

	spin_lock_irqsave(&dev_priv->irq_lock, irqflags);
	dev_priv->de_irq_mask[pipe] |= GEN8_PIPE_VBLANK;
	I915_WRITE(GEN8_DE_PIPE_IMR(pipe), dev_priv->de_irq_mask[pipe]);
	POSTING_READ(GEN8_DE_PIPE_IMR(pipe));
	spin_unlock_irqrestore(&dev_priv->irq_lock, irqflags);
}

static u32
ring_last_seqno(struct intel_engine_cs *ring)
{
	return list_entry(ring->request_list.prev,
			  struct drm_i915_gem_request, list)->seqno;
}

static bool
ring_idle(struct intel_engine_cs *ring, u32 seqno)
{
	return (list_empty(&ring->request_list) ||
		i915_seqno_passed(seqno, ring_last_seqno(ring)));
}

static bool
ipehr_is_semaphore_wait(struct drm_device *dev, u32 ipehr)
{
	if (INTEL_INFO(dev)->gen >= 8) {
		return (ipehr >> 23) == 0x1c;
	} else {
		ipehr &= ~MI_SEMAPHORE_SYNC_MASK;
		return ipehr == (MI_SEMAPHORE_MBOX | MI_SEMAPHORE_COMPARE |
				 MI_SEMAPHORE_REGISTER);
	}
}

static struct intel_engine_cs *
semaphore_wait_to_signaller_ring(struct intel_engine_cs *ring, u32 ipehr, u64 offset)
{
	struct drm_i915_private *dev_priv = ring->dev->dev_private;
	struct intel_engine_cs *signaller;
	int i;

	if (INTEL_INFO(dev_priv->dev)->gen >= 8) {
		for_each_ring(signaller, dev_priv, i) {
			if (ring == signaller)
				continue;

			if (offset == signaller->semaphore.signal_ggtt[ring->id])
				return signaller;
		}
	} else {
		u32 sync_bits = ipehr & MI_SEMAPHORE_SYNC_MASK;

		for_each_ring(signaller, dev_priv, i) {
			if(ring == signaller)
				continue;

			if (sync_bits == signaller->semaphore.mbox.wait[ring->id])
				return signaller;
		}
	}

	DRM_ERROR("No signaller ring found for ring %i, ipehr 0x%08x, offset 0x%016llx\n",
		  ring->id, ipehr, offset);

	return NULL;
}

static struct intel_engine_cs *
semaphore_waits_for(struct intel_engine_cs *ring, u32 *seqno)
{
	struct drm_i915_private *dev_priv = ring->dev->dev_private;
	u32 cmd, ipehr, head;
	u64 offset = 0;
	int i, backwards;

	ipehr = I915_READ(RING_IPEHR(ring->mmio_base));
	if (!ipehr_is_semaphore_wait(ring->dev, ipehr))
		return NULL;

	/*
	 * HEAD is likely pointing to the dword after the actual command,
	 * so scan backwards until we find the MBOX. But limit it to just 3
	 * or 4 dwords depending on the semaphore wait command size.
	 * Note that we don't care about ACTHD here since that might
	 * point at at batch, and semaphores are always emitted into the
	 * ringbuffer itself.
	 */
	head = I915_READ_HEAD(ring) & HEAD_ADDR;
	backwards = (INTEL_INFO(ring->dev)->gen >= 8) ? 5 : 4;

	for (i = backwards; i; --i) {
		/*
		 * Be paranoid and presume the hw has gone off into the wild -
		 * our ring is smaller than what the hardware (and hence
		 * HEAD_ADDR) allows. Also handles wrap-around.
		 */
		head &= ring->buffer->size - 1;

		/* This here seems to blow up */
		cmd = ioread32(ring->buffer->virtual_start + head);
		if (cmd == ipehr)
			break;

		head -= 4;
	}

	if (!i)
		return NULL;

	*seqno = ioread32(ring->buffer->virtual_start + head + 4) + 1;
	if (INTEL_INFO(ring->dev)->gen >= 8) {
		offset = ioread32(ring->buffer->virtual_start + head + 12);
		offset <<= 32;
		offset = ioread32(ring->buffer->virtual_start + head + 8);
	}
	return semaphore_wait_to_signaller_ring(ring, ipehr, offset);
}

static int semaphore_passed(struct intel_engine_cs *ring)
{
	struct drm_i915_private *dev_priv = ring->dev->dev_private;
	struct intel_engine_cs *signaller;
	u32 seqno;

	ring->hangcheck.deadlock++;

	signaller = semaphore_waits_for(ring, &seqno);
	if (signaller == NULL)
		return -1;

	/* Prevent pathological recursion due to driver bugs */
	if (signaller->hangcheck.deadlock >= I915_NUM_RINGS)
		return -1;

	if (i915_seqno_passed(signaller->get_seqno(signaller, false), seqno))
		return 1;

	/* cursory check for an unkickable deadlock */
	if (I915_READ_CTL(signaller) & RING_WAIT_SEMAPHORE &&
	    semaphore_passed(signaller) < 0)
		return -1;

	return 0;
}

static void semaphore_clear_deadlocks(struct drm_i915_private *dev_priv)
{
	struct intel_engine_cs *ring;
	int i;

	for_each_ring(ring, dev_priv, i)
		ring->hangcheck.deadlock = 0;
}

static enum intel_ring_hangcheck_action
ring_stuck(struct intel_engine_cs *ring, u64 acthd)
{
	struct drm_device *dev = ring->dev;
	struct drm_i915_private *dev_priv = dev->dev_private;
	u32 tmp;

	if (acthd != ring->hangcheck.acthd) {
		if (acthd > ring->hangcheck.max_acthd) {
			ring->hangcheck.max_acthd = acthd;
			return HANGCHECK_ACTIVE;
		}

		return HANGCHECK_ACTIVE_LOOP;
	}

	if (IS_GEN2(dev))
		return HANGCHECK_HUNG;

	/* Is the chip hanging on a WAIT_FOR_EVENT?
	 * If so we can simply poke the RB_WAIT bit
	 * and break the hang. This should work on
	 * all but the second generation chipsets.
	 */
	tmp = I915_READ_CTL(ring);
	if (tmp & RING_WAIT) {
		i915_handle_error(dev, false,
				  "Kicking stuck wait on %s",
				  ring->name);
		I915_WRITE_CTL(ring, tmp);
		return HANGCHECK_KICK;
	}

	if (INTEL_INFO(dev)->gen >= 6 && tmp & RING_WAIT_SEMAPHORE) {
		switch (semaphore_passed(ring)) {
		default:
			return HANGCHECK_HUNG;
		case 1:
			i915_handle_error(dev, false,
					  "Kicking stuck semaphore on %s",
					  ring->name);
			I915_WRITE_CTL(ring, tmp);
			return HANGCHECK_KICK;
		case 0:
			return HANGCHECK_WAIT;
		}
	}

	return HANGCHECK_HUNG;
}

/**
 * This is called when the chip hasn't reported back with completed
 * batchbuffers in a long time. We keep track per ring seqno progress and
 * if there are no progress, hangcheck score for that ring is increased.
 * Further, acthd is inspected to see if the ring is stuck. On stuck case
 * we kick the ring. If we see no progress on three subsequent calls
 * we assume chip is wedged and try to fix it by resetting the chip.
 */
static void i915_hangcheck_elapsed(unsigned long data)
{
	struct drm_device *dev = (struct drm_device *)data;
	struct drm_i915_private *dev_priv = dev->dev_private;
	struct intel_engine_cs *ring;
	int i;
	int busy_count = 0, rings_hung = 0;
	bool stuck[I915_NUM_RINGS] = { 0 };
#define BUSY 1
#define KICK 5
#define HUNG 20

	if (!i915.enable_hangcheck)
		return;

	for_each_ring(ring, dev_priv, i) {
		u64 acthd;
		u32 seqno;
		bool busy = true;

		semaphore_clear_deadlocks(dev_priv);

		seqno = ring->get_seqno(ring, false);
		acthd = intel_ring_get_active_head(ring);

		if (ring->hangcheck.seqno == seqno) {
			if (ring_idle(ring, seqno)) {
				ring->hangcheck.action = HANGCHECK_IDLE;

				if (waitqueue_active(&ring->irq_queue)) {
					/* Issue a wake-up to catch stuck h/w. */
					if (!test_and_set_bit(ring->id, &dev_priv->gpu_error.missed_irq_rings)) {
						if (!(dev_priv->gpu_error.test_irq_rings & intel_ring_flag(ring)))
							DRM_ERROR("Hangcheck timer elapsed... %s idle\n",
								  ring->name);
						else
							DRM_INFO("Fake missed irq on %s\n",
								 ring->name);
						wake_up_all(&ring->irq_queue);
					}
					/* Safeguard against driver failure */
					ring->hangcheck.score += BUSY;
				} else
					busy = false;
			} else {
				/* We always increment the hangcheck score
				 * if the ring is busy and still processing
				 * the same request, so that no single request
				 * can run indefinitely (such as a chain of
				 * batches). The only time we do not increment
				 * the hangcheck score on this ring, if this
				 * ring is in a legitimate wait for another
				 * ring. In that case the waiting ring is a
				 * victim and we want to be sure we catch the
				 * right culprit. Then every time we do kick
				 * the ring, add a small increment to the
				 * score so that we can catch a batch that is
				 * being repeatedly kicked and so responsible
				 * for stalling the machine.
				 */
				ring->hangcheck.action = ring_stuck(ring,
								    acthd);

				switch (ring->hangcheck.action) {
				case HANGCHECK_IDLE:
				case HANGCHECK_WAIT:
				case HANGCHECK_ACTIVE:
					break;
				case HANGCHECK_ACTIVE_LOOP:
					ring->hangcheck.score += BUSY;
					break;
				case HANGCHECK_KICK:
					ring->hangcheck.score += KICK;
					break;
				case HANGCHECK_HUNG:
					ring->hangcheck.score += HUNG;
					stuck[i] = true;
					break;
				}
			}
		} else {
			ring->hangcheck.action = HANGCHECK_ACTIVE;

			/* Gradually reduce the count so that we catch DoS
			 * attempts across multiple batches.
			 */
			if (ring->hangcheck.score > 0)
				ring->hangcheck.score--;

			ring->hangcheck.acthd = ring->hangcheck.max_acthd = 0;
		}

		ring->hangcheck.seqno = seqno;
		ring->hangcheck.acthd = acthd;
		busy_count += busy;
	}

	for_each_ring(ring, dev_priv, i) {
		if (ring->hangcheck.score >= HANGCHECK_SCORE_RING_HUNG) {
			DRM_INFO("%s on %s\n",
				 stuck[i] ? "stuck" : "no progress",
				 ring->name);
			rings_hung++;
		}
	}

	if (rings_hung)
		return i915_handle_error(dev, true, "Ring hung");

	if (busy_count)
		/* Reset timer case chip hangs without another request
		 * being added */
		i915_queue_hangcheck(dev);
}

void i915_queue_hangcheck(struct drm_device *dev)
{
	struct drm_i915_private *dev_priv = dev->dev_private;
	struct timer_list *timer = &dev_priv->gpu_error.hangcheck_timer;

	if (!i915.enable_hangcheck)
		return;

	/* Don't continually defer the hangcheck, but make sure it is active */
	if (timer_pending(timer))
		return;
	mod_timer(timer,
		  round_jiffies_up(jiffies + DRM_I915_HANGCHECK_JIFFIES));
}

static void ibx_irq_reset(struct drm_device *dev)
{
	struct drm_i915_private *dev_priv = dev->dev_private;

	if (HAS_PCH_NOP(dev))
		return;

	GEN5_IRQ_RESET(SDE);

	if (HAS_PCH_CPT(dev) || HAS_PCH_LPT(dev))
		I915_WRITE(SERR_INT, 0xffffffff);
}

/*
 * SDEIER is also touched by the interrupt handler to work around missed PCH
 * interrupts. Hence we can't update it after the interrupt handler is enabled -
 * instead we unconditionally enable all PCH interrupt sources here, but then
 * only unmask them as needed with SDEIMR.
 *
 * This function needs to be called before interrupts are enabled.
 */
static void ibx_irq_pre_postinstall(struct drm_device *dev)
{
	struct drm_i915_private *dev_priv = dev->dev_private;

	if (HAS_PCH_NOP(dev))
		return;

	WARN_ON(I915_READ(SDEIER) != 0);
	I915_WRITE(SDEIER, 0xffffffff);
	POSTING_READ(SDEIER);
}

static void gen5_gt_irq_reset(struct drm_device *dev)
{
	struct drm_i915_private *dev_priv = dev->dev_private;

	GEN5_IRQ_RESET(GT);
	if (INTEL_INFO(dev)->gen >= 6)
		GEN5_IRQ_RESET(GEN6_PM);
}

/* drm_dma.h hooks
*/
static void ironlake_irq_reset(struct drm_device *dev)
{
	struct drm_i915_private *dev_priv = dev->dev_private;

	I915_WRITE(HWSTAM, 0xffffffff);

	GEN5_IRQ_RESET(DE);
	if (IS_GEN7(dev))
		I915_WRITE(GEN7_ERR_INT, 0xffffffff);

	gen5_gt_irq_reset(dev);

	ibx_irq_reset(dev);
}

static void vlv_display_irq_reset(struct drm_i915_private *dev_priv)
{
	enum pipe pipe;

	I915_WRITE(PORT_HOTPLUG_EN, 0);
	I915_WRITE(PORT_HOTPLUG_STAT, I915_READ(PORT_HOTPLUG_STAT));

	for_each_pipe(dev_priv, pipe)
		I915_WRITE(PIPESTAT(pipe), 0xffff);

	GEN5_IRQ_RESET(VLV_);
}

static void valleyview_irq_preinstall(struct drm_device *dev)
{
	struct drm_i915_private *dev_priv = dev->dev_private;

	/* VLV magic */
	I915_WRITE(VLV_IMR, 0);
	I915_WRITE(RING_IMR(RENDER_RING_BASE), 0);
	I915_WRITE(RING_IMR(GEN6_BSD_RING_BASE), 0);
	I915_WRITE(RING_IMR(BLT_RING_BASE), 0);

	gen5_gt_irq_reset(dev);

	I915_WRITE(DPINVGTT, DPINVGTT_STATUS_MASK);

	vlv_display_irq_reset(dev_priv);
}

static void gen8_gt_irq_reset(struct drm_i915_private *dev_priv)
{
	GEN8_IRQ_RESET_NDX(GT, 0);
	GEN8_IRQ_RESET_NDX(GT, 1);
	GEN8_IRQ_RESET_NDX(GT, 2);
	GEN8_IRQ_RESET_NDX(GT, 3);
}

static void gen8_irq_reset(struct drm_device *dev)
{
	struct drm_i915_private *dev_priv = dev->dev_private;
	int pipe;

	I915_WRITE(GEN8_MASTER_IRQ, 0);
	POSTING_READ(GEN8_MASTER_IRQ);

	gen8_gt_irq_reset(dev_priv);

	for_each_pipe(dev_priv, pipe)
		if (intel_display_power_is_enabled(dev_priv,
						   POWER_DOMAIN_PIPE(pipe)))
			GEN8_IRQ_RESET_NDX(DE_PIPE, pipe);

	GEN5_IRQ_RESET(GEN8_DE_PORT_);
	GEN5_IRQ_RESET(GEN8_DE_MISC_);
	GEN5_IRQ_RESET(GEN8_PCU_);

	ibx_irq_reset(dev);
}

void gen8_irq_power_well_post_enable(struct drm_i915_private *dev_priv)
{
	uint32_t extra_ier = GEN8_PIPE_VBLANK | GEN8_PIPE_FIFO_UNDERRUN;

	spin_lock_irq(&dev_priv->irq_lock);
	GEN8_IRQ_INIT_NDX(DE_PIPE, PIPE_B, dev_priv->de_irq_mask[PIPE_B],
			  ~dev_priv->de_irq_mask[PIPE_B] | extra_ier);
	GEN8_IRQ_INIT_NDX(DE_PIPE, PIPE_C, dev_priv->de_irq_mask[PIPE_C],
			  ~dev_priv->de_irq_mask[PIPE_C] | extra_ier);
	spin_unlock_irq(&dev_priv->irq_lock);
}

static void cherryview_irq_preinstall(struct drm_device *dev)
{
	struct drm_i915_private *dev_priv = dev->dev_private;

	I915_WRITE(GEN8_MASTER_IRQ, 0);
	POSTING_READ(GEN8_MASTER_IRQ);

	gen8_gt_irq_reset(dev_priv);

	GEN5_IRQ_RESET(GEN8_PCU_);

	I915_WRITE(DPINVGTT, DPINVGTT_STATUS_MASK_CHV);

	vlv_display_irq_reset(dev_priv);
}

static void ibx_hpd_irq_setup(struct drm_device *dev)
{
	struct drm_i915_private *dev_priv = dev->dev_private;
	struct intel_encoder *intel_encoder;
	u32 hotplug_irqs, hotplug, enabled_irqs = 0;

	if (HAS_PCH_IBX(dev)) {
		hotplug_irqs = SDE_HOTPLUG_MASK;
		for_each_intel_encoder(dev, intel_encoder)
			if (dev_priv->hpd_stats[intel_encoder->hpd_pin].hpd_mark == HPD_ENABLED)
				enabled_irqs |= hpd_ibx[intel_encoder->hpd_pin];
	} else {
		hotplug_irqs = SDE_HOTPLUG_MASK_CPT;
		for_each_intel_encoder(dev, intel_encoder)
			if (dev_priv->hpd_stats[intel_encoder->hpd_pin].hpd_mark == HPD_ENABLED)
				enabled_irqs |= hpd_cpt[intel_encoder->hpd_pin];
	}

	ibx_display_interrupt_update(dev_priv, hotplug_irqs, enabled_irqs);

	/*
	 * Enable digital hotplug on the PCH, and configure the DP short pulse
	 * duration to 2ms (which is the minimum in the Display Port spec)
	 *
	 * This register is the same on all known PCH chips.
	 */
	hotplug = I915_READ(PCH_PORT_HOTPLUG);
	hotplug &= ~(PORTD_PULSE_DURATION_MASK|PORTC_PULSE_DURATION_MASK|PORTB_PULSE_DURATION_MASK);
	hotplug |= PORTD_HOTPLUG_ENABLE | PORTD_PULSE_DURATION_2ms;
	hotplug |= PORTC_HOTPLUG_ENABLE | PORTC_PULSE_DURATION_2ms;
	hotplug |= PORTB_HOTPLUG_ENABLE | PORTB_PULSE_DURATION_2ms;
	I915_WRITE(PCH_PORT_HOTPLUG, hotplug);
}

static void ibx_irq_postinstall(struct drm_device *dev)
{
	struct drm_i915_private *dev_priv = dev->dev_private;
	u32 mask;

	if (HAS_PCH_NOP(dev))
		return;

	if (HAS_PCH_IBX(dev))
		mask = SDE_GMBUS | SDE_AUX_MASK | SDE_POISON;
	else
		mask = SDE_GMBUS_CPT | SDE_AUX_MASK_CPT;

	GEN5_ASSERT_IIR_IS_ZERO(SDEIIR);
	I915_WRITE(SDEIMR, ~mask);
}

static void gen5_gt_irq_postinstall(struct drm_device *dev)
{
	struct drm_i915_private *dev_priv = dev->dev_private;
	u32 pm_irqs, gt_irqs;

	pm_irqs = gt_irqs = 0;

	dev_priv->gt_irq_mask = ~0;
	if (HAS_L3_DPF(dev)) {
		/* L3 parity interrupt is always unmasked. */
		dev_priv->gt_irq_mask = ~GT_PARITY_ERROR(dev);
		gt_irqs |= GT_PARITY_ERROR(dev);
	}

	gt_irqs |= GT_RENDER_USER_INTERRUPT;
	if (IS_GEN5(dev)) {
		gt_irqs |= GT_RENDER_PIPECTL_NOTIFY_INTERRUPT |
			   ILK_BSD_USER_INTERRUPT;
	} else {
		gt_irqs |= GT_BLT_USER_INTERRUPT | GT_BSD_USER_INTERRUPT;
	}

	GEN5_IRQ_INIT(GT, dev_priv->gt_irq_mask, gt_irqs);

	if (INTEL_INFO(dev)->gen >= 6) {
		pm_irqs |= dev_priv->pm_rps_events;

		if (HAS_VEBOX(dev))
			pm_irqs |= PM_VEBOX_USER_INTERRUPT;

		dev_priv->pm_irq_mask = 0xffffffff;
		GEN5_IRQ_INIT(GEN6_PM, dev_priv->pm_irq_mask, pm_irqs);
	}
}

static int ironlake_irq_postinstall(struct drm_device *dev)
{
	struct drm_i915_private *dev_priv = dev->dev_private;
	u32 display_mask, extra_mask;

	if (INTEL_INFO(dev)->gen >= 7) {
		display_mask = (DE_MASTER_IRQ_CONTROL | DE_GSE_IVB |
				DE_PCH_EVENT_IVB | DE_PLANEC_FLIP_DONE_IVB |
				DE_PLANEB_FLIP_DONE_IVB |
				DE_PLANEA_FLIP_DONE_IVB | DE_AUX_CHANNEL_A_IVB);
		extra_mask = (DE_PIPEC_VBLANK_IVB | DE_PIPEB_VBLANK_IVB |
			      DE_PIPEA_VBLANK_IVB | DE_ERR_INT_IVB);
	} else {
		display_mask = (DE_MASTER_IRQ_CONTROL | DE_GSE | DE_PCH_EVENT |
				DE_PLANEA_FLIP_DONE | DE_PLANEB_FLIP_DONE |
				DE_AUX_CHANNEL_A |
				DE_PIPEB_CRC_DONE | DE_PIPEA_CRC_DONE |
				DE_POISON);
		extra_mask = DE_PIPEA_VBLANK | DE_PIPEB_VBLANK | DE_PCU_EVENT |
				DE_PIPEB_FIFO_UNDERRUN | DE_PIPEA_FIFO_UNDERRUN;
	}

	dev_priv->irq_mask = ~display_mask;

	I915_WRITE(HWSTAM, 0xeffe);

	ibx_irq_pre_postinstall(dev);

	GEN5_IRQ_INIT(DE, dev_priv->irq_mask, display_mask | extra_mask);

	gen5_gt_irq_postinstall(dev);

	ibx_irq_postinstall(dev);

	if (IS_IRONLAKE_M(dev)) {
		/* Enable PCU event interrupts
		 *
		 * spinlocking not required here for correctness since interrupt
		 * setup is guaranteed to run in single-threaded context. But we
		 * need it to make the assert_spin_locked happy. */
		spin_lock_irq(&dev_priv->irq_lock);
		ironlake_enable_display_irq(dev_priv, DE_PCU_EVENT);
		spin_unlock_irq(&dev_priv->irq_lock);
	}

	return 0;
}

static void valleyview_display_irqs_install(struct drm_i915_private *dev_priv)
{
	u32 pipestat_mask;
	u32 iir_mask;
	enum pipe pipe;

	pipestat_mask = PIPESTAT_INT_STATUS_MASK |
			PIPE_FIFO_UNDERRUN_STATUS;

	for_each_pipe(dev_priv, pipe)
		I915_WRITE(PIPESTAT(pipe), pipestat_mask);
	POSTING_READ(PIPESTAT(PIPE_A));

	pipestat_mask = PLANE_FLIP_DONE_INT_STATUS_VLV |
			PIPE_CRC_DONE_INTERRUPT_STATUS;

	i915_enable_pipestat(dev_priv, PIPE_A, PIPE_GMBUS_INTERRUPT_STATUS);
	for_each_pipe(dev_priv, pipe)
		      i915_enable_pipestat(dev_priv, pipe, pipestat_mask);

	iir_mask = I915_DISPLAY_PORT_INTERRUPT |
		   I915_DISPLAY_PIPE_A_EVENT_INTERRUPT |
		   I915_DISPLAY_PIPE_B_EVENT_INTERRUPT;
	if (IS_CHERRYVIEW(dev_priv))
		iir_mask |= I915_DISPLAY_PIPE_C_EVENT_INTERRUPT;
	dev_priv->irq_mask &= ~iir_mask;

	I915_WRITE(VLV_IIR, iir_mask);
	I915_WRITE(VLV_IIR, iir_mask);
	I915_WRITE(VLV_IER, ~dev_priv->irq_mask);
	I915_WRITE(VLV_IMR, dev_priv->irq_mask);
	POSTING_READ(VLV_IMR);
}

static void valleyview_display_irqs_uninstall(struct drm_i915_private *dev_priv)
{
	u32 pipestat_mask;
	u32 iir_mask;
	enum pipe pipe;

	iir_mask = I915_DISPLAY_PORT_INTERRUPT |
		   I915_DISPLAY_PIPE_A_EVENT_INTERRUPT |
		   I915_DISPLAY_PIPE_B_EVENT_INTERRUPT;
	if (IS_CHERRYVIEW(dev_priv))
		iir_mask |= I915_DISPLAY_PIPE_C_EVENT_INTERRUPT;

	dev_priv->irq_mask |= iir_mask;
	I915_WRITE(VLV_IMR, dev_priv->irq_mask);
	I915_WRITE(VLV_IER, ~dev_priv->irq_mask);
	I915_WRITE(VLV_IIR, iir_mask);
	I915_WRITE(VLV_IIR, iir_mask);
	POSTING_READ(VLV_IIR);

	pipestat_mask = PLANE_FLIP_DONE_INT_STATUS_VLV |
			PIPE_CRC_DONE_INTERRUPT_STATUS;

	i915_disable_pipestat(dev_priv, PIPE_A, PIPE_GMBUS_INTERRUPT_STATUS);
	for_each_pipe(dev_priv, pipe)
		i915_disable_pipestat(dev_priv, pipe, pipestat_mask);

	pipestat_mask = PIPESTAT_INT_STATUS_MASK |
			PIPE_FIFO_UNDERRUN_STATUS;

	for_each_pipe(dev_priv, pipe)
		I915_WRITE(PIPESTAT(pipe), pipestat_mask);
	POSTING_READ(PIPESTAT(PIPE_A));
}

void valleyview_enable_display_irqs(struct drm_i915_private *dev_priv)
{
	assert_spin_locked(&dev_priv->irq_lock);

	if (dev_priv->display_irqs_enabled)
		return;

	dev_priv->display_irqs_enabled = true;

	if (intel_irqs_enabled(dev_priv))
		valleyview_display_irqs_install(dev_priv);
}

void valleyview_disable_display_irqs(struct drm_i915_private *dev_priv)
{
	assert_spin_locked(&dev_priv->irq_lock);

	if (!dev_priv->display_irqs_enabled)
		return;

	dev_priv->display_irqs_enabled = false;

	if (intel_irqs_enabled(dev_priv))
		valleyview_display_irqs_uninstall(dev_priv);
}

static void vlv_display_irq_postinstall(struct drm_i915_private *dev_priv)
{
	dev_priv->irq_mask = ~0;

	I915_WRITE(PORT_HOTPLUG_EN, 0);
	POSTING_READ(PORT_HOTPLUG_EN);

	I915_WRITE(VLV_IIR, 0xffffffff);
	I915_WRITE(VLV_IIR, 0xffffffff);
	I915_WRITE(VLV_IER, ~dev_priv->irq_mask);
	I915_WRITE(VLV_IMR, dev_priv->irq_mask);
	POSTING_READ(VLV_IMR);

	/* Interrupt setup is already guaranteed to be single-threaded, this is
	 * just to make the assert_spin_locked check happy. */
	spin_lock_irq(&dev_priv->irq_lock);
	if (dev_priv->display_irqs_enabled)
		valleyview_display_irqs_install(dev_priv);
	spin_unlock_irq(&dev_priv->irq_lock);
}

static int valleyview_irq_postinstall(struct drm_device *dev)
{
	struct drm_i915_private *dev_priv = dev->dev_private;

	vlv_display_irq_postinstall(dev_priv);

	gen5_gt_irq_postinstall(dev);

	/* ack & enable invalid PTE error interrupts */
#if 0 /* FIXME: add support to irq handler for checking these bits */
	I915_WRITE(DPINVGTT, DPINVGTT_STATUS_MASK);
	I915_WRITE(DPINVGTT, DPINVGTT_EN_MASK);
#endif

	I915_WRITE(VLV_MASTER_IER, MASTER_INTERRUPT_ENABLE);

	return 0;
}

static void gen8_gt_irq_postinstall(struct drm_i915_private *dev_priv)
{
	/* These are interrupts we'll toggle with the ring mask register */
	uint32_t gt_interrupts[] = {
		GT_RENDER_USER_INTERRUPT << GEN8_RCS_IRQ_SHIFT |
			GT_CONTEXT_SWITCH_INTERRUPT << GEN8_RCS_IRQ_SHIFT |
			GT_RENDER_L3_PARITY_ERROR_INTERRUPT |
			GT_RENDER_USER_INTERRUPT << GEN8_BCS_IRQ_SHIFT |
			GT_CONTEXT_SWITCH_INTERRUPT << GEN8_BCS_IRQ_SHIFT,
		GT_RENDER_USER_INTERRUPT << GEN8_VCS1_IRQ_SHIFT |
			GT_CONTEXT_SWITCH_INTERRUPT << GEN8_VCS1_IRQ_SHIFT |
			GT_RENDER_USER_INTERRUPT << GEN8_VCS2_IRQ_SHIFT |
			GT_CONTEXT_SWITCH_INTERRUPT << GEN8_VCS2_IRQ_SHIFT,
		0,
		GT_RENDER_USER_INTERRUPT << GEN8_VECS_IRQ_SHIFT |
			GT_CONTEXT_SWITCH_INTERRUPT << GEN8_VECS_IRQ_SHIFT
		};

	dev_priv->pm_irq_mask = 0xffffffff;
	GEN8_IRQ_INIT_NDX(GT, 0, ~gt_interrupts[0], gt_interrupts[0]);
	GEN8_IRQ_INIT_NDX(GT, 1, ~gt_interrupts[1], gt_interrupts[1]);
	GEN8_IRQ_INIT_NDX(GT, 2, dev_priv->pm_irq_mask, dev_priv->pm_rps_events);
	GEN8_IRQ_INIT_NDX(GT, 3, ~gt_interrupts[3], gt_interrupts[3]);
}

static void gen8_de_irq_postinstall(struct drm_i915_private *dev_priv)
{
	uint32_t de_pipe_masked = GEN8_PIPE_CDCLK_CRC_DONE;
	uint32_t de_pipe_enables;
	int pipe;
<<<<<<< HEAD

	if (IS_GEN9(dev_priv))
		de_pipe_masked |= GEN9_PIPE_PLANE1_FLIP_DONE |
				  GEN9_DE_PIPE_IRQ_FAULT_ERRORS;
	else
=======
	u32 aux_en = GEN8_AUX_CHANNEL_A;

	if (IS_GEN9(dev_priv)) {
		de_pipe_masked |= GEN9_PIPE_PLANE1_FLIP_DONE |
				  GEN9_DE_PIPE_IRQ_FAULT_ERRORS;
		aux_en |= GEN9_AUX_CHANNEL_B | GEN9_AUX_CHANNEL_C |
			GEN9_AUX_CHANNEL_D;
	} else
>>>>>>> 064ca1d2
		de_pipe_masked |= GEN8_PIPE_PRIMARY_FLIP_DONE |
				  GEN8_DE_PIPE_IRQ_FAULT_ERRORS;

	de_pipe_enables = de_pipe_masked | GEN8_PIPE_VBLANK |
					   GEN8_PIPE_FIFO_UNDERRUN;

	dev_priv->de_irq_mask[PIPE_A] = ~de_pipe_masked;
	dev_priv->de_irq_mask[PIPE_B] = ~de_pipe_masked;
	dev_priv->de_irq_mask[PIPE_C] = ~de_pipe_masked;

	for_each_pipe(dev_priv, pipe)
		if (intel_display_power_is_enabled(dev_priv,
				POWER_DOMAIN_PIPE(pipe)))
			GEN8_IRQ_INIT_NDX(DE_PIPE, pipe,
					  dev_priv->de_irq_mask[pipe],
					  de_pipe_enables);

	GEN5_IRQ_INIT(GEN8_DE_PORT_, ~aux_en, aux_en);
}

static int gen8_irq_postinstall(struct drm_device *dev)
{
	struct drm_i915_private *dev_priv = dev->dev_private;

	ibx_irq_pre_postinstall(dev);

	gen8_gt_irq_postinstall(dev_priv);
	gen8_de_irq_postinstall(dev_priv);

	ibx_irq_postinstall(dev);

	I915_WRITE(GEN8_MASTER_IRQ, DE_MASTER_IRQ_CONTROL);
	POSTING_READ(GEN8_MASTER_IRQ);

	return 0;
}

static int cherryview_irq_postinstall(struct drm_device *dev)
{
	struct drm_i915_private *dev_priv = dev->dev_private;
<<<<<<< HEAD
	u32 enable_mask = I915_DISPLAY_PORT_INTERRUPT |
		I915_DISPLAY_PIPE_A_EVENT_INTERRUPT |
		I915_DISPLAY_PIPE_B_EVENT_INTERRUPT |
		I915_DISPLAY_PIPE_C_EVENT_INTERRUPT;
	u32 pipestat_enable = PLANE_FLIP_DONE_INT_STATUS_VLV |
		PIPE_CRC_DONE_INTERRUPT_STATUS;
	int pipe;

	/*
	 * Leave vblank interrupts masked initially.  enable/disable will
	 * toggle them based on usage.
	 */
	dev_priv->irq_mask = ~enable_mask;

	for_each_pipe(dev_priv, pipe)
		I915_WRITE(PIPESTAT(pipe), 0xffff);

	spin_lock_irq(&dev_priv->irq_lock);
	i915_enable_pipestat(dev_priv, PIPE_A, PIPE_GMBUS_INTERRUPT_STATUS);
	for_each_pipe(dev_priv, pipe)
		i915_enable_pipestat(dev_priv, pipe, pipestat_enable);
	spin_unlock_irq(&dev_priv->irq_lock);

	I915_WRITE(VLV_IIR, 0xffffffff);
	I915_WRITE(VLV_IIR, 0xffffffff);
	I915_WRITE(VLV_IER, enable_mask);
	I915_WRITE(VLV_IMR, dev_priv->irq_mask);
	POSTING_READ(VLV_IMR);
=======

	vlv_display_irq_postinstall(dev_priv);
>>>>>>> 064ca1d2

	gen8_gt_irq_postinstall(dev_priv);

	I915_WRITE(GEN8_MASTER_IRQ, MASTER_INTERRUPT_ENABLE);
	POSTING_READ(GEN8_MASTER_IRQ);

	return 0;
}

static void gen8_irq_uninstall(struct drm_device *dev)
{
	struct drm_i915_private *dev_priv = dev->dev_private;

	if (!dev_priv)
		return;

	gen8_irq_reset(dev);
}

static void vlv_display_irq_uninstall(struct drm_i915_private *dev_priv)
{
	/* Interrupt setup is already guaranteed to be single-threaded, this is
	 * just to make the assert_spin_locked check happy. */
	spin_lock_irq(&dev_priv->irq_lock);
	if (dev_priv->display_irqs_enabled)
		valleyview_display_irqs_uninstall(dev_priv);
	spin_unlock_irq(&dev_priv->irq_lock);

	vlv_display_irq_reset(dev_priv);

	dev_priv->irq_mask = 0;
}

static void valleyview_irq_uninstall(struct drm_device *dev)
{
	struct drm_i915_private *dev_priv = dev->dev_private;

	if (!dev_priv)
		return;

	I915_WRITE(VLV_MASTER_IER, 0);

	gen5_gt_irq_reset(dev);

	I915_WRITE(HWSTAM, 0xffffffff);

<<<<<<< HEAD
	/* Interrupt setup is already guaranteed to be single-threaded, this is
	 * just to make the assert_spin_locked check happy. */
	spin_lock_irq(&dev_priv->irq_lock);
	if (dev_priv->display_irqs_enabled)
		valleyview_display_irqs_uninstall(dev_priv);
	spin_unlock_irq(&dev_priv->irq_lock);

	vlv_display_irq_reset(dev_priv);

	dev_priv->irq_mask = 0;
=======
	vlv_display_irq_uninstall(dev_priv);
>>>>>>> 064ca1d2
}

static void cherryview_irq_uninstall(struct drm_device *dev)
{
	struct drm_i915_private *dev_priv = dev->dev_private;

	if (!dev_priv)
		return;

	I915_WRITE(GEN8_MASTER_IRQ, 0);
	POSTING_READ(GEN8_MASTER_IRQ);

	gen8_gt_irq_reset(dev_priv);
<<<<<<< HEAD

	GEN5_IRQ_RESET(GEN8_PCU_);

	I915_WRITE(PORT_HOTPLUG_EN, 0);
	I915_WRITE(PORT_HOTPLUG_STAT, I915_READ(PORT_HOTPLUG_STAT));
=======
>>>>>>> 064ca1d2

	GEN5_IRQ_RESET(GEN8_PCU_);

<<<<<<< HEAD
	GEN5_IRQ_RESET(VLV_);
=======
	vlv_display_irq_uninstall(dev_priv);
>>>>>>> 064ca1d2
}

static void ironlake_irq_uninstall(struct drm_device *dev)
{
	struct drm_i915_private *dev_priv = dev->dev_private;

	if (!dev_priv)
		return;

	ironlake_irq_reset(dev);
}

static void i8xx_irq_preinstall(struct drm_device * dev)
{
	struct drm_i915_private *dev_priv = dev->dev_private;
	int pipe;

	for_each_pipe(dev_priv, pipe)
		I915_WRITE(PIPESTAT(pipe), 0);
	I915_WRITE16(IMR, 0xffff);
	I915_WRITE16(IER, 0x0);
	POSTING_READ16(IER);
}

static int i8xx_irq_postinstall(struct drm_device *dev)
{
	struct drm_i915_private *dev_priv = dev->dev_private;

	I915_WRITE16(EMR,
		     ~(I915_ERROR_PAGE_TABLE | I915_ERROR_MEMORY_REFRESH));

	/* Unmask the interrupts that we always want on. */
	dev_priv->irq_mask =
		~(I915_DISPLAY_PIPE_A_EVENT_INTERRUPT |
		  I915_DISPLAY_PIPE_B_EVENT_INTERRUPT |
		  I915_DISPLAY_PLANE_A_FLIP_PENDING_INTERRUPT |
		  I915_DISPLAY_PLANE_B_FLIP_PENDING_INTERRUPT |
		  I915_RENDER_COMMAND_PARSER_ERROR_INTERRUPT);
	I915_WRITE16(IMR, dev_priv->irq_mask);

	I915_WRITE16(IER,
		     I915_DISPLAY_PIPE_A_EVENT_INTERRUPT |
		     I915_DISPLAY_PIPE_B_EVENT_INTERRUPT |
		     I915_RENDER_COMMAND_PARSER_ERROR_INTERRUPT |
		     I915_USER_INTERRUPT);
	POSTING_READ16(IER);

	/* Interrupt setup is already guaranteed to be single-threaded, this is
	 * just to make the assert_spin_locked check happy. */
	spin_lock_irq(&dev_priv->irq_lock);
	i915_enable_pipestat(dev_priv, PIPE_A, PIPE_CRC_DONE_INTERRUPT_STATUS);
	i915_enable_pipestat(dev_priv, PIPE_B, PIPE_CRC_DONE_INTERRUPT_STATUS);
	spin_unlock_irq(&dev_priv->irq_lock);

	return 0;
}

/*
 * Returns true when a page flip has completed.
 */
static bool i8xx_handle_vblank(struct drm_device *dev,
			       int plane, int pipe, u32 iir)
{
	struct drm_i915_private *dev_priv = dev->dev_private;
	u16 flip_pending = DISPLAY_PLANE_FLIP_PENDING(plane);

	if (!intel_pipe_handle_vblank(dev, pipe))
		return false;

	if ((iir & flip_pending) == 0)
		goto check_page_flip;

	intel_prepare_page_flip(dev, plane);

	/* We detect FlipDone by looking for the change in PendingFlip from '1'
	 * to '0' on the following vblank, i.e. IIR has the Pendingflip
	 * asserted following the MI_DISPLAY_FLIP, but ISR is deasserted, hence
	 * the flip is completed (no longer pending). Since this doesn't raise
	 * an interrupt per se, we watch for the change at vblank.
	 */
	if (I915_READ16(ISR) & flip_pending)
		goto check_page_flip;

	intel_finish_page_flip(dev, pipe);
	return true;

check_page_flip:
	intel_check_page_flip(dev, pipe);
	return false;
}

static irqreturn_t i8xx_irq_handler(int irq, void *arg)
{
	struct drm_device *dev = arg;
	struct drm_i915_private *dev_priv = dev->dev_private;
	u16 iir, new_iir;
	u32 pipe_stats[2];
	int pipe;
	u16 flip_mask =
		I915_DISPLAY_PLANE_A_FLIP_PENDING_INTERRUPT |
		I915_DISPLAY_PLANE_B_FLIP_PENDING_INTERRUPT;

	iir = I915_READ16(IIR);
	if (iir == 0)
		return IRQ_NONE;

	while (iir & ~flip_mask) {
		/* Can't rely on pipestat interrupt bit in iir as it might
		 * have been cleared after the pipestat interrupt was received.
		 * It doesn't set the bit in iir again, but it still produces
		 * interrupts (for non-MSI).
		 */
		spin_lock(&dev_priv->irq_lock);
		if (iir & I915_RENDER_COMMAND_PARSER_ERROR_INTERRUPT)
			i915_handle_error(dev, false,
					  "Command parser error, iir 0x%08x",
					  iir);

		for_each_pipe(dev_priv, pipe) {
			int reg = PIPESTAT(pipe);
			pipe_stats[pipe] = I915_READ(reg);

			/*
			 * Clear the PIPE*STAT regs before the IIR
			 */
			if (pipe_stats[pipe] & 0x8000ffff)
				I915_WRITE(reg, pipe_stats[pipe]);
		}
		spin_unlock(&dev_priv->irq_lock);

		I915_WRITE16(IIR, iir & ~flip_mask);
		new_iir = I915_READ16(IIR); /* Flush posted writes */

		if (iir & I915_USER_INTERRUPT)
			notify_ring(dev, &dev_priv->ring[RCS]);

		for_each_pipe(dev_priv, pipe) {
			int plane = pipe;
			if (HAS_FBC(dev))
				plane = !plane;

			if (pipe_stats[pipe] & PIPE_VBLANK_INTERRUPT_STATUS &&
			    i8xx_handle_vblank(dev, plane, pipe, iir))
				flip_mask &= ~DISPLAY_PLANE_FLIP_PENDING(plane);

			if (pipe_stats[pipe] & PIPE_CRC_DONE_INTERRUPT_STATUS)
				i9xx_pipe_crc_irq_handler(dev, pipe);

			if (pipe_stats[pipe] & PIPE_FIFO_UNDERRUN_STATUS)
				intel_cpu_fifo_underrun_irq_handler(dev_priv,
								    pipe);
		}

		iir = new_iir;
	}

	return IRQ_HANDLED;
}

static void i8xx_irq_uninstall(struct drm_device * dev)
{
	struct drm_i915_private *dev_priv = dev->dev_private;
	int pipe;

	for_each_pipe(dev_priv, pipe) {
		/* Clear enable bits; then clear status bits */
		I915_WRITE(PIPESTAT(pipe), 0);
		I915_WRITE(PIPESTAT(pipe), I915_READ(PIPESTAT(pipe)));
	}
	I915_WRITE16(IMR, 0xffff);
	I915_WRITE16(IER, 0x0);
	I915_WRITE16(IIR, I915_READ16(IIR));
}

static void i915_irq_preinstall(struct drm_device * dev)
{
	struct drm_i915_private *dev_priv = dev->dev_private;
	int pipe;

	if (I915_HAS_HOTPLUG(dev)) {
		I915_WRITE(PORT_HOTPLUG_EN, 0);
		I915_WRITE(PORT_HOTPLUG_STAT, I915_READ(PORT_HOTPLUG_STAT));
	}

	I915_WRITE16(HWSTAM, 0xeffe);
	for_each_pipe(dev_priv, pipe)
		I915_WRITE(PIPESTAT(pipe), 0);
	I915_WRITE(IMR, 0xffffffff);
	I915_WRITE(IER, 0x0);
	POSTING_READ(IER);
}

static int i915_irq_postinstall(struct drm_device *dev)
{
	struct drm_i915_private *dev_priv = dev->dev_private;
	u32 enable_mask;

	I915_WRITE(EMR, ~(I915_ERROR_PAGE_TABLE | I915_ERROR_MEMORY_REFRESH));

	/* Unmask the interrupts that we always want on. */
	dev_priv->irq_mask =
		~(I915_ASLE_INTERRUPT |
		  I915_DISPLAY_PIPE_A_EVENT_INTERRUPT |
		  I915_DISPLAY_PIPE_B_EVENT_INTERRUPT |
		  I915_DISPLAY_PLANE_A_FLIP_PENDING_INTERRUPT |
		  I915_DISPLAY_PLANE_B_FLIP_PENDING_INTERRUPT |
		  I915_RENDER_COMMAND_PARSER_ERROR_INTERRUPT);

	enable_mask =
		I915_ASLE_INTERRUPT |
		I915_DISPLAY_PIPE_A_EVENT_INTERRUPT |
		I915_DISPLAY_PIPE_B_EVENT_INTERRUPT |
		I915_RENDER_COMMAND_PARSER_ERROR_INTERRUPT |
		I915_USER_INTERRUPT;

	if (I915_HAS_HOTPLUG(dev)) {
		I915_WRITE(PORT_HOTPLUG_EN, 0);
		POSTING_READ(PORT_HOTPLUG_EN);

		/* Enable in IER... */
		enable_mask |= I915_DISPLAY_PORT_INTERRUPT;
		/* and unmask in IMR */
		dev_priv->irq_mask &= ~I915_DISPLAY_PORT_INTERRUPT;
	}

	I915_WRITE(IMR, dev_priv->irq_mask);
	I915_WRITE(IER, enable_mask);
	POSTING_READ(IER);

	i915_enable_asle_pipestat(dev);

	/* Interrupt setup is already guaranteed to be single-threaded, this is
	 * just to make the assert_spin_locked check happy. */
	spin_lock_irq(&dev_priv->irq_lock);
	i915_enable_pipestat(dev_priv, PIPE_A, PIPE_CRC_DONE_INTERRUPT_STATUS);
	i915_enable_pipestat(dev_priv, PIPE_B, PIPE_CRC_DONE_INTERRUPT_STATUS);
	spin_unlock_irq(&dev_priv->irq_lock);

	return 0;
}

/*
 * Returns true when a page flip has completed.
 */
static bool i915_handle_vblank(struct drm_device *dev,
			       int plane, int pipe, u32 iir)
{
	struct drm_i915_private *dev_priv = dev->dev_private;
	u32 flip_pending = DISPLAY_PLANE_FLIP_PENDING(plane);

	if (!intel_pipe_handle_vblank(dev, pipe))
		return false;

	if ((iir & flip_pending) == 0)
		goto check_page_flip;

	intel_prepare_page_flip(dev, plane);

	/* We detect FlipDone by looking for the change in PendingFlip from '1'
	 * to '0' on the following vblank, i.e. IIR has the Pendingflip
	 * asserted following the MI_DISPLAY_FLIP, but ISR is deasserted, hence
	 * the flip is completed (no longer pending). Since this doesn't raise
	 * an interrupt per se, we watch for the change at vblank.
	 */
	if (I915_READ(ISR) & flip_pending)
		goto check_page_flip;

	intel_finish_page_flip(dev, pipe);
	return true;

check_page_flip:
	intel_check_page_flip(dev, pipe);
	return false;
}

static irqreturn_t i915_irq_handler(int irq, void *arg)
{
	struct drm_device *dev = arg;
	struct drm_i915_private *dev_priv = dev->dev_private;
	u32 iir, new_iir, pipe_stats[I915_MAX_PIPES];
	u32 flip_mask =
		I915_DISPLAY_PLANE_A_FLIP_PENDING_INTERRUPT |
		I915_DISPLAY_PLANE_B_FLIP_PENDING_INTERRUPT;
	int pipe, ret = IRQ_NONE;

	iir = I915_READ(IIR);
	do {
		bool irq_received = (iir & ~flip_mask) != 0;
		bool blc_event = false;

		/* Can't rely on pipestat interrupt bit in iir as it might
		 * have been cleared after the pipestat interrupt was received.
		 * It doesn't set the bit in iir again, but it still produces
		 * interrupts (for non-MSI).
		 */
		spin_lock(&dev_priv->irq_lock);
		if (iir & I915_RENDER_COMMAND_PARSER_ERROR_INTERRUPT)
			i915_handle_error(dev, false,
					  "Command parser error, iir 0x%08x",
					  iir);

		for_each_pipe(dev_priv, pipe) {
			int reg = PIPESTAT(pipe);
			pipe_stats[pipe] = I915_READ(reg);

			/* Clear the PIPE*STAT regs before the IIR */
			if (pipe_stats[pipe] & 0x8000ffff) {
				I915_WRITE(reg, pipe_stats[pipe]);
				irq_received = true;
			}
		}
		spin_unlock(&dev_priv->irq_lock);

		if (!irq_received)
			break;

		/* Consume port.  Then clear IIR or we'll miss events */
		if (I915_HAS_HOTPLUG(dev) &&
		    iir & I915_DISPLAY_PORT_INTERRUPT)
			i9xx_hpd_irq_handler(dev);

		I915_WRITE(IIR, iir & ~flip_mask);
		new_iir = I915_READ(IIR); /* Flush posted writes */

		if (iir & I915_USER_INTERRUPT)
			notify_ring(dev, &dev_priv->ring[RCS]);

		for_each_pipe(dev_priv, pipe) {
			int plane = pipe;
			if (HAS_FBC(dev))
				plane = !plane;

			if (pipe_stats[pipe] & PIPE_VBLANK_INTERRUPT_STATUS &&
			    i915_handle_vblank(dev, plane, pipe, iir))
				flip_mask &= ~DISPLAY_PLANE_FLIP_PENDING(plane);

			if (pipe_stats[pipe] & PIPE_LEGACY_BLC_EVENT_STATUS)
				blc_event = true;

			if (pipe_stats[pipe] & PIPE_CRC_DONE_INTERRUPT_STATUS)
				i9xx_pipe_crc_irq_handler(dev, pipe);

			if (pipe_stats[pipe] & PIPE_FIFO_UNDERRUN_STATUS)
				intel_cpu_fifo_underrun_irq_handler(dev_priv,
								    pipe);
		}

		if (blc_event || (iir & I915_ASLE_INTERRUPT))
			intel_opregion_asle_intr(dev);

		/* With MSI, interrupts are only generated when iir
		 * transitions from zero to nonzero.  If another bit got
		 * set while we were handling the existing iir bits, then
		 * we would never get another interrupt.
		 *
		 * This is fine on non-MSI as well, as if we hit this path
		 * we avoid exiting the interrupt handler only to generate
		 * another one.
		 *
		 * Note that for MSI this could cause a stray interrupt report
		 * if an interrupt landed in the time between writing IIR and
		 * the posting read.  This should be rare enough to never
		 * trigger the 99% of 100,000 interrupts test for disabling
		 * stray interrupts.
		 */
		ret = IRQ_HANDLED;
		iir = new_iir;
	} while (iir & ~flip_mask);

	return ret;
}

static void i915_irq_uninstall(struct drm_device * dev)
{
	struct drm_i915_private *dev_priv = dev->dev_private;
	int pipe;

	if (I915_HAS_HOTPLUG(dev)) {
		I915_WRITE(PORT_HOTPLUG_EN, 0);
		I915_WRITE(PORT_HOTPLUG_STAT, I915_READ(PORT_HOTPLUG_STAT));
	}

	I915_WRITE16(HWSTAM, 0xffff);
	for_each_pipe(dev_priv, pipe) {
		/* Clear enable bits; then clear status bits */
		I915_WRITE(PIPESTAT(pipe), 0);
		I915_WRITE(PIPESTAT(pipe), I915_READ(PIPESTAT(pipe)));
	}
	I915_WRITE(IMR, 0xffffffff);
	I915_WRITE(IER, 0x0);

	I915_WRITE(IIR, I915_READ(IIR));
}

static void i965_irq_preinstall(struct drm_device * dev)
{
	struct drm_i915_private *dev_priv = dev->dev_private;
	int pipe;

	I915_WRITE(PORT_HOTPLUG_EN, 0);
	I915_WRITE(PORT_HOTPLUG_STAT, I915_READ(PORT_HOTPLUG_STAT));

	I915_WRITE(HWSTAM, 0xeffe);
	for_each_pipe(dev_priv, pipe)
		I915_WRITE(PIPESTAT(pipe), 0);
	I915_WRITE(IMR, 0xffffffff);
	I915_WRITE(IER, 0x0);
	POSTING_READ(IER);
}

static int i965_irq_postinstall(struct drm_device *dev)
{
	struct drm_i915_private *dev_priv = dev->dev_private;
	u32 enable_mask;
	u32 error_mask;

	/* Unmask the interrupts that we always want on. */
	dev_priv->irq_mask = ~(I915_ASLE_INTERRUPT |
			       I915_DISPLAY_PORT_INTERRUPT |
			       I915_DISPLAY_PIPE_A_EVENT_INTERRUPT |
			       I915_DISPLAY_PIPE_B_EVENT_INTERRUPT |
			       I915_DISPLAY_PLANE_A_FLIP_PENDING_INTERRUPT |
			       I915_DISPLAY_PLANE_B_FLIP_PENDING_INTERRUPT |
			       I915_RENDER_COMMAND_PARSER_ERROR_INTERRUPT);

	enable_mask = ~dev_priv->irq_mask;
	enable_mask &= ~(I915_DISPLAY_PLANE_A_FLIP_PENDING_INTERRUPT |
			 I915_DISPLAY_PLANE_B_FLIP_PENDING_INTERRUPT);
	enable_mask |= I915_USER_INTERRUPT;

	if (IS_G4X(dev))
		enable_mask |= I915_BSD_USER_INTERRUPT;

	/* Interrupt setup is already guaranteed to be single-threaded, this is
	 * just to make the assert_spin_locked check happy. */
	spin_lock_irq(&dev_priv->irq_lock);
	i915_enable_pipestat(dev_priv, PIPE_A, PIPE_GMBUS_INTERRUPT_STATUS);
	i915_enable_pipestat(dev_priv, PIPE_A, PIPE_CRC_DONE_INTERRUPT_STATUS);
	i915_enable_pipestat(dev_priv, PIPE_B, PIPE_CRC_DONE_INTERRUPT_STATUS);
	spin_unlock_irq(&dev_priv->irq_lock);

	/*
	 * Enable some error detection, note the instruction error mask
	 * bit is reserved, so we leave it masked.
	 */
	if (IS_G4X(dev)) {
		error_mask = ~(GM45_ERROR_PAGE_TABLE |
			       GM45_ERROR_MEM_PRIV |
			       GM45_ERROR_CP_PRIV |
			       I915_ERROR_MEMORY_REFRESH);
	} else {
		error_mask = ~(I915_ERROR_PAGE_TABLE |
			       I915_ERROR_MEMORY_REFRESH);
	}
	I915_WRITE(EMR, error_mask);

	I915_WRITE(IMR, dev_priv->irq_mask);
	I915_WRITE(IER, enable_mask);
	POSTING_READ(IER);

	I915_WRITE(PORT_HOTPLUG_EN, 0);
	POSTING_READ(PORT_HOTPLUG_EN);

	i915_enable_asle_pipestat(dev);

	return 0;
}

static void i915_hpd_irq_setup(struct drm_device *dev)
{
	struct drm_i915_private *dev_priv = dev->dev_private;
	struct intel_encoder *intel_encoder;
	u32 hotplug_en;

	assert_spin_locked(&dev_priv->irq_lock);

	if (I915_HAS_HOTPLUG(dev)) {
		hotplug_en = I915_READ(PORT_HOTPLUG_EN);
		hotplug_en &= ~HOTPLUG_INT_EN_MASK;
		/* Note HDMI and DP share hotplug bits */
		/* enable bits are the same for all generations */
		for_each_intel_encoder(dev, intel_encoder)
			if (dev_priv->hpd_stats[intel_encoder->hpd_pin].hpd_mark == HPD_ENABLED)
				hotplug_en |= hpd_mask_i915[intel_encoder->hpd_pin];
		/* Programming the CRT detection parameters tends
		   to generate a spurious hotplug event about three
		   seconds later.  So just do it once.
		*/
		if (IS_G4X(dev))
			hotplug_en |= CRT_HOTPLUG_ACTIVATION_PERIOD_64;
		hotplug_en &= ~CRT_HOTPLUG_VOLTAGE_COMPARE_MASK;
		hotplug_en |= CRT_HOTPLUG_VOLTAGE_COMPARE_50;

		/* Ignore TV since it's buggy */
		I915_WRITE(PORT_HOTPLUG_EN, hotplug_en);
	}
}

static irqreturn_t i965_irq_handler(int irq, void *arg)
{
	struct drm_device *dev = arg;
	struct drm_i915_private *dev_priv = dev->dev_private;
	u32 iir, new_iir;
	u32 pipe_stats[I915_MAX_PIPES];
	int ret = IRQ_NONE, pipe;
	u32 flip_mask =
		I915_DISPLAY_PLANE_A_FLIP_PENDING_INTERRUPT |
		I915_DISPLAY_PLANE_B_FLIP_PENDING_INTERRUPT;

	iir = I915_READ(IIR);

	for (;;) {
		bool irq_received = (iir & ~flip_mask) != 0;
		bool blc_event = false;

		/* Can't rely on pipestat interrupt bit in iir as it might
		 * have been cleared after the pipestat interrupt was received.
		 * It doesn't set the bit in iir again, but it still produces
		 * interrupts (for non-MSI).
		 */
		spin_lock(&dev_priv->irq_lock);
		if (iir & I915_RENDER_COMMAND_PARSER_ERROR_INTERRUPT)
			i915_handle_error(dev, false,
					  "Command parser error, iir 0x%08x",
					  iir);

		for_each_pipe(dev_priv, pipe) {
			int reg = PIPESTAT(pipe);
			pipe_stats[pipe] = I915_READ(reg);

			/*
			 * Clear the PIPE*STAT regs before the IIR
			 */
			if (pipe_stats[pipe] & 0x8000ffff) {
				I915_WRITE(reg, pipe_stats[pipe]);
				irq_received = true;
			}
		}
		spin_unlock(&dev_priv->irq_lock);

		if (!irq_received)
			break;

		ret = IRQ_HANDLED;

		/* Consume port.  Then clear IIR or we'll miss events */
		if (iir & I915_DISPLAY_PORT_INTERRUPT)
			i9xx_hpd_irq_handler(dev);

		I915_WRITE(IIR, iir & ~flip_mask);
		new_iir = I915_READ(IIR); /* Flush posted writes */

		if (iir & I915_USER_INTERRUPT)
			notify_ring(dev, &dev_priv->ring[RCS]);
		if (iir & I915_BSD_USER_INTERRUPT)
			notify_ring(dev, &dev_priv->ring[VCS]);

		for_each_pipe(dev_priv, pipe) {
			if (pipe_stats[pipe] & PIPE_START_VBLANK_INTERRUPT_STATUS &&
			    i915_handle_vblank(dev, pipe, pipe, iir))
				flip_mask &= ~DISPLAY_PLANE_FLIP_PENDING(pipe);

			if (pipe_stats[pipe] & PIPE_LEGACY_BLC_EVENT_STATUS)
				blc_event = true;

			if (pipe_stats[pipe] & PIPE_CRC_DONE_INTERRUPT_STATUS)
				i9xx_pipe_crc_irq_handler(dev, pipe);

			if (pipe_stats[pipe] & PIPE_FIFO_UNDERRUN_STATUS)
				intel_cpu_fifo_underrun_irq_handler(dev_priv, pipe);
		}

		if (blc_event || (iir & I915_ASLE_INTERRUPT))
			intel_opregion_asle_intr(dev);

		if (pipe_stats[0] & PIPE_GMBUS_INTERRUPT_STATUS)
			gmbus_irq_handler(dev);

		/* With MSI, interrupts are only generated when iir
		 * transitions from zero to nonzero.  If another bit got
		 * set while we were handling the existing iir bits, then
		 * we would never get another interrupt.
		 *
		 * This is fine on non-MSI as well, as if we hit this path
		 * we avoid exiting the interrupt handler only to generate
		 * another one.
		 *
		 * Note that for MSI this could cause a stray interrupt report
		 * if an interrupt landed in the time between writing IIR and
		 * the posting read.  This should be rare enough to never
		 * trigger the 99% of 100,000 interrupts test for disabling
		 * stray interrupts.
		 */
		iir = new_iir;
	}

	return ret;
}

static void i965_irq_uninstall(struct drm_device * dev)
{
	struct drm_i915_private *dev_priv = dev->dev_private;
	int pipe;

	if (!dev_priv)
		return;

	I915_WRITE(PORT_HOTPLUG_EN, 0);
	I915_WRITE(PORT_HOTPLUG_STAT, I915_READ(PORT_HOTPLUG_STAT));

	I915_WRITE(HWSTAM, 0xffffffff);
	for_each_pipe(dev_priv, pipe)
		I915_WRITE(PIPESTAT(pipe), 0);
	I915_WRITE(IMR, 0xffffffff);
	I915_WRITE(IER, 0x0);

	for_each_pipe(dev_priv, pipe)
		I915_WRITE(PIPESTAT(pipe),
			   I915_READ(PIPESTAT(pipe)) & 0x8000ffff);
	I915_WRITE(IIR, I915_READ(IIR));
}

static void intel_hpd_irq_reenable_work(struct work_struct *work)
{
	struct drm_i915_private *dev_priv =
		container_of(work, typeof(*dev_priv),
			     hotplug_reenable_work.work);
	struct drm_device *dev = dev_priv->dev;
	struct drm_mode_config *mode_config = &dev->mode_config;
	int i;

	intel_runtime_pm_get(dev_priv);

	spin_lock_irq(&dev_priv->irq_lock);
	for (i = (HPD_NONE + 1); i < HPD_NUM_PINS; i++) {
		struct drm_connector *connector;

		if (dev_priv->hpd_stats[i].hpd_mark != HPD_DISABLED)
			continue;

		dev_priv->hpd_stats[i].hpd_mark = HPD_ENABLED;

		list_for_each_entry(connector, &mode_config->connector_list, head) {
			struct intel_connector *intel_connector = to_intel_connector(connector);

			if (intel_connector->encoder->hpd_pin == i) {
				if (connector->polled != intel_connector->polled)
					DRM_DEBUG_DRIVER("Reenabling HPD on connector %s\n",
							 connector->name);
				connector->polled = intel_connector->polled;
				if (!connector->polled)
					connector->polled = DRM_CONNECTOR_POLL_HPD;
			}
		}
	}
	if (dev_priv->display.hpd_irq_setup)
		dev_priv->display.hpd_irq_setup(dev);
	spin_unlock_irq(&dev_priv->irq_lock);

	intel_runtime_pm_put(dev_priv);
}

/**
 * intel_irq_init - initializes irq support
 * @dev_priv: i915 device instance
 *
 * This function initializes all the irq support including work items, timers
 * and all the vtables. It does not setup the interrupt itself though.
 */
void intel_irq_init(struct drm_i915_private *dev_priv)
{
	struct drm_device *dev = dev_priv->dev;

	INIT_WORK(&dev_priv->hotplug_work, i915_hotplug_work_func);
	INIT_WORK(&dev_priv->dig_port_work, i915_digport_work_func);
	INIT_WORK(&dev_priv->gpu_error.work, i915_error_work_func);
	INIT_WORK(&dev_priv->rps.work, gen6_pm_rps_work);
	INIT_WORK(&dev_priv->l3_parity.error_work, ivybridge_parity_work);

	/* Let's track the enabled rps events */
	if (IS_VALLEYVIEW(dev_priv) && !IS_CHERRYVIEW(dev_priv))
		/* WaGsvRC0ResidencyMethod:vlv */
		dev_priv->pm_rps_events = GEN6_PM_RP_UP_EI_EXPIRED;
	else
		dev_priv->pm_rps_events = GEN6_PM_RPS_EVENTS;

	setup_timer(&dev_priv->gpu_error.hangcheck_timer,
		    i915_hangcheck_elapsed,
		    (unsigned long) dev);
	INIT_DELAYED_WORK(&dev_priv->hotplug_reenable_work,
			  intel_hpd_irq_reenable_work);

	pm_qos_add_request(&dev_priv->pm_qos, PM_QOS_CPU_DMA_LATENCY, PM_QOS_DEFAULT_VALUE);

	if (IS_GEN2(dev_priv)) {
		dev->max_vblank_count = 0;
		dev->driver->get_vblank_counter = i8xx_get_vblank_counter;
	} else if (IS_G4X(dev_priv) || INTEL_INFO(dev_priv)->gen >= 5) {
		dev->max_vblank_count = 0xffffffff; /* full 32 bit counter */
		dev->driver->get_vblank_counter = gm45_get_vblank_counter;
	} else {
		dev->driver->get_vblank_counter = i915_get_vblank_counter;
		dev->max_vblank_count = 0xffffff; /* only 24 bits of frame count */
	}

	/*
	 * Opt out of the vblank disable timer on everything except gen2.
	 * Gen2 doesn't have a hardware frame counter and so depends on
	 * vblank interrupts to produce sane vblank seuquence numbers.
	 */
	if (!IS_GEN2(dev_priv))
		dev->vblank_disable_immediate = true;

	if (drm_core_check_feature(dev, DRIVER_MODESET)) {
		dev->driver->get_vblank_timestamp = i915_get_vblank_timestamp;
		dev->driver->get_scanout_position = i915_get_crtc_scanoutpos;
	}

	if (IS_CHERRYVIEW(dev_priv)) {
		dev->driver->irq_handler = cherryview_irq_handler;
		dev->driver->irq_preinstall = cherryview_irq_preinstall;
		dev->driver->irq_postinstall = cherryview_irq_postinstall;
		dev->driver->irq_uninstall = cherryview_irq_uninstall;
		dev->driver->enable_vblank = valleyview_enable_vblank;
		dev->driver->disable_vblank = valleyview_disable_vblank;
		dev_priv->display.hpd_irq_setup = i915_hpd_irq_setup;
	} else if (IS_VALLEYVIEW(dev_priv)) {
		dev->driver->irq_handler = valleyview_irq_handler;
		dev->driver->irq_preinstall = valleyview_irq_preinstall;
		dev->driver->irq_postinstall = valleyview_irq_postinstall;
		dev->driver->irq_uninstall = valleyview_irq_uninstall;
		dev->driver->enable_vblank = valleyview_enable_vblank;
		dev->driver->disable_vblank = valleyview_disable_vblank;
		dev_priv->display.hpd_irq_setup = i915_hpd_irq_setup;
	} else if (INTEL_INFO(dev_priv)->gen >= 8) {
		dev->driver->irq_handler = gen8_irq_handler;
		dev->driver->irq_preinstall = gen8_irq_reset;
		dev->driver->irq_postinstall = gen8_irq_postinstall;
		dev->driver->irq_uninstall = gen8_irq_uninstall;
		dev->driver->enable_vblank = gen8_enable_vblank;
		dev->driver->disable_vblank = gen8_disable_vblank;
		dev_priv->display.hpd_irq_setup = ibx_hpd_irq_setup;
	} else if (HAS_PCH_SPLIT(dev)) {
		dev->driver->irq_handler = ironlake_irq_handler;
		dev->driver->irq_preinstall = ironlake_irq_reset;
		dev->driver->irq_postinstall = ironlake_irq_postinstall;
		dev->driver->irq_uninstall = ironlake_irq_uninstall;
		dev->driver->enable_vblank = ironlake_enable_vblank;
		dev->driver->disable_vblank = ironlake_disable_vblank;
		dev_priv->display.hpd_irq_setup = ibx_hpd_irq_setup;
	} else {
		if (INTEL_INFO(dev_priv)->gen == 2) {
			dev->driver->irq_preinstall = i8xx_irq_preinstall;
			dev->driver->irq_postinstall = i8xx_irq_postinstall;
			dev->driver->irq_handler = i8xx_irq_handler;
			dev->driver->irq_uninstall = i8xx_irq_uninstall;
		} else if (INTEL_INFO(dev_priv)->gen == 3) {
			dev->driver->irq_preinstall = i915_irq_preinstall;
			dev->driver->irq_postinstall = i915_irq_postinstall;
			dev->driver->irq_uninstall = i915_irq_uninstall;
			dev->driver->irq_handler = i915_irq_handler;
			dev_priv->display.hpd_irq_setup = i915_hpd_irq_setup;
		} else {
			dev->driver->irq_preinstall = i965_irq_preinstall;
			dev->driver->irq_postinstall = i965_irq_postinstall;
			dev->driver->irq_uninstall = i965_irq_uninstall;
			dev->driver->irq_handler = i965_irq_handler;
			dev_priv->display.hpd_irq_setup = i915_hpd_irq_setup;
		}
		dev->driver->enable_vblank = i915_enable_vblank;
		dev->driver->disable_vblank = i915_disable_vblank;
	}
}

/**
 * intel_hpd_init - initializes and enables hpd support
 * @dev_priv: i915 device instance
 *
 * This function enables the hotplug support. It requires that interrupts have
 * already been enabled with intel_irq_init_hw(). From this point on hotplug and
 * poll request can run concurrently to other code, so locking rules must be
 * obeyed.
 *
 * This is a separate step from interrupt enabling to simplify the locking rules
 * in the driver load and resume code.
 */
void intel_hpd_init(struct drm_i915_private *dev_priv)
{
	struct drm_device *dev = dev_priv->dev;
	struct drm_mode_config *mode_config = &dev->mode_config;
	struct drm_connector *connector;
	int i;

	for (i = 1; i < HPD_NUM_PINS; i++) {
		dev_priv->hpd_stats[i].hpd_cnt = 0;
		dev_priv->hpd_stats[i].hpd_mark = HPD_ENABLED;
	}
	list_for_each_entry(connector, &mode_config->connector_list, head) {
		struct intel_connector *intel_connector = to_intel_connector(connector);
		connector->polled = intel_connector->polled;
		if (connector->encoder && !connector->polled && I915_HAS_HOTPLUG(dev) && intel_connector->encoder->hpd_pin > HPD_NONE)
			connector->polled = DRM_CONNECTOR_POLL_HPD;
		if (intel_connector->mst_port)
			connector->polled = DRM_CONNECTOR_POLL_HPD;
	}

	/* Interrupt setup is already guaranteed to be single-threaded, this is
	 * just to make the assert_spin_locked checks happy. */
	spin_lock_irq(&dev_priv->irq_lock);
	if (dev_priv->display.hpd_irq_setup)
		dev_priv->display.hpd_irq_setup(dev);
	spin_unlock_irq(&dev_priv->irq_lock);
}

/**
 * intel_irq_install - enables the hardware interrupt
 * @dev_priv: i915 device instance
 *
 * This function enables the hardware interrupt handling, but leaves the hotplug
 * handling still disabled. It is called after intel_irq_init().
 *
 * In the driver load and resume code we need working interrupts in a few places
 * but don't want to deal with the hassle of concurrent probe and hotplug
 * workers. Hence the split into this two-stage approach.
 */
int intel_irq_install(struct drm_i915_private *dev_priv)
{
	/*
	 * We enable some interrupt sources in our postinstall hooks, so mark
	 * interrupts as enabled _before_ actually enabling them to avoid
	 * special cases in our ordering checks.
	 */
	dev_priv->pm.irqs_enabled = true;

	return drm_irq_install(dev_priv->dev, dev_priv->dev->pdev->irq);
}

/**
 * intel_irq_uninstall - finilizes all irq handling
 * @dev_priv: i915 device instance
 *
 * This stops interrupt and hotplug handling and unregisters and frees all
 * resources acquired in the init functions.
 */
void intel_irq_uninstall(struct drm_i915_private *dev_priv)
{
	drm_irq_uninstall(dev_priv->dev);
	intel_hpd_cancel_work(dev_priv);
	dev_priv->pm.irqs_enabled = false;
}

/**
 * intel_runtime_pm_disable_interrupts - runtime interrupt disabling
 * @dev_priv: i915 device instance
 *
 * This function is used to disable interrupts at runtime, both in the runtime
 * pm and the system suspend/resume code.
 */
void intel_runtime_pm_disable_interrupts(struct drm_i915_private *dev_priv)
{
	dev_priv->dev->driver->irq_uninstall(dev_priv->dev);
	dev_priv->pm.irqs_enabled = false;
}

/**
 * intel_runtime_pm_enable_interrupts - runtime interrupt enabling
 * @dev_priv: i915 device instance
 *
 * This function is used to enable interrupts at runtime, both in the runtime
 * pm and the system suspend/resume code.
 */
void intel_runtime_pm_enable_interrupts(struct drm_i915_private *dev_priv)
{
	dev_priv->pm.irqs_enabled = true;
	dev_priv->dev->driver->irq_preinstall(dev_priv->dev);
	dev_priv->dev->driver->irq_postinstall(dev_priv->dev);
}<|MERGE_RESOLUTION|>--- conflicted
+++ resolved
@@ -214,11 +214,7 @@
 
 static u32 gen6_pm_ier(struct drm_i915_private *dev_priv)
 {
-<<<<<<< HEAD
-	snb_update_pm_irq(dev_priv, mask, 0);
-=======
 	return INTEL_INFO(dev_priv)->gen >= 8 ? GEN8_GT_IER(2) : GEN6_PMIER;
->>>>>>> 064ca1d2
 }
 
 /**
@@ -249,16 +245,6 @@
 	}
 }
 
-<<<<<<< HEAD
-void gen8_enable_pm_irq(struct drm_i915_private *dev_priv, uint32_t mask)
-{
-	bdw_update_pm_irq(dev_priv, mask, mask);
-}
-
-void gen8_disable_pm_irq(struct drm_i915_private *dev_priv, uint32_t mask)
-{
-	bdw_update_pm_irq(dev_priv, mask, 0);
-=======
 void gen6_enable_pm_irq(struct drm_i915_private *dev_priv, uint32_t mask)
 {
 	snb_update_pm_irq(dev_priv, mask, mask);
@@ -313,7 +299,6 @@
 	spin_unlock_irq(&dev_priv->irq_lock);
 
 	I915_WRITE(gen6_pm_iir(dev_priv), dev_priv->pm_rps_events);
->>>>>>> 064ca1d2
 }
 
 /**
@@ -2335,21 +2320,12 @@
 				intel_cpu_fifo_underrun_irq_handler(dev_priv,
 								    pipe);
 
-<<<<<<< HEAD
 
 			if (IS_GEN9(dev))
 				fault_errors = pipe_iir & GEN9_DE_PIPE_IRQ_FAULT_ERRORS;
 			else
 				fault_errors = pipe_iir & GEN8_DE_PIPE_IRQ_FAULT_ERRORS;
 
-=======
-
-			if (IS_GEN9(dev))
-				fault_errors = pipe_iir & GEN9_DE_PIPE_IRQ_FAULT_ERRORS;
-			else
-				fault_errors = pipe_iir & GEN8_DE_PIPE_IRQ_FAULT_ERRORS;
-
->>>>>>> 064ca1d2
 			if (fault_errors)
 				DRM_ERROR("Fault errors on pipe %c\n: 0x%08x",
 					  pipe_name(pipe),
@@ -3542,13 +3518,6 @@
 	uint32_t de_pipe_masked = GEN8_PIPE_CDCLK_CRC_DONE;
 	uint32_t de_pipe_enables;
 	int pipe;
-<<<<<<< HEAD
-
-	if (IS_GEN9(dev_priv))
-		de_pipe_masked |= GEN9_PIPE_PLANE1_FLIP_DONE |
-				  GEN9_DE_PIPE_IRQ_FAULT_ERRORS;
-	else
-=======
 	u32 aux_en = GEN8_AUX_CHANNEL_A;
 
 	if (IS_GEN9(dev_priv)) {
@@ -3557,7 +3526,6 @@
 		aux_en |= GEN9_AUX_CHANNEL_B | GEN9_AUX_CHANNEL_C |
 			GEN9_AUX_CHANNEL_D;
 	} else
->>>>>>> 064ca1d2
 		de_pipe_masked |= GEN8_PIPE_PRIMARY_FLIP_DONE |
 				  GEN8_DE_PIPE_IRQ_FAULT_ERRORS;
 
@@ -3598,39 +3566,8 @@
 static int cherryview_irq_postinstall(struct drm_device *dev)
 {
 	struct drm_i915_private *dev_priv = dev->dev_private;
-<<<<<<< HEAD
-	u32 enable_mask = I915_DISPLAY_PORT_INTERRUPT |
-		I915_DISPLAY_PIPE_A_EVENT_INTERRUPT |
-		I915_DISPLAY_PIPE_B_EVENT_INTERRUPT |
-		I915_DISPLAY_PIPE_C_EVENT_INTERRUPT;
-	u32 pipestat_enable = PLANE_FLIP_DONE_INT_STATUS_VLV |
-		PIPE_CRC_DONE_INTERRUPT_STATUS;
-	int pipe;
-
-	/*
-	 * Leave vblank interrupts masked initially.  enable/disable will
-	 * toggle them based on usage.
-	 */
-	dev_priv->irq_mask = ~enable_mask;
-
-	for_each_pipe(dev_priv, pipe)
-		I915_WRITE(PIPESTAT(pipe), 0xffff);
-
-	spin_lock_irq(&dev_priv->irq_lock);
-	i915_enable_pipestat(dev_priv, PIPE_A, PIPE_GMBUS_INTERRUPT_STATUS);
-	for_each_pipe(dev_priv, pipe)
-		i915_enable_pipestat(dev_priv, pipe, pipestat_enable);
-	spin_unlock_irq(&dev_priv->irq_lock);
-
-	I915_WRITE(VLV_IIR, 0xffffffff);
-	I915_WRITE(VLV_IIR, 0xffffffff);
-	I915_WRITE(VLV_IER, enable_mask);
-	I915_WRITE(VLV_IMR, dev_priv->irq_mask);
-	POSTING_READ(VLV_IMR);
-=======
 
 	vlv_display_irq_postinstall(dev_priv);
->>>>>>> 064ca1d2
 
 	gen8_gt_irq_postinstall(dev_priv);
 
@@ -3677,20 +3614,7 @@
 
 	I915_WRITE(HWSTAM, 0xffffffff);
 
-<<<<<<< HEAD
-	/* Interrupt setup is already guaranteed to be single-threaded, this is
-	 * just to make the assert_spin_locked check happy. */
-	spin_lock_irq(&dev_priv->irq_lock);
-	if (dev_priv->display_irqs_enabled)
-		valleyview_display_irqs_uninstall(dev_priv);
-	spin_unlock_irq(&dev_priv->irq_lock);
-
-	vlv_display_irq_reset(dev_priv);
-
-	dev_priv->irq_mask = 0;
-=======
 	vlv_display_irq_uninstall(dev_priv);
->>>>>>> 064ca1d2
 }
 
 static void cherryview_irq_uninstall(struct drm_device *dev)
@@ -3704,22 +3628,10 @@
 	POSTING_READ(GEN8_MASTER_IRQ);
 
 	gen8_gt_irq_reset(dev_priv);
-<<<<<<< HEAD
 
 	GEN5_IRQ_RESET(GEN8_PCU_);
 
-	I915_WRITE(PORT_HOTPLUG_EN, 0);
-	I915_WRITE(PORT_HOTPLUG_STAT, I915_READ(PORT_HOTPLUG_STAT));
-=======
->>>>>>> 064ca1d2
-
-	GEN5_IRQ_RESET(GEN8_PCU_);
-
-<<<<<<< HEAD
-	GEN5_IRQ_RESET(VLV_);
-=======
 	vlv_display_irq_uninstall(dev_priv);
->>>>>>> 064ca1d2
 }
 
 static void ironlake_irq_uninstall(struct drm_device *dev)

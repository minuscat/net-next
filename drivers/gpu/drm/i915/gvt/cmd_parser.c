--- conflicted
+++ resolved
@@ -1643,12 +1643,7 @@
 	struct intel_vgpu *vgpu = s->vgpu;
 	struct intel_vgpu_shadow_bb *bb;
 	unsigned long gma = 0;
-<<<<<<< HEAD
-	int bb_size;
-	void *dst = NULL;
-=======
 	unsigned long bb_size;
->>>>>>> 010d118c
 	int ret = 0;
 
 	/* get the start gm address of the batch buffer */

--- conflicted
+++ resolved
@@ -68,16 +68,11 @@
 #define MAX_STREAMS 6
 #define MIN_VIEWPORT_SIZE 12
 #define MAX_NUM_EDP 2
-<<<<<<< HEAD
-#define MAX_HOST_ROUTERS_NUM 3
-#define MAX_DPIA_PER_HOST_ROUTER 2
-=======
 #define MAX_SUPPORTED_FORMATS 7
 
 #define MAX_HOST_ROUTERS_NUM 3
 #define MAX_DPIA_PER_HOST_ROUTER 3
 #define MAX_DPIA_NUM  (MAX_HOST_ROUTERS_NUM * MAX_DPIA_PER_HOST_ROUTER)
->>>>>>> 711fa266
 
 /* Display Core Interfaces */
 struct dc_versions {
@@ -354,11 +349,8 @@
 	struct dc_scl_caps scl_caps;
 	uint8_t num_of_host_routers;
 	uint8_t num_of_dpias_per_host_router;
-<<<<<<< HEAD
-=======
 	/* limit of the ODM only, could be limited by other factors (like pipe count)*/
 	uint8_t max_odm_combine_factor;
->>>>>>> 711fa266
 };
 
 struct dc_bug_wa {

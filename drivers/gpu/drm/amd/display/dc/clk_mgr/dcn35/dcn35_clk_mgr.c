--- conflicted
+++ resolved
@@ -227,11 +227,7 @@
 	if (dc->work_arounds.skip_clock_update)
 		return;
 
-<<<<<<< HEAD
-	/* DTBCLK is fixed, so set a default if unspecified. */
-=======
 	display_count = dcn35_get_active_display_cnt_wa(dc, context, &all_active_disps);
->>>>>>> b76c01f1
 	if (new_clocks->dtbclk_en && !new_clocks->ref_dtbclk_khz)
 		new_clocks->ref_dtbclk_khz = 600000;
 
@@ -673,7 +669,6 @@
 
 	min_dram_speed_mts = max_dram_speed_mts;
 	min_pstate = max_pstate;
-<<<<<<< HEAD
 
 	for (i = 0; i < clock_table->NumMemPstatesEnabled; i++) {
 		uint32_t dram_speed_mts = calc_dram_speed_mts(&clock_table->MemPstateTable[i]);
@@ -684,18 +679,6 @@
 		}
 	}
 
-=======
-
-	for (i = 0; i < clock_table->NumMemPstatesEnabled; i++) {
-		uint32_t dram_speed_mts = calc_dram_speed_mts(&clock_table->MemPstateTable[i]);
-
-		if (is_valid_clock_value(dram_speed_mts) && dram_speed_mts < min_dram_speed_mts) {
-			min_dram_speed_mts = dram_speed_mts;
-			min_pstate = i;
-		}
-	}
-
->>>>>>> b76c01f1
 	/* We expect the table to contain at least one valid P-state entry. */
 	ASSERT(clock_table->NumMemPstatesEnabled &&
 	       is_valid_clock_value(max_dram_speed_mts) &&

// SPDX-License-Identifier: GPL-2.0
/*
 * This file contains platform specific structure definitions
 * and init function used by Tiger Lake PCH.
 *
 * Copyright (c) 2022, Intel Corporation.
 * All Rights Reserved.
 *
 */

#include "core.h"

#define ACPI_S0IX_DSM_UUID		"57a6512e-3979-4e9d-9708-ff13b2508972"
#define ACPI_GET_LOW_MODE_REGISTERS	1

enum pch_type {
	PCH_H,
	PCH_LP
};

const struct pmc_bit_map tgl_pfear_map[] = {
	{"PSF9",		BIT(0)},
	{"RES_66",		BIT(1)},
	{"RES_67",		BIT(2)},
	{"RES_68",		BIT(3)},
	{"RES_69",		BIT(4)},
	{"RES_70",		BIT(5)},
	{"TBTLSX",		BIT(6)},
	{}
};

const struct pmc_bit_map *ext_tgl_pfear_map[] = {
	/*
	 * Check intel_pmc_core_ids[] users of tgl_reg_map for
	 * a list of core SoCs using this.
	 */
	cnp_pfear_map,
	tgl_pfear_map,
	NULL
};

const struct pmc_bit_map tgl_clocksource_status_map[] = {
	{"USB2PLL_OFF_STS",			BIT(18)},
	{"PCIe/USB3.1_Gen2PLL_OFF_STS",		BIT(19)},
	{"PCIe_Gen3PLL_OFF_STS",		BIT(20)},
	{"OPIOPLL_OFF_STS",			BIT(21)},
	{"OCPLL_OFF_STS",			BIT(22)},
	{"MainPLL_OFF_STS",			BIT(23)},
	{"MIPIPLL_OFF_STS",			BIT(24)},
	{"Fast_XTAL_Osc_OFF_STS",		BIT(25)},
	{"AC_Ring_Osc_OFF_STS",			BIT(26)},
	{"MC_Ring_Osc_OFF_STS",			BIT(27)},
	{"SATAPLL_OFF_STS",			BIT(29)},
	{"XTAL_USB2PLL_OFF_STS",		BIT(31)},
	{}
};

const struct pmc_bit_map tgl_power_gating_status_map[] = {
	{"CSME_PG_STS",				BIT(0)},
	{"SATA_PG_STS",				BIT(1)},
	{"xHCI_PG_STS",				BIT(2)},
	{"UFSX2_PG_STS",			BIT(3)},
	{"OTG_PG_STS",				BIT(5)},
	{"SPA_PG_STS",				BIT(6)},
	{"SPB_PG_STS",				BIT(7)},
	{"SPC_PG_STS",				BIT(8)},
	{"SPD_PG_STS",				BIT(9)},
	{"SPE_PG_STS",				BIT(10)},
	{"SPF_PG_STS",				BIT(11)},
	{"LSX_PG_STS",				BIT(13)},
	{"P2SB_PG_STS",				BIT(14)},
	{"PSF_PG_STS",				BIT(15)},
	{"SBR_PG_STS",				BIT(16)},
	{"OPIDMI_PG_STS",			BIT(17)},
	{"THC0_PG_STS",				BIT(18)},
	{"THC1_PG_STS",				BIT(19)},
	{"GBETSN_PG_STS",			BIT(20)},
	{"GBE_PG_STS",				BIT(21)},
	{"LPSS_PG_STS",				BIT(22)},
	{"MMP_UFSX2_PG_STS",			BIT(23)},
	{"MMP_UFSX2B_PG_STS",			BIT(24)},
	{"FIA_PG_STS",				BIT(25)},
	{}
};

const struct pmc_bit_map tgl_d3_status_map[] = {
	{"ADSP_D3_STS",				BIT(0)},
	{"SATA_D3_STS",				BIT(1)},
	{"xHCI0_D3_STS",			BIT(2)},
	{"xDCI1_D3_STS",			BIT(5)},
	{"SDX_D3_STS",				BIT(6)},
	{"EMMC_D3_STS",				BIT(7)},
	{"IS_D3_STS",				BIT(8)},
	{"THC0_D3_STS",				BIT(9)},
	{"THC1_D3_STS",				BIT(10)},
	{"GBE_D3_STS",				BIT(11)},
	{"GBE_TSN_D3_STS",			BIT(12)},
	{}
};

const struct pmc_bit_map tgl_vnn_req_status_map[] = {
	{"GPIO_COM0_VNN_REQ_STS",		BIT(1)},
	{"GPIO_COM1_VNN_REQ_STS",		BIT(2)},
	{"GPIO_COM2_VNN_REQ_STS",		BIT(3)},
	{"GPIO_COM3_VNN_REQ_STS",		BIT(4)},
	{"GPIO_COM4_VNN_REQ_STS",		BIT(5)},
	{"GPIO_COM5_VNN_REQ_STS",		BIT(6)},
	{"Audio_VNN_REQ_STS",			BIT(7)},
	{"ISH_VNN_REQ_STS",			BIT(8)},
	{"CNVI_VNN_REQ_STS",			BIT(9)},
	{"eSPI_VNN_REQ_STS",			BIT(10)},
	{"Display_VNN_REQ_STS",			BIT(11)},
	{"DTS_VNN_REQ_STS",			BIT(12)},
	{"SMBUS_VNN_REQ_STS",			BIT(14)},
	{"CSME_VNN_REQ_STS",			BIT(15)},
	{"SMLINK0_VNN_REQ_STS",			BIT(16)},
	{"SMLINK1_VNN_REQ_STS",			BIT(17)},
	{"CLINK_VNN_REQ_STS",			BIT(20)},
	{"DCI_VNN_REQ_STS",			BIT(21)},
	{"ITH_VNN_REQ_STS",			BIT(22)},
	{"CSME_VNN_REQ_STS",			BIT(24)},
	{"GBE_VNN_REQ_STS",			BIT(25)},
	{}
};

const struct pmc_bit_map tgl_vnn_misc_status_map[] = {
	{"CPU_C10_REQ_STS_0",			BIT(0)},
	{"PCIe_LPM_En_REQ_STS_3",		BIT(3)},
	{"ITH_REQ_STS_5",			BIT(5)},
	{"CNVI_REQ_STS_6",			BIT(6)},
	{"ISH_REQ_STS_7",			BIT(7)},
	{"USB2_SUS_PG_Sys_REQ_STS_10",		BIT(10)},
	{"PCIe_Clk_REQ_STS_12",			BIT(12)},
	{"MPHY_Core_DL_REQ_STS_16",		BIT(16)},
	{"Break-even_En_REQ_STS_17",		BIT(17)},
	{"Auto-demo_En_REQ_STS_18",		BIT(18)},
	{"MPHY_SUS_REQ_STS_22",			BIT(22)},
	{"xDCI_attached_REQ_STS_24",		BIT(24)},
	{}
};

const struct pmc_bit_map tgl_signal_status_map[] = {
	{"LSX_Wake0_En_STS",			BIT(0)},
	{"LSX_Wake0_Pol_STS",			BIT(1)},
	{"LSX_Wake1_En_STS",			BIT(2)},
	{"LSX_Wake1_Pol_STS",			BIT(3)},
	{"LSX_Wake2_En_STS",			BIT(4)},
	{"LSX_Wake2_Pol_STS",			BIT(5)},
	{"LSX_Wake3_En_STS",			BIT(6)},
	{"LSX_Wake3_Pol_STS",			BIT(7)},
	{"LSX_Wake4_En_STS",			BIT(8)},
	{"LSX_Wake4_Pol_STS",			BIT(9)},
	{"LSX_Wake5_En_STS",			BIT(10)},
	{"LSX_Wake5_Pol_STS",			BIT(11)},
	{"LSX_Wake6_En_STS",			BIT(12)},
	{"LSX_Wake6_Pol_STS",			BIT(13)},
	{"LSX_Wake7_En_STS",			BIT(14)},
	{"LSX_Wake7_Pol_STS",			BIT(15)},
	{"Intel_Se_IO_Wake0_En_STS",		BIT(16)},
	{"Intel_Se_IO_Wake0_Pol_STS",		BIT(17)},
	{"Intel_Se_IO_Wake1_En_STS",		BIT(18)},
	{"Intel_Se_IO_Wake1_Pol_STS",		BIT(19)},
	{"Int_Timer_SS_Wake0_En_STS",		BIT(20)},
	{"Int_Timer_SS_Wake0_Pol_STS",		BIT(21)},
	{"Int_Timer_SS_Wake1_En_STS",		BIT(22)},
	{"Int_Timer_SS_Wake1_Pol_STS",		BIT(23)},
	{"Int_Timer_SS_Wake2_En_STS",		BIT(24)},
	{"Int_Timer_SS_Wake2_Pol_STS",		BIT(25)},
	{"Int_Timer_SS_Wake3_En_STS",		BIT(26)},
	{"Int_Timer_SS_Wake3_Pol_STS",		BIT(27)},
	{"Int_Timer_SS_Wake4_En_STS",		BIT(28)},
	{"Int_Timer_SS_Wake4_Pol_STS",		BIT(29)},
	{"Int_Timer_SS_Wake5_En_STS",		BIT(30)},
	{"Int_Timer_SS_Wake5_Pol_STS",		BIT(31)},
	{}
};

const struct pmc_bit_map *tgl_lpm_maps[] = {
	tgl_clocksource_status_map,
	tgl_power_gating_status_map,
	tgl_d3_status_map,
	tgl_vnn_req_status_map,
	tgl_vnn_misc_status_map,
	tgl_signal_status_map,
	NULL
};

const struct pmc_reg_map tgl_reg_map = {
	.pfear_sts = ext_tgl_pfear_map,
	.slp_s0_offset = CNP_PMC_SLP_S0_RES_COUNTER_OFFSET,
	.slp_s0_res_counter_step = TGL_PMC_SLP_S0_RES_COUNTER_STEP,
	.ltr_show_sts = cnp_ltr_show_map,
	.msr_sts = msr_map,
	.ltr_ignore_offset = CNP_PMC_LTR_IGNORE_OFFSET,
	.regmap_length = CNP_PMC_MMIO_REG_LEN,
	.ppfear0_offset = CNP_PMC_HOST_PPFEAR0A,
	.ppfear_buckets = ICL_PPFEAR_NUM_ENTRIES,
	.pm_cfg_offset = CNP_PMC_PM_CFG_OFFSET,
	.pm_read_disable_bit = CNP_PMC_READ_DISABLE_BIT,
	.ltr_ignore_max = TGL_NUM_IP_IGN_ALLOWED,
	.lpm_num_maps = TGL_LPM_NUM_MAPS,
	.lpm_res_counter_step_x2 = TGL_PMC_LPM_RES_COUNTER_STEP_X2,
	.lpm_sts_latch_en_offset = TGL_LPM_STS_LATCH_EN_OFFSET,
	.lpm_en_offset = TGL_LPM_EN_OFFSET,
	.lpm_priority_offset = TGL_LPM_PRI_OFFSET,
	.lpm_residency_offset = TGL_LPM_RESIDENCY_OFFSET,
	.lpm_sts = tgl_lpm_maps,
	.lpm_status_offset = TGL_LPM_STATUS_OFFSET,
	.lpm_live_status_offset = TGL_LPM_LIVE_STATUS_OFFSET,
	.etr3_offset = ETR3_OFFSET,
};

const struct pmc_reg_map tgl_h_reg_map = {
	.pfear_sts = ext_tgl_pfear_map,
	.slp_s0_offset = CNP_PMC_SLP_S0_RES_COUNTER_OFFSET,
	.slp_s0_res_counter_step = TGL_PMC_SLP_S0_RES_COUNTER_STEP,
	.ltr_show_sts = cnp_ltr_show_map,
	.msr_sts = msr_map,
	.ltr_ignore_offset = CNP_PMC_LTR_IGNORE_OFFSET,
	.regmap_length = CNP_PMC_MMIO_REG_LEN,
	.ppfear0_offset = CNP_PMC_HOST_PPFEAR0A,
	.ppfear_buckets = ICL_PPFEAR_NUM_ENTRIES,
	.pm_cfg_offset = CNP_PMC_PM_CFG_OFFSET,
	.pm_read_disable_bit = CNP_PMC_READ_DISABLE_BIT,
	.ltr_ignore_max = TGL_NUM_IP_IGN_ALLOWED,
	.lpm_num_maps = TGL_LPM_NUM_MAPS,
	.lpm_res_counter_step_x2 = TGL_PMC_LPM_RES_COUNTER_STEP_X2,
	.lpm_sts_latch_en_offset = TGL_LPM_STS_LATCH_EN_OFFSET,
	.lpm_en_offset = TGL_LPM_EN_OFFSET,
	.lpm_priority_offset = TGL_LPM_PRI_OFFSET,
	.lpm_residency_offset = TGL_LPM_RESIDENCY_OFFSET,
	.lpm_sts = tgl_lpm_maps,
	.lpm_status_offset = TGL_LPM_STATUS_OFFSET,
	.lpm_live_status_offset = TGL_LPM_LIVE_STATUS_OFFSET,
	.etr3_offset = ETR3_OFFSET,
	.pson_residency_offset = TGL_PSON_RESIDENCY_OFFSET,
	.pson_residency_counter_step = TGL_PSON_RES_COUNTER_STEP,
};

void pmc_core_get_tgl_lpm_reqs(struct platform_device *pdev)
{
	struct pmc_dev *pmcdev = platform_get_drvdata(pdev);
	struct pmc *pmc = pmcdev->pmcs[PMC_IDX_MAIN];
	const int num_maps = pmc->map->lpm_num_maps;
	u32 lpm_size = LPM_MAX_NUM_MODES * num_maps * 4;
	union acpi_object *out_obj;
	struct acpi_device *adev;
	guid_t s0ix_dsm_guid;
	u32 *lpm_req_regs, *addr;

	adev = ACPI_COMPANION(&pdev->dev);
	if (!adev)
		return;

	guid_parse(ACPI_S0IX_DSM_UUID, &s0ix_dsm_guid);

	out_obj = acpi_evaluate_dsm_typed(adev->handle, &s0ix_dsm_guid, 0,
					  ACPI_GET_LOW_MODE_REGISTERS, NULL, ACPI_TYPE_BUFFER);
	if (out_obj) {
		u32 size = out_obj->buffer.length;

		if (size != lpm_size) {
			acpi_handle_debug(adev->handle,
				"_DSM returned unexpected buffer size, have %u, expect %u\n",
				size, lpm_size);
			goto free_acpi_obj;
		}
	} else {
		acpi_handle_debug(adev->handle,
				  "_DSM function 0 evaluation failed\n");
		goto free_acpi_obj;
	}

	addr = (u32 *)out_obj->buffer.pointer;

	lpm_req_regs = devm_kzalloc(&pdev->dev, lpm_size * sizeof(u32),
				     GFP_KERNEL);
	if (!lpm_req_regs)
		goto free_acpi_obj;

	memcpy(lpm_req_regs, addr, lpm_size);
	pmc->lpm_req_regs = lpm_req_regs;

free_acpi_obj:
	ACPI_FREE(out_obj);
}

int tgl_l_core_init(struct pmc_dev *pmcdev)
{
	return tgl_core_generic_init(pmcdev, PCH_LP);
}

int tgl_core_init(struct pmc_dev *pmcdev)
{
	return tgl_core_generic_init(pmcdev, PCH_H);
}

int tgl_core_generic_init(struct pmc_dev *pmcdev, int pch_tp)
{
	struct pmc *pmc = pmcdev->pmcs[PMC_IDX_MAIN];
	int ret;

<<<<<<< HEAD
	if (pch_tp == PCH_H)
		pmc->map = &tgl_h_reg_map;
	else
		pmc->map = &tgl_reg_map;
=======
	pmc->map = &tgl_reg_map;

	pmcdev->suspend = cnl_suspend;
	pmcdev->resume = cnl_resume;
>>>>>>> 70681aa0

	ret = get_primary_reg_base(pmc);
	if (ret)
		return ret;

	pmc_core_get_low_power_modes(pmcdev);
	pmc_core_get_tgl_lpm_reqs(pmcdev->pdev);

	return 0;
}<|MERGE_RESOLUTION|>--- conflicted
+++ resolved
@@ -300,17 +300,13 @@
 	struct pmc *pmc = pmcdev->pmcs[PMC_IDX_MAIN];
 	int ret;
 
-<<<<<<< HEAD
 	if (pch_tp == PCH_H)
 		pmc->map = &tgl_h_reg_map;
 	else
 		pmc->map = &tgl_reg_map;
-=======
-	pmc->map = &tgl_reg_map;
 
 	pmcdev->suspend = cnl_suspend;
 	pmcdev->resume = cnl_resume;
->>>>>>> 70681aa0
 
 	ret = get_primary_reg_base(pmc);
 	if (ret)

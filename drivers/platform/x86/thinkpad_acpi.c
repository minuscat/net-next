--- conflicted
+++ resolved
@@ -183,10 +183,7 @@
 						   * directly in the sparse-keymap.
 						   */
 	TP_HKEY_EV_AMT_TOGGLE		= 0x131a, /* Toggle AMT on/off */
-<<<<<<< HEAD
-=======
 	TP_HKEY_EV_DOUBLETAP_TOGGLE	= 0x131c, /* Toggle trackpoint doubletap on/off */
->>>>>>> 0c383648
 	TP_HKEY_EV_PROFILE_TOGGLE	= 0x131f, /* Toggle platform profile */
 
 	/* Reasons for waking up from S3/S4 */
@@ -3623,19 +3620,9 @@
 {
 	int mode;
 
-<<<<<<< HEAD
-	switch (hkey) {
-	case TP_HKEY_EV_PRIVACYGUARD_TOGGLE:
-	case TP_HKEY_EV_AMT_TOGGLE:
-	case TP_HKEY_EV_PROFILE_TOGGLE:
-		tpacpi_driver_event(hkey);
-		return true;
-	}
-=======
 	mode = adaptive_keyboard_get_mode();
 	if (mode < 0)
 		return;
->>>>>>> 0c383648
 
 	adaptive_keyboard_prev_mode = mode;
 	adaptive_keyboard_mode_is_saved = true;
@@ -6302,7 +6289,6 @@
 	case TPACPI_THERMAL_ACPI_UPDT:
 	case TPACPI_THERMAL_TPEC_8:
 		if (idx >= 8)
-<<<<<<< HEAD
 			return 0;
 		break;
 
@@ -6311,16 +6297,6 @@
 			return 0;
 		break;
 
-=======
-			return 0;
-		break;
-
-	case TPACPI_THERMAL_TPEC_12:
-		if (idx >= 12)
-			return 0;
-		break;
-
->>>>>>> 0c383648
 	default:
 		break;
 
@@ -10852,17 +10828,7 @@
 	.name = "auxmac",
 };
 
-<<<<<<< HEAD
-static ssize_t auxmac_show(struct device *dev,
-			   struct device_attribute *attr,
-			   char *buf)
-{
-	return sysfs_emit(buf, "%s\n", auxmac);
-}
-static DEVICE_ATTR_RO(auxmac);
-=======
 static DEVICE_STRING_ATTR_RO(auxmac, 0444, auxmac);
->>>>>>> 0c383648
 
 static umode_t auxmac_attr_is_visible(struct kobject *kobj,
 				      struct attribute *attr, int n)
@@ -10871,11 +10837,7 @@
 }
 
 static struct attribute *auxmac_attributes[] = {
-<<<<<<< HEAD
-	&dev_attr_auxmac.attr,
-=======
 	&dev_attr_auxmac.attr.attr,
->>>>>>> 0c383648
 	NULL
 };
 
@@ -11071,27 +11033,6 @@
 			dytc_profile_set(NULL, PLATFORM_PROFILE_BALANCED);
 		else
 			dytc_control_amt(!dytc_amt_active);
-<<<<<<< HEAD
-	}
-	if (hkey_event == TP_HKEY_EV_PROFILE_TOGGLE) {
-		switch (dytc_current_profile) {
-		case PLATFORM_PROFILE_LOW_POWER:
-			dytc_profile_set(NULL, PLATFORM_PROFILE_BALANCED);
-			break;
-		case PLATFORM_PROFILE_BALANCED:
-			dytc_profile_set(NULL, PLATFORM_PROFILE_PERFORMANCE);
-			break;
-		case PLATFORM_PROFILE_PERFORMANCE:
-			dytc_profile_set(NULL, PLATFORM_PROFILE_LOW_POWER);
-			break;
-		default:
-			pr_warn("Profile HKEY unexpected profile %d", dytc_current_profile);
-		}
-		/* Notify user space the profile changed */
-		platform_profile_notify();
-	}
-}
-=======
 
 		return true;
 	case TP_HKEY_EV_DOUBLETAP_TOGGLE:
@@ -11101,7 +11042,6 @@
 		platform_profile_cycle();
 		return true;
 	}
->>>>>>> 0c383648
 
 	return false;
 }

// SPDX-License-Identifier: GPL-2.0
/* Copyright(c) 2009-2012  Realtek Corporation.*/

#include "../wifi.h"
#include "../base.h"
#include "../core.h"
#include "../rtl8192d/reg.h"
#include "../rtl8192d/def.h"
#include "../rtl8192d/dm_common.h"
#include "../rtl8192d/phy_common.h"
#include "../rtl8192d/fw_common.h"
#include "phy.h"
#include "dm.h"

#define UNDEC_SM_PWDB	entry_min_undec_sm_pwdb

static void rtl92d_dm_init_dynamic_txpower(struct ieee80211_hw *hw)
{
	struct rtl_priv *rtlpriv = rtl_priv(hw);

	rtlpriv->dm.dynamic_txpower_enable = true;
	rtlpriv->dm.last_dtp_lvl = TXHIGHPWRLEVEL_NORMAL;
	rtlpriv->dm.dynamic_txhighpower_lvl = TXHIGHPWRLEVEL_NORMAL;
}

static void rtl92d_dm_dynamic_txpower(struct ieee80211_hw *hw)
{
	struct rtl_priv *rtlpriv = rtl_priv(hw);
	struct rtl_phy *rtlphy = &(rtlpriv->phy);
	struct rtl_hal *rtlhal = rtl_hal(rtlpriv);
	struct rtl_mac *mac = rtl_mac(rtl_priv(hw));
	long undec_sm_pwdb;

	if ((!rtlpriv->dm.dynamic_txpower_enable)
	    || rtlpriv->dm.dm_flag & HAL_DM_HIPWR_DISABLE) {
		rtlpriv->dm.dynamic_txhighpower_lvl = TXHIGHPWRLEVEL_NORMAL;
		return;
	}
	if ((mac->link_state < MAC80211_LINKED) &&
	    (rtlpriv->dm.UNDEC_SM_PWDB == 0)) {
		rtl_dbg(rtlpriv, COMP_POWER, DBG_TRACE,
			"Not connected to any\n");
		rtlpriv->dm.dynamic_txhighpower_lvl = TXHIGHPWRLEVEL_NORMAL;
		rtlpriv->dm.last_dtp_lvl = TXHIGHPWRLEVEL_NORMAL;
		return;
	}
	if (mac->link_state >= MAC80211_LINKED) {
		if (mac->opmode == NL80211_IFTYPE_ADHOC) {
			undec_sm_pwdb =
			    rtlpriv->dm.UNDEC_SM_PWDB;
			rtl_dbg(rtlpriv, COMP_POWER, DBG_LOUD,
				"IBSS Client PWDB = 0x%lx\n",
				undec_sm_pwdb);
		} else {
			undec_sm_pwdb =
			    rtlpriv->dm.undec_sm_pwdb;
			rtl_dbg(rtlpriv, COMP_POWER, DBG_LOUD,
				"STA Default Port PWDB = 0x%lx\n",
				undec_sm_pwdb);
		}
	} else {
		undec_sm_pwdb =
		    rtlpriv->dm.UNDEC_SM_PWDB;

		rtl_dbg(rtlpriv, COMP_POWER, DBG_LOUD,
			"AP Ext Port PWDB = 0x%lx\n",
			undec_sm_pwdb);
	}
	if (rtlhal->current_bandtype == BAND_ON_5G) {
		if (undec_sm_pwdb >= 0x33) {
			rtlpriv->dm.dynamic_txhighpower_lvl =
						 TXHIGHPWRLEVEL_LEVEL2;
			rtl_dbg(rtlpriv, COMP_HIPWR, DBG_LOUD,
				"5G:TxHighPwrLevel_Level2 (TxPwr=0x0)\n");
		} else if ((undec_sm_pwdb < 0x33)
			   && (undec_sm_pwdb >= 0x2b)) {
			rtlpriv->dm.dynamic_txhighpower_lvl =
						 TXHIGHPWRLEVEL_LEVEL1;
			rtl_dbg(rtlpriv, COMP_HIPWR, DBG_LOUD,
				"5G:TxHighPwrLevel_Level1 (TxPwr=0x10)\n");
		} else if (undec_sm_pwdb < 0x2b) {
			rtlpriv->dm.dynamic_txhighpower_lvl =
						 TXHIGHPWRLEVEL_NORMAL;
			rtl_dbg(rtlpriv, COMP_HIPWR, DBG_LOUD,
				"5G:TxHighPwrLevel_Normal\n");
		}
	} else {
		if (undec_sm_pwdb >=
		    TX_POWER_NEAR_FIELD_THRESH_LVL2) {
			rtlpriv->dm.dynamic_txhighpower_lvl =
						 TXHIGHPWRLEVEL_LEVEL2;
			rtl_dbg(rtlpriv, COMP_POWER, DBG_LOUD,
				"TXHIGHPWRLEVEL_LEVEL1 (TxPwr=0x0)\n");
		} else
		    if ((undec_sm_pwdb <
			 (TX_POWER_NEAR_FIELD_THRESH_LVL2 - 3))
			&& (undec_sm_pwdb >=
			    TX_POWER_NEAR_FIELD_THRESH_LVL1)) {

			rtlpriv->dm.dynamic_txhighpower_lvl =
						 TXHIGHPWRLEVEL_LEVEL1;
			rtl_dbg(rtlpriv, COMP_POWER, DBG_LOUD,
				"TXHIGHPWRLEVEL_LEVEL1 (TxPwr=0x10)\n");
		} else if (undec_sm_pwdb <
			   (TX_POWER_NEAR_FIELD_THRESH_LVL1 - 5)) {
			rtlpriv->dm.dynamic_txhighpower_lvl =
						 TXHIGHPWRLEVEL_NORMAL;
			rtl_dbg(rtlpriv, COMP_POWER, DBG_LOUD,
				"TXHIGHPWRLEVEL_NORMAL\n");
		}
	}
	if ((rtlpriv->dm.dynamic_txhighpower_lvl != rtlpriv->dm.last_dtp_lvl)) {
		rtl_dbg(rtlpriv, COMP_POWER, DBG_LOUD,
			"PHY_SetTxPowerLevel8192S() Channel = %d\n",
			rtlphy->current_channel);
		rtl92d_phy_set_txpower_level(hw, rtlphy->current_channel);
	}
	rtlpriv->dm.last_dtp_lvl = rtlpriv->dm.dynamic_txhighpower_lvl;
}

static void rtl92d_dm_pwdb_monitor(struct ieee80211_hw *hw)
{
	struct rtl_priv *rtlpriv = rtl_priv(hw);

	/* AP & ADHOC & MESH will return tmp */
	if (rtlpriv->mac80211.opmode != NL80211_IFTYPE_STATION)
		return;
	/* Indicate Rx signal strength to FW. */
	if (rtlpriv->dm.useramask) {
		u32 temp = rtlpriv->dm.undec_sm_pwdb;

		temp <<= 16;
		temp |= 0x100;
		/* fw v12 cmdid 5:use max macid ,for nic ,
		 * default macid is 0 ,max macid is 1 */
		rtl92d_fill_h2c_cmd(hw, H2C_RSSI_REPORT, 3, (u8 *) (&temp));
	} else {
		rtl_write_byte(rtlpriv, 0x4fe,
			       (u8) rtlpriv->dm.undec_sm_pwdb);
	}
}

<<<<<<< HEAD
void rtl92d_dm_init_edca_turbo(struct ieee80211_hw *hw)
{
	struct rtl_priv *rtlpriv = rtl_priv(hw);

	rtlpriv->dm.current_turbo_edca = false;
	rtlpriv->dm.is_any_nonbepkts = false;
	rtlpriv->dm.is_cur_rdlstate = false;
}

static void rtl92d_dm_check_edca_turbo(struct ieee80211_hw *hw)
{
	struct rtl_priv *rtlpriv = rtl_priv(hw);
	struct rtl_mac *mac = rtl_mac(rtl_priv(hw));
	const u32 edca_be_ul = 0x5ea42b;
	const u32 edca_be_dl = 0x5ea42b;
	static u64 last_txok_cnt;
	static u64 last_rxok_cnt;
	u64 cur_txok_cnt;
	u64 cur_rxok_cnt;

	if (mac->link_state != MAC80211_LINKED) {
		rtlpriv->dm.current_turbo_edca = false;
		goto exit;
	}

	if ((!rtlpriv->dm.is_any_nonbepkts) &&
	    (!rtlpriv->dm.disable_framebursting)) {
		cur_txok_cnt = rtlpriv->stats.txbytesunicast - last_txok_cnt;
		cur_rxok_cnt = rtlpriv->stats.rxbytesunicast - last_rxok_cnt;
		if (cur_rxok_cnt > 4 * cur_txok_cnt) {
			if (!rtlpriv->dm.is_cur_rdlstate ||
			    !rtlpriv->dm.current_turbo_edca) {
				rtl_write_dword(rtlpriv, REG_EDCA_BE_PARAM,
						edca_be_dl);
				rtlpriv->dm.is_cur_rdlstate = true;
			}
		} else {
			if (rtlpriv->dm.is_cur_rdlstate ||
			    !rtlpriv->dm.current_turbo_edca) {
				rtl_write_dword(rtlpriv, REG_EDCA_BE_PARAM,
						edca_be_ul);
				rtlpriv->dm.is_cur_rdlstate = false;
			}
		}
		rtlpriv->dm.current_turbo_edca = true;
	} else {
		if (rtlpriv->dm.current_turbo_edca) {
			u8 tmp = AC0_BE;
			rtlpriv->cfg->ops->set_hw_reg(hw, HW_VAR_AC_PARAM,
						      &tmp);
			rtlpriv->dm.current_turbo_edca = false;
		}
	}

exit:
	rtlpriv->dm.is_any_nonbepkts = false;
	last_txok_cnt = rtlpriv->stats.txbytesunicast;
	last_rxok_cnt = rtlpriv->stats.rxbytesunicast;
}

static void rtl92d_dm_rxgain_tracking_thermalmeter(struct ieee80211_hw *hw)
{
	struct rtl_priv *rtlpriv = rtl_priv(hw);
	u8 index_mapping[RX_INDEX_MAPPING_NUM] = {
		0x0f, 0x0f, 0x0d, 0x0c, 0x0b,
		0x0a, 0x09, 0x08, 0x07, 0x06,
		0x05, 0x04, 0x04, 0x03, 0x02
	};
	int i;
	u32 u4tmp;

	u4tmp = (index_mapping[(rtlpriv->efuse.eeprom_thermalmeter -
				rtlpriv->dm.thermalvalue_rxgain)]) << 12;
	rtl_dbg(rtlpriv, COMP_POWER_TRACKING, DBG_LOUD,
		"===> Rx Gain %x\n", u4tmp);
	for (i = RF90_PATH_A; i < rtlpriv->phy.num_total_rfpath; i++)
		rtl_set_rfreg(hw, i, 0x3C, RFREG_OFFSET_MASK,
			      (rtlpriv->phy.reg_rf3c[i] & (~(0xF000))) | u4tmp);
}

static void rtl92d_bandtype_2_4G(struct ieee80211_hw *hw, long *temp_cckg,
				 u8 *cck_index_old)
{
	struct rtl_priv *rtlpriv = rtl_priv(hw);
	int i;
	unsigned long flag = 0;
	long temp_cck;
	const u8 *cckswing;

	/* Query CCK default setting From 0xa24 */
	rtl92d_acquire_cckandrw_pagea_ctl(hw, &flag);
	temp_cck = rtl_get_bbreg(hw, RCCK0_TXFILTER2,
				 MASKDWORD) & MASKCCK;
	rtl92d_release_cckandrw_pagea_ctl(hw, &flag);
	for (i = 0; i < CCK_TABLE_LENGTH; i++) {
		if (rtlpriv->dm.cck_inch14)
			cckswing = &cckswing_table_ch14[i][2];
		else
			cckswing = &cckswing_table_ch1ch13[i][2];

		if (temp_cck == le32_to_cpu(*((__le32 *)cckswing))) {
			*cck_index_old = (u8)i;
			rtl_dbg(rtlpriv, COMP_POWER_TRACKING, DBG_LOUD,
				"Initial reg0x%x = 0x%lx, cck_index = 0x%x, ch14 %d\n",
				RCCK0_TXFILTER2, temp_cck,
				*cck_index_old,
				rtlpriv->dm.cck_inch14);
			break;
		}
	}
	*temp_cckg = temp_cck;
}

static void rtl92d_bandtype_5G(struct rtl_hal *rtlhal, u8 *ofdm_index,
			       bool *internal_pa, u8 thermalvalue, u8 delta,
			       u8 rf, struct rtl_efuse *rtlefuse,
			       struct rtl_priv *rtlpriv, struct rtl_phy *rtlphy,
			       const u8 index_mapping[5][INDEX_MAPPING_NUM],
			       const u8 index_mapping_pa[8][INDEX_MAPPING_NUM])
{
	int i;
	u8 index;
	u8 offset = 0;

	for (i = 0; i < rf; i++) {
		if (rtlhal->macphymode == DUALMAC_DUALPHY &&
		    rtlhal->interfaceindex == 1)	/* MAC 1 5G */
			*internal_pa = rtlefuse->internal_pa_5g[1];
		else
			*internal_pa = rtlefuse->internal_pa_5g[i];
		if (*internal_pa) {
			if (rtlhal->interfaceindex == 1 || i == rf)
				offset = 4;
			else
				offset = 0;
			if (rtlphy->current_channel >= 100 &&
				rtlphy->current_channel <= 165)
				offset += 2;
		} else {
			if (rtlhal->interfaceindex == 1 || i == rf)
				offset = 2;
			else
				offset = 0;
		}
		if (thermalvalue > rtlefuse->eeprom_thermalmeter)
			offset++;
		if (*internal_pa) {
			if (delta > INDEX_MAPPING_NUM - 1)
				index = index_mapping_pa[offset]
						    [INDEX_MAPPING_NUM - 1];
			else
				index =
				     index_mapping_pa[offset][delta];
		} else {
			if (delta > INDEX_MAPPING_NUM - 1)
				index =
				   index_mapping[offset][INDEX_MAPPING_NUM - 1];
			else
				index = index_mapping[offset][delta];
		}
		if (thermalvalue > rtlefuse->eeprom_thermalmeter) {
			if (*internal_pa && thermalvalue > 0x12) {
				ofdm_index[i] = rtlpriv->dm.ofdm_index[i] -
						((delta / 2) * 3 + (delta % 2));
			} else {
				ofdm_index[i] -= index;
			}
		} else {
			ofdm_index[i] += index;
		}
	}
}

static void rtl92d_dm_txpower_tracking_callback_thermalmeter(
			struct ieee80211_hw *hw)
{
	struct rtl_priv *rtlpriv = rtl_priv(hw);
	struct rtl_hal *rtlhal = rtl_hal(rtl_priv(hw));
	struct rtl_phy *rtlphy = &(rtlpriv->phy);
	struct rtl_efuse *rtlefuse = rtl_efuse(rtl_priv(hw));
	u8 thermalvalue, delta, delta_lck, delta_iqk, delta_rxgain;
	u8 offset, thermalvalue_avg_count = 0;
	u32 thermalvalue_avg = 0;
	bool internal_pa = false;
	long ele_a = 0, ele_d, temp_cck, val_x, value32;
	long val_y, ele_c = 0;
	u8 ofdm_index[2];
	s8 cck_index = 0;
	u8 ofdm_index_old[2] = {0, 0};
	s8 cck_index_old = 0;
	u8 index;
	int i;
	bool is2t = IS_92D_SINGLEPHY(rtlhal->version);
	u8 ofdm_min_index = 6, ofdm_min_index_internal_pa = 3, rf;
	u8 indexforchannel =
	    rtl92d_get_rightchnlplace_for_iqk(rtlphy->current_channel);
	static const u8 index_mapping[5][INDEX_MAPPING_NUM] = {
		/* 5G, path A/MAC 0, decrease power  */
		{0, 1, 3, 6, 8, 9,	11, 13, 14, 16, 17, 18, 18},
		/* 5G, path A/MAC 0, increase power  */
		{0, 2, 4, 5, 7, 10,	12, 14, 16, 18, 18, 18, 18},
		/* 5G, path B/MAC 1, decrease power */
		{0, 2, 3, 6, 8, 9,	11, 13, 14, 16, 17, 18, 18},
		/* 5G, path B/MAC 1, increase power */
		{0, 2, 4, 5, 7, 10,	13, 16, 16, 18, 18, 18, 18},
		/* 2.4G, for decreas power */
		{0, 1, 2, 3, 4, 5,	6, 7, 7, 8, 9, 10, 10},
	};
	static const u8 index_mapping_internal_pa[8][INDEX_MAPPING_NUM] = {
		/* 5G, path A/MAC 0, ch36-64, decrease power  */
		{0, 1, 2, 4, 6, 7,	9, 11, 12, 14, 15, 16, 16},
		/* 5G, path A/MAC 0, ch36-64, increase power  */
		{0, 2, 4, 5, 7, 10,	12, 14, 16, 18, 18, 18, 18},
		/* 5G, path A/MAC 0, ch100-165, decrease power  */
		{0, 1, 2, 3, 5, 6,	8, 10, 11, 13, 14, 15, 15},
		/* 5G, path A/MAC 0, ch100-165, increase power  */
		{0, 2, 4, 5, 7, 10,	12, 14, 16, 18, 18, 18, 18},
		/* 5G, path B/MAC 1, ch36-64, decrease power */
		{0, 1, 2, 4, 6, 7,	9, 11, 12, 14, 15, 16, 16},
		/* 5G, path B/MAC 1, ch36-64, increase power */
		{0, 2, 4, 5, 7, 10,	13, 16, 16, 18, 18, 18, 18},
		/* 5G, path B/MAC 1, ch100-165, decrease power */
		{0, 1, 2, 3, 5, 6,	8, 9, 10, 12, 13, 14, 14},
		/* 5G, path B/MAC 1, ch100-165, increase power */
		{0, 2, 4, 5, 7, 10,	13, 16, 16, 18, 18, 18, 18},
	};

	rtlpriv->dm.txpower_trackinginit = true;
	rtl_dbg(rtlpriv, COMP_POWER_TRACKING, DBG_LOUD, "\n");
	thermalvalue = (u8) rtl_get_rfreg(hw, RF90_PATH_A, RF_T_METER, 0xf800);
	rtl_dbg(rtlpriv, COMP_POWER_TRACKING, DBG_LOUD,
		"Readback Thermal Meter = 0x%x pre thermal meter 0x%x eeprom_thermalmeter 0x%x\n",
		thermalvalue,
		rtlpriv->dm.thermalvalue, rtlefuse->eeprom_thermalmeter);
	rtl92d_phy_ap_calibrate(hw, (thermalvalue -
				     rtlefuse->eeprom_thermalmeter));

	if (!thermalvalue)
		goto exit;

	if (is2t)
		rf = 2;
	else
		rf = 1;

	if (rtlpriv->dm.thermalvalue && !rtlhal->reloadtxpowerindex)
		goto old_index_done;

	ele_d = rtl_get_bbreg(hw, ROFDM0_XATXIQIMBALANCE,  MASKDWORD) & MASKOFDM_D;
	for (i = 0; i < OFDM_TABLE_SIZE_92D; i++) {
		if (ele_d == (ofdmswing_table[i] & MASKOFDM_D)) {
			ofdm_index_old[0] = (u8)i;

			rtl_dbg(rtlpriv, COMP_POWER_TRACKING, DBG_LOUD,
				"Initial pathA ele_d reg0x%x = 0x%lx, ofdm_index=0x%x\n",
				ROFDM0_XATXIQIMBALANCE,
				ele_d, ofdm_index_old[0]);
			break;
		}
	}
	if (is2t) {
		ele_d = rtl_get_bbreg(hw, ROFDM0_XBTXIQIMBALANCE,
				      MASKDWORD) & MASKOFDM_D;
		for (i = 0; i < OFDM_TABLE_SIZE_92D; i++) {
			if (ele_d ==
			    (ofdmswing_table[i] & MASKOFDM_D)) {
				ofdm_index_old[1] = (u8)i;
				rtl_dbg(rtlpriv, COMP_POWER_TRACKING,
					DBG_LOUD,
					"Initial pathB ele_d reg 0x%x = 0x%lx, ofdm_index = 0x%x\n",
					ROFDM0_XBTXIQIMBALANCE, ele_d,
					ofdm_index_old[1]);
				break;
			}
		}
	}
	if (rtlhal->current_bandtype == BAND_ON_2_4G) {
		rtl92d_bandtype_2_4G(hw, &temp_cck, &cck_index_old);
	} else {
		temp_cck = 0x090e1317;
		cck_index_old = 12;
	}

	if (!rtlpriv->dm.thermalvalue) {
		rtlpriv->dm.thermalvalue = rtlefuse->eeprom_thermalmeter;
		rtlpriv->dm.thermalvalue_lck = thermalvalue;
		rtlpriv->dm.thermalvalue_iqk = thermalvalue;
		rtlpriv->dm.thermalvalue_rxgain = rtlefuse->eeprom_thermalmeter;
		for (i = 0; i < rf; i++)
			rtlpriv->dm.ofdm_index[i] = ofdm_index_old[i];
		rtlpriv->dm.cck_index = cck_index_old;
	}
	if (rtlhal->reloadtxpowerindex) {
		for (i = 0; i < rf; i++)
			rtlpriv->dm.ofdm_index[i] = ofdm_index_old[i];
		rtlpriv->dm.cck_index = cck_index_old;
		rtl_dbg(rtlpriv, COMP_POWER_TRACKING, DBG_LOUD,
			"reload ofdm index for band switch\n");
	}
old_index_done:
	for (i = 0; i < rf; i++)
		ofdm_index[i] = rtlpriv->dm.ofdm_index[i];

	rtlpriv->dm.thermalvalue_avg
		    [rtlpriv->dm.thermalvalue_avg_index] = thermalvalue;
	rtlpriv->dm.thermalvalue_avg_index++;
	if (rtlpriv->dm.thermalvalue_avg_index == AVG_THERMAL_NUM)
		rtlpriv->dm.thermalvalue_avg_index = 0;
	for (i = 0; i < AVG_THERMAL_NUM; i++) {
		if (rtlpriv->dm.thermalvalue_avg[i]) {
			thermalvalue_avg += rtlpriv->dm.thermalvalue_avg[i];
			thermalvalue_avg_count++;
		}
	}
	if (thermalvalue_avg_count)
		thermalvalue = (u8)(thermalvalue_avg / thermalvalue_avg_count);
	if (rtlhal->reloadtxpowerindex) {
		delta = (thermalvalue > rtlefuse->eeprom_thermalmeter) ?
		    (thermalvalue - rtlefuse->eeprom_thermalmeter) :
		    (rtlefuse->eeprom_thermalmeter - thermalvalue);
		rtlhal->reloadtxpowerindex = false;
		rtlpriv->dm.done_txpower = false;
	} else if (rtlpriv->dm.done_txpower) {
		delta = (thermalvalue > rtlpriv->dm.thermalvalue) ?
		    (thermalvalue - rtlpriv->dm.thermalvalue) :
		    (rtlpriv->dm.thermalvalue - thermalvalue);
	} else {
		delta = (thermalvalue > rtlefuse->eeprom_thermalmeter) ?
		    (thermalvalue - rtlefuse->eeprom_thermalmeter) :
		    (rtlefuse->eeprom_thermalmeter - thermalvalue);
	}
	delta_lck = (thermalvalue > rtlpriv->dm.thermalvalue_lck) ?
	    (thermalvalue - rtlpriv->dm.thermalvalue_lck) :
	    (rtlpriv->dm.thermalvalue_lck - thermalvalue);
	delta_iqk = (thermalvalue > rtlpriv->dm.thermalvalue_iqk) ?
	    (thermalvalue - rtlpriv->dm.thermalvalue_iqk) :
	    (rtlpriv->dm.thermalvalue_iqk - thermalvalue);
	delta_rxgain =
		(thermalvalue > rtlpriv->dm.thermalvalue_rxgain) ?
		(thermalvalue - rtlpriv->dm.thermalvalue_rxgain) :
		(rtlpriv->dm.thermalvalue_rxgain - thermalvalue);
	rtl_dbg(rtlpriv, COMP_POWER_TRACKING, DBG_LOUD,
		"Readback Thermal Meter = 0x%x pre thermal meter 0x%x eeprom_thermalmeter 0x%x delta 0x%x delta_lck 0x%x delta_iqk 0x%x\n",
		thermalvalue, rtlpriv->dm.thermalvalue,
		rtlefuse->eeprom_thermalmeter, delta, delta_lck,
		delta_iqk);
	if (delta_lck > rtlefuse->delta_lck && rtlefuse->delta_lck != 0) {
		rtlpriv->dm.thermalvalue_lck = thermalvalue;
		rtl92d_phy_lc_calibrate(hw);
	}

	if (delta == 0 || !rtlpriv->dm.txpower_track_control)
		goto check_delta;

	rtlpriv->dm.done_txpower = true;
	delta = (thermalvalue > rtlefuse->eeprom_thermalmeter) ?
	    (thermalvalue - rtlefuse->eeprom_thermalmeter) :
	    (rtlefuse->eeprom_thermalmeter - thermalvalue);
	if (rtlhal->current_bandtype == BAND_ON_2_4G) {
		offset = 4;
		if (delta > INDEX_MAPPING_NUM - 1)
			index = index_mapping[offset][INDEX_MAPPING_NUM - 1];
		else
			index = index_mapping[offset][delta];
		if (thermalvalue > rtlpriv->dm.thermalvalue) {
			for (i = 0; i < rf; i++)
				ofdm_index[i] -= delta;
			cck_index -= delta;
		} else {
			for (i = 0; i < rf; i++)
				ofdm_index[i] += index;
			cck_index += index;
		}
	} else if (rtlhal->current_bandtype == BAND_ON_5G) {
		rtl92d_bandtype_5G(rtlhal, ofdm_index,
				   &internal_pa, thermalvalue,
				   delta, rf, rtlefuse, rtlpriv,
				   rtlphy, index_mapping,
				   index_mapping_internal_pa);
	}
	if (is2t) {
		rtl_dbg(rtlpriv, COMP_POWER_TRACKING, DBG_LOUD,
			"temp OFDM_A_index=0x%x, OFDM_B_index = 0x%x,cck_index=0x%x\n",
			rtlpriv->dm.ofdm_index[0],
			rtlpriv->dm.ofdm_index[1],
			rtlpriv->dm.cck_index);
	} else {
		rtl_dbg(rtlpriv, COMP_POWER_TRACKING, DBG_LOUD,
			"temp OFDM_A_index=0x%x,cck_index = 0x%x\n",
			rtlpriv->dm.ofdm_index[0],
			rtlpriv->dm.cck_index);
	}
	for (i = 0; i < rf; i++) {
		if (ofdm_index[i] > OFDM_TABLE_SIZE_92D - 1) {
			ofdm_index[i] = OFDM_TABLE_SIZE_92D - 1;
		} else if (internal_pa ||
			   rtlhal->current_bandtype == BAND_ON_2_4G) {
			if (ofdm_index[i] < ofdm_min_index_internal_pa)
				ofdm_index[i] = ofdm_min_index_internal_pa;
		} else if (ofdm_index[i] < ofdm_min_index) {
			ofdm_index[i] = ofdm_min_index;
		}
	}
	if (rtlhal->current_bandtype == BAND_ON_2_4G) {
		if (cck_index > CCK_TABLE_SIZE - 1) {
			cck_index = CCK_TABLE_SIZE - 1;
		} else if (cck_index < 0) {
			cck_index = 0;
		}
	}
	if (is2t) {
		rtl_dbg(rtlpriv, COMP_POWER_TRACKING, DBG_LOUD,
			"new OFDM_A_index=0x%x, OFDM_B_index = 0x%x, cck_index=0x%x\n",
			ofdm_index[0], ofdm_index[1],
			cck_index);
	} else {
		rtl_dbg(rtlpriv, COMP_POWER_TRACKING, DBG_LOUD,
			"new OFDM_A_index=0x%x,cck_index = 0x%x\n",
			ofdm_index[0], cck_index);
	}
	ele_d = (ofdmswing_table[ofdm_index[0]] & 0xFFC00000) >> 22;
	val_x = rtlphy->iqk_matrix[indexforchannel].value[0][0];
	val_y = rtlphy->iqk_matrix[indexforchannel].value[0][1];
	if (val_x != 0) {
		if ((val_x & 0x00000200) != 0)
			val_x = val_x | 0xFFFFFC00;
		ele_a = ((val_x * ele_d) >> 8) & 0x000003FF;

		/* new element C = element D x Y */
		if ((val_y & 0x00000200) != 0)
			val_y = val_y | 0xFFFFFC00;
		ele_c = ((val_y * ele_d) >> 8) & 0x000003FF;

		/* write new elements A, C, D to regC80 and
		 * regC94, element B is always 0
		 */
		value32 = (ele_d << 22) | ((ele_c & 0x3F) << 16) | ele_a;
		rtl_set_bbreg(hw, ROFDM0_XATXIQIMBALANCE,
			      MASKDWORD, value32);

		value32 = (ele_c & 0x000003C0) >> 6;
		rtl_set_bbreg(hw, ROFDM0_XCTXAFE, MASKH4BITS,
			      value32);

		value32 = ((val_x * ele_d) >> 7) & 0x01;
		rtl_set_bbreg(hw, ROFDM0_ECCATHRESHOLD, BIT(24),
			      value32);

	} else {
		rtl_set_bbreg(hw, ROFDM0_XATXIQIMBALANCE,
			      MASKDWORD,
			      ofdmswing_table[(u8)ofdm_index[0]]);
		rtl_set_bbreg(hw, ROFDM0_XCTXAFE, MASKH4BITS,
			      0x00);
		rtl_set_bbreg(hw, ROFDM0_ECCATHRESHOLD,
			      BIT(24), 0x00);
	}

	rtl_dbg(rtlpriv, COMP_POWER_TRACKING, DBG_LOUD,
		"TxPwrTracking for interface %d path A: X = 0x%lx, Y = 0x%lx ele_A = 0x%lx ele_C = 0x%lx ele_D = 0x%lx 0xe94 = 0x%lx 0xe9c = 0x%lx\n",
		rtlhal->interfaceindex,
		val_x, val_y, ele_a, ele_c, ele_d,
		val_x, val_y);

	if (cck_index >= CCK_TABLE_SIZE)
		cck_index = CCK_TABLE_SIZE - 1;
	if (cck_index < 0)
		cck_index = 0;
	if (rtlhal->current_bandtype == BAND_ON_2_4G) {
		/* Adjust CCK according to IQK result */
		if (!rtlpriv->dm.cck_inch14) {
			rtl_write_byte(rtlpriv, 0xa22,
				       cckswing_table_ch1ch13[cck_index][0]);
			rtl_write_byte(rtlpriv, 0xa23,
				       cckswing_table_ch1ch13[cck_index][1]);
			rtl_write_byte(rtlpriv, 0xa24,
				       cckswing_table_ch1ch13[cck_index][2]);
			rtl_write_byte(rtlpriv, 0xa25,
				       cckswing_table_ch1ch13[cck_index][3]);
			rtl_write_byte(rtlpriv, 0xa26,
				       cckswing_table_ch1ch13[cck_index][4]);
			rtl_write_byte(rtlpriv, 0xa27,
				       cckswing_table_ch1ch13[cck_index][5]);
			rtl_write_byte(rtlpriv, 0xa28,
				       cckswing_table_ch1ch13[cck_index][6]);
			rtl_write_byte(rtlpriv, 0xa29,
				       cckswing_table_ch1ch13[cck_index][7]);
		} else {
			rtl_write_byte(rtlpriv, 0xa22,
				       cckswing_table_ch14[cck_index][0]);
			rtl_write_byte(rtlpriv, 0xa23,
				       cckswing_table_ch14[cck_index][1]);
			rtl_write_byte(rtlpriv, 0xa24,
				       cckswing_table_ch14[cck_index][2]);
			rtl_write_byte(rtlpriv, 0xa25,
				       cckswing_table_ch14[cck_index][3]);
			rtl_write_byte(rtlpriv, 0xa26,
				       cckswing_table_ch14[cck_index][4]);
			rtl_write_byte(rtlpriv, 0xa27,
				       cckswing_table_ch14[cck_index][5]);
			rtl_write_byte(rtlpriv, 0xa28,
				       cckswing_table_ch14[cck_index][6]);
			rtl_write_byte(rtlpriv, 0xa29,
				       cckswing_table_ch14[cck_index][7]);
		}
	}
	if (is2t) {
		ele_d = (ofdmswing_table[ofdm_index[1]] & 0xFFC00000) >> 22;
		val_x = rtlphy->iqk_matrix[indexforchannel].value[0][4];
		val_y = rtlphy->iqk_matrix[indexforchannel].value[0][5];
		if (val_x != 0) {
			if ((val_x & 0x00000200) != 0)
				/* consider minus */
				val_x = val_x | 0xFFFFFC00;
			ele_a = ((val_x * ele_d) >> 8) & 0x000003FF;
			/* new element C = element D x Y */
			if ((val_y & 0x00000200) != 0)
				val_y = val_y | 0xFFFFFC00;
			ele_c = ((val_y * ele_d) >> 8) & 0x00003FF;
			/* write new elements A, C, D to regC88
			 * and regC9C, element B is always 0
			 */
			value32 = (ele_d << 22) | ((ele_c & 0x3F) << 16) | ele_a;
			rtl_set_bbreg(hw,
				      ROFDM0_XBTXIQIMBALANCE,
				      MASKDWORD, value32);
			value32 = (ele_c & 0x000003C0) >> 6;
			rtl_set_bbreg(hw, ROFDM0_XDTXAFE,
				      MASKH4BITS, value32);
			value32 = ((val_x * ele_d) >> 7) & 0x01;
			rtl_set_bbreg(hw, ROFDM0_ECCATHRESHOLD,
				      BIT(28), value32);
		} else {
			rtl_set_bbreg(hw,
				      ROFDM0_XBTXIQIMBALANCE,
				      MASKDWORD,
				      ofdmswing_table[ofdm_index[1]]);
			rtl_set_bbreg(hw, ROFDM0_XDTXAFE,
				      MASKH4BITS, 0x00);
			rtl_set_bbreg(hw, ROFDM0_ECCATHRESHOLD,
				      BIT(28), 0x00);
		}
		rtl_dbg(rtlpriv, COMP_POWER_TRACKING, DBG_LOUD,
			"TxPwrTracking path B: X = 0x%lx, Y = 0x%lx ele_A = 0x%lx ele_C = 0x%lx ele_D = 0x%lx 0xeb4 = 0x%lx 0xebc = 0x%lx\n",
			val_x, val_y, ele_a, ele_c,
			ele_d, val_x, val_y);
	}
	rtl_dbg(rtlpriv, COMP_POWER_TRACKING, DBG_LOUD,
		"TxPwrTracking 0xc80 = 0x%x, 0xc94 = 0x%x RF 0x24 = 0x%x\n",
		rtl_get_bbreg(hw, 0xc80, MASKDWORD),
		rtl_get_bbreg(hw, 0xc94, MASKDWORD),
		rtl_get_rfreg(hw, RF90_PATH_A, 0x24,
			      RFREG_OFFSET_MASK));

check_delta:
	if (delta_iqk > rtlefuse->delta_iqk && rtlefuse->delta_iqk != 0) {
		rtl92d_phy_reset_iqk_result(hw);
		rtlpriv->dm.thermalvalue_iqk = thermalvalue;
		rtl92d_phy_iq_calibrate(hw);
	}
	if (delta_rxgain > 0 && rtlhal->current_bandtype == BAND_ON_5G &&
	    thermalvalue <= rtlefuse->eeprom_thermalmeter) {
		rtlpriv->dm.thermalvalue_rxgain = thermalvalue;
		rtl92d_dm_rxgain_tracking_thermalmeter(hw);
	}
	if (rtlpriv->dm.txpower_track_control)
		rtlpriv->dm.thermalvalue = thermalvalue;

exit:
	rtl_dbg(rtlpriv, COMP_POWER_TRACKING, DBG_LOUD, "<===\n");
}

static void rtl92d_dm_initialize_txpower_tracking(struct ieee80211_hw *hw)
{
	struct rtl_priv *rtlpriv = rtl_priv(hw);

	rtlpriv->dm.txpower_tracking = true;
	rtlpriv->dm.txpower_trackinginit = false;
	rtlpriv->dm.txpower_track_control = true;
	rtl_dbg(rtlpriv, COMP_POWER_TRACKING, DBG_LOUD,
		"pMgntInfo->txpower_tracking = %d\n",
		rtlpriv->dm.txpower_tracking);
}

void rtl92d_dm_check_txpower_tracking_thermal_meter(struct ieee80211_hw *hw)
{
	struct rtl_priv *rtlpriv = rtl_priv(hw);

	if (!rtlpriv->dm.txpower_tracking)
		return;

	if (!rtlpriv->dm.tm_trigger) {
		rtl_set_rfreg(hw, RF90_PATH_A, RF_T_METER, BIT(17) |
			      BIT(16), 0x03);
		rtl_dbg(rtlpriv, COMP_POWER_TRACKING, DBG_LOUD,
			"Trigger 92S Thermal Meter!!\n");
		rtlpriv->dm.tm_trigger = 1;
		return;
	} else {
		rtl_dbg(rtlpriv, COMP_POWER_TRACKING, DBG_LOUD,
			"Schedule TxPowerTracking direct call!!\n");
		rtl92d_dm_txpower_tracking_callback_thermalmeter(hw);
		rtlpriv->dm.tm_trigger = 0;
	}
}

void rtl92d_dm_init_rate_adaptive_mask(struct ieee80211_hw *hw)
{
	struct rtl_priv *rtlpriv = rtl_priv(hw);
	struct rate_adaptive *ra = &(rtlpriv->ra);

	ra->ratr_state = DM_RATR_STA_INIT;
	ra->pre_ratr_state = DM_RATR_STA_INIT;
	if (rtlpriv->dm.dm_type == DM_TYPE_BYDRIVER)
		rtlpriv->dm.useramask = true;
	else
		rtlpriv->dm.useramask = false;
}

void rtl92d_dm_init(struct ieee80211_hw *hw)
=======
void rtl92de_dm_init(struct ieee80211_hw *hw)
>>>>>>> 0c383648
{
	struct rtl_priv *rtlpriv = rtl_priv(hw);

	rtlpriv->dm.dm_type = DM_TYPE_BYDRIVER;
	rtl_dm_diginit(hw, 0x20);
	rtlpriv->dm_digtable.rx_gain_max = DM_DIG_FA_UPPER;
	rtlpriv->dm_digtable.rx_gain_min = DM_DIG_FA_LOWER;
	rtl92d_dm_init_dynamic_txpower(hw);
	rtl92d_dm_init_edca_turbo(hw);
	rtl92d_dm_init_rate_adaptive_mask(hw);
	rtl92d_dm_initialize_txpower_tracking(hw);
}

void rtl92de_dm_watchdog(struct ieee80211_hw *hw)
{
	struct rtl_ps_ctl *ppsc = rtl_psc(rtl_priv(hw));
	bool fw_current_inpsmode = false;
	bool fwps_awake = true;

	/* 1. RF is OFF. (No need to do DM.)
	 * 2. Fw is under power saving mode for FwLPS.
	 *    (Prevent from SW/FW I/O racing.)
	 * 3. IPS workitem is scheduled. (Prevent from IPS sequence
	 *    to be swapped with DM.
	 * 4. RFChangeInProgress is TRUE.
	 *    (Prevent from broken by IPS/HW/SW Rf off.) */

	if ((ppsc->rfpwr_state == ERFON) && ((!fw_current_inpsmode) &&
	    fwps_awake) && (!ppsc->rfchange_inprogress)) {
		rtl92d_dm_pwdb_monitor(hw);
		rtl92d_dm_false_alarm_counter_statistics(hw);
		rtl92d_dm_find_minimum_rssi(hw);
		rtl92d_dm_dig(hw);
		/* rtl92d_dm_dynamic_bb_powersaving(hw); */
		rtl92d_dm_dynamic_txpower(hw);
		/* rtl92d_dm_check_txpower_tracking_thermal_meter(hw); */
		/* rtl92d_dm_refresh_rate_adaptive_mask(hw); */
		/* rtl92d_dm_interrupt_migration(hw); */
		rtl92d_dm_check_edca_turbo(hw);
	}
}<|MERGE_RESOLUTION|>--- conflicted
+++ resolved
@@ -140,630 +140,7 @@
 	}
 }
 
-<<<<<<< HEAD
-void rtl92d_dm_init_edca_turbo(struct ieee80211_hw *hw)
-{
-	struct rtl_priv *rtlpriv = rtl_priv(hw);
-
-	rtlpriv->dm.current_turbo_edca = false;
-	rtlpriv->dm.is_any_nonbepkts = false;
-	rtlpriv->dm.is_cur_rdlstate = false;
-}
-
-static void rtl92d_dm_check_edca_turbo(struct ieee80211_hw *hw)
-{
-	struct rtl_priv *rtlpriv = rtl_priv(hw);
-	struct rtl_mac *mac = rtl_mac(rtl_priv(hw));
-	const u32 edca_be_ul = 0x5ea42b;
-	const u32 edca_be_dl = 0x5ea42b;
-	static u64 last_txok_cnt;
-	static u64 last_rxok_cnt;
-	u64 cur_txok_cnt;
-	u64 cur_rxok_cnt;
-
-	if (mac->link_state != MAC80211_LINKED) {
-		rtlpriv->dm.current_turbo_edca = false;
-		goto exit;
-	}
-
-	if ((!rtlpriv->dm.is_any_nonbepkts) &&
-	    (!rtlpriv->dm.disable_framebursting)) {
-		cur_txok_cnt = rtlpriv->stats.txbytesunicast - last_txok_cnt;
-		cur_rxok_cnt = rtlpriv->stats.rxbytesunicast - last_rxok_cnt;
-		if (cur_rxok_cnt > 4 * cur_txok_cnt) {
-			if (!rtlpriv->dm.is_cur_rdlstate ||
-			    !rtlpriv->dm.current_turbo_edca) {
-				rtl_write_dword(rtlpriv, REG_EDCA_BE_PARAM,
-						edca_be_dl);
-				rtlpriv->dm.is_cur_rdlstate = true;
-			}
-		} else {
-			if (rtlpriv->dm.is_cur_rdlstate ||
-			    !rtlpriv->dm.current_turbo_edca) {
-				rtl_write_dword(rtlpriv, REG_EDCA_BE_PARAM,
-						edca_be_ul);
-				rtlpriv->dm.is_cur_rdlstate = false;
-			}
-		}
-		rtlpriv->dm.current_turbo_edca = true;
-	} else {
-		if (rtlpriv->dm.current_turbo_edca) {
-			u8 tmp = AC0_BE;
-			rtlpriv->cfg->ops->set_hw_reg(hw, HW_VAR_AC_PARAM,
-						      &tmp);
-			rtlpriv->dm.current_turbo_edca = false;
-		}
-	}
-
-exit:
-	rtlpriv->dm.is_any_nonbepkts = false;
-	last_txok_cnt = rtlpriv->stats.txbytesunicast;
-	last_rxok_cnt = rtlpriv->stats.rxbytesunicast;
-}
-
-static void rtl92d_dm_rxgain_tracking_thermalmeter(struct ieee80211_hw *hw)
-{
-	struct rtl_priv *rtlpriv = rtl_priv(hw);
-	u8 index_mapping[RX_INDEX_MAPPING_NUM] = {
-		0x0f, 0x0f, 0x0d, 0x0c, 0x0b,
-		0x0a, 0x09, 0x08, 0x07, 0x06,
-		0x05, 0x04, 0x04, 0x03, 0x02
-	};
-	int i;
-	u32 u4tmp;
-
-	u4tmp = (index_mapping[(rtlpriv->efuse.eeprom_thermalmeter -
-				rtlpriv->dm.thermalvalue_rxgain)]) << 12;
-	rtl_dbg(rtlpriv, COMP_POWER_TRACKING, DBG_LOUD,
-		"===> Rx Gain %x\n", u4tmp);
-	for (i = RF90_PATH_A; i < rtlpriv->phy.num_total_rfpath; i++)
-		rtl_set_rfreg(hw, i, 0x3C, RFREG_OFFSET_MASK,
-			      (rtlpriv->phy.reg_rf3c[i] & (~(0xF000))) | u4tmp);
-}
-
-static void rtl92d_bandtype_2_4G(struct ieee80211_hw *hw, long *temp_cckg,
-				 u8 *cck_index_old)
-{
-	struct rtl_priv *rtlpriv = rtl_priv(hw);
-	int i;
-	unsigned long flag = 0;
-	long temp_cck;
-	const u8 *cckswing;
-
-	/* Query CCK default setting From 0xa24 */
-	rtl92d_acquire_cckandrw_pagea_ctl(hw, &flag);
-	temp_cck = rtl_get_bbreg(hw, RCCK0_TXFILTER2,
-				 MASKDWORD) & MASKCCK;
-	rtl92d_release_cckandrw_pagea_ctl(hw, &flag);
-	for (i = 0; i < CCK_TABLE_LENGTH; i++) {
-		if (rtlpriv->dm.cck_inch14)
-			cckswing = &cckswing_table_ch14[i][2];
-		else
-			cckswing = &cckswing_table_ch1ch13[i][2];
-
-		if (temp_cck == le32_to_cpu(*((__le32 *)cckswing))) {
-			*cck_index_old = (u8)i;
-			rtl_dbg(rtlpriv, COMP_POWER_TRACKING, DBG_LOUD,
-				"Initial reg0x%x = 0x%lx, cck_index = 0x%x, ch14 %d\n",
-				RCCK0_TXFILTER2, temp_cck,
-				*cck_index_old,
-				rtlpriv->dm.cck_inch14);
-			break;
-		}
-	}
-	*temp_cckg = temp_cck;
-}
-
-static void rtl92d_bandtype_5G(struct rtl_hal *rtlhal, u8 *ofdm_index,
-			       bool *internal_pa, u8 thermalvalue, u8 delta,
-			       u8 rf, struct rtl_efuse *rtlefuse,
-			       struct rtl_priv *rtlpriv, struct rtl_phy *rtlphy,
-			       const u8 index_mapping[5][INDEX_MAPPING_NUM],
-			       const u8 index_mapping_pa[8][INDEX_MAPPING_NUM])
-{
-	int i;
-	u8 index;
-	u8 offset = 0;
-
-	for (i = 0; i < rf; i++) {
-		if (rtlhal->macphymode == DUALMAC_DUALPHY &&
-		    rtlhal->interfaceindex == 1)	/* MAC 1 5G */
-			*internal_pa = rtlefuse->internal_pa_5g[1];
-		else
-			*internal_pa = rtlefuse->internal_pa_5g[i];
-		if (*internal_pa) {
-			if (rtlhal->interfaceindex == 1 || i == rf)
-				offset = 4;
-			else
-				offset = 0;
-			if (rtlphy->current_channel >= 100 &&
-				rtlphy->current_channel <= 165)
-				offset += 2;
-		} else {
-			if (rtlhal->interfaceindex == 1 || i == rf)
-				offset = 2;
-			else
-				offset = 0;
-		}
-		if (thermalvalue > rtlefuse->eeprom_thermalmeter)
-			offset++;
-		if (*internal_pa) {
-			if (delta > INDEX_MAPPING_NUM - 1)
-				index = index_mapping_pa[offset]
-						    [INDEX_MAPPING_NUM - 1];
-			else
-				index =
-				     index_mapping_pa[offset][delta];
-		} else {
-			if (delta > INDEX_MAPPING_NUM - 1)
-				index =
-				   index_mapping[offset][INDEX_MAPPING_NUM - 1];
-			else
-				index = index_mapping[offset][delta];
-		}
-		if (thermalvalue > rtlefuse->eeprom_thermalmeter) {
-			if (*internal_pa && thermalvalue > 0x12) {
-				ofdm_index[i] = rtlpriv->dm.ofdm_index[i] -
-						((delta / 2) * 3 + (delta % 2));
-			} else {
-				ofdm_index[i] -= index;
-			}
-		} else {
-			ofdm_index[i] += index;
-		}
-	}
-}
-
-static void rtl92d_dm_txpower_tracking_callback_thermalmeter(
-			struct ieee80211_hw *hw)
-{
-	struct rtl_priv *rtlpriv = rtl_priv(hw);
-	struct rtl_hal *rtlhal = rtl_hal(rtl_priv(hw));
-	struct rtl_phy *rtlphy = &(rtlpriv->phy);
-	struct rtl_efuse *rtlefuse = rtl_efuse(rtl_priv(hw));
-	u8 thermalvalue, delta, delta_lck, delta_iqk, delta_rxgain;
-	u8 offset, thermalvalue_avg_count = 0;
-	u32 thermalvalue_avg = 0;
-	bool internal_pa = false;
-	long ele_a = 0, ele_d, temp_cck, val_x, value32;
-	long val_y, ele_c = 0;
-	u8 ofdm_index[2];
-	s8 cck_index = 0;
-	u8 ofdm_index_old[2] = {0, 0};
-	s8 cck_index_old = 0;
-	u8 index;
-	int i;
-	bool is2t = IS_92D_SINGLEPHY(rtlhal->version);
-	u8 ofdm_min_index = 6, ofdm_min_index_internal_pa = 3, rf;
-	u8 indexforchannel =
-	    rtl92d_get_rightchnlplace_for_iqk(rtlphy->current_channel);
-	static const u8 index_mapping[5][INDEX_MAPPING_NUM] = {
-		/* 5G, path A/MAC 0, decrease power  */
-		{0, 1, 3, 6, 8, 9,	11, 13, 14, 16, 17, 18, 18},
-		/* 5G, path A/MAC 0, increase power  */
-		{0, 2, 4, 5, 7, 10,	12, 14, 16, 18, 18, 18, 18},
-		/* 5G, path B/MAC 1, decrease power */
-		{0, 2, 3, 6, 8, 9,	11, 13, 14, 16, 17, 18, 18},
-		/* 5G, path B/MAC 1, increase power */
-		{0, 2, 4, 5, 7, 10,	13, 16, 16, 18, 18, 18, 18},
-		/* 2.4G, for decreas power */
-		{0, 1, 2, 3, 4, 5,	6, 7, 7, 8, 9, 10, 10},
-	};
-	static const u8 index_mapping_internal_pa[8][INDEX_MAPPING_NUM] = {
-		/* 5G, path A/MAC 0, ch36-64, decrease power  */
-		{0, 1, 2, 4, 6, 7,	9, 11, 12, 14, 15, 16, 16},
-		/* 5G, path A/MAC 0, ch36-64, increase power  */
-		{0, 2, 4, 5, 7, 10,	12, 14, 16, 18, 18, 18, 18},
-		/* 5G, path A/MAC 0, ch100-165, decrease power  */
-		{0, 1, 2, 3, 5, 6,	8, 10, 11, 13, 14, 15, 15},
-		/* 5G, path A/MAC 0, ch100-165, increase power  */
-		{0, 2, 4, 5, 7, 10,	12, 14, 16, 18, 18, 18, 18},
-		/* 5G, path B/MAC 1, ch36-64, decrease power */
-		{0, 1, 2, 4, 6, 7,	9, 11, 12, 14, 15, 16, 16},
-		/* 5G, path B/MAC 1, ch36-64, increase power */
-		{0, 2, 4, 5, 7, 10,	13, 16, 16, 18, 18, 18, 18},
-		/* 5G, path B/MAC 1, ch100-165, decrease power */
-		{0, 1, 2, 3, 5, 6,	8, 9, 10, 12, 13, 14, 14},
-		/* 5G, path B/MAC 1, ch100-165, increase power */
-		{0, 2, 4, 5, 7, 10,	13, 16, 16, 18, 18, 18, 18},
-	};
-
-	rtlpriv->dm.txpower_trackinginit = true;
-	rtl_dbg(rtlpriv, COMP_POWER_TRACKING, DBG_LOUD, "\n");
-	thermalvalue = (u8) rtl_get_rfreg(hw, RF90_PATH_A, RF_T_METER, 0xf800);
-	rtl_dbg(rtlpriv, COMP_POWER_TRACKING, DBG_LOUD,
-		"Readback Thermal Meter = 0x%x pre thermal meter 0x%x eeprom_thermalmeter 0x%x\n",
-		thermalvalue,
-		rtlpriv->dm.thermalvalue, rtlefuse->eeprom_thermalmeter);
-	rtl92d_phy_ap_calibrate(hw, (thermalvalue -
-				     rtlefuse->eeprom_thermalmeter));
-
-	if (!thermalvalue)
-		goto exit;
-
-	if (is2t)
-		rf = 2;
-	else
-		rf = 1;
-
-	if (rtlpriv->dm.thermalvalue && !rtlhal->reloadtxpowerindex)
-		goto old_index_done;
-
-	ele_d = rtl_get_bbreg(hw, ROFDM0_XATXIQIMBALANCE,  MASKDWORD) & MASKOFDM_D;
-	for (i = 0; i < OFDM_TABLE_SIZE_92D; i++) {
-		if (ele_d == (ofdmswing_table[i] & MASKOFDM_D)) {
-			ofdm_index_old[0] = (u8)i;
-
-			rtl_dbg(rtlpriv, COMP_POWER_TRACKING, DBG_LOUD,
-				"Initial pathA ele_d reg0x%x = 0x%lx, ofdm_index=0x%x\n",
-				ROFDM0_XATXIQIMBALANCE,
-				ele_d, ofdm_index_old[0]);
-			break;
-		}
-	}
-	if (is2t) {
-		ele_d = rtl_get_bbreg(hw, ROFDM0_XBTXIQIMBALANCE,
-				      MASKDWORD) & MASKOFDM_D;
-		for (i = 0; i < OFDM_TABLE_SIZE_92D; i++) {
-			if (ele_d ==
-			    (ofdmswing_table[i] & MASKOFDM_D)) {
-				ofdm_index_old[1] = (u8)i;
-				rtl_dbg(rtlpriv, COMP_POWER_TRACKING,
-					DBG_LOUD,
-					"Initial pathB ele_d reg 0x%x = 0x%lx, ofdm_index = 0x%x\n",
-					ROFDM0_XBTXIQIMBALANCE, ele_d,
-					ofdm_index_old[1]);
-				break;
-			}
-		}
-	}
-	if (rtlhal->current_bandtype == BAND_ON_2_4G) {
-		rtl92d_bandtype_2_4G(hw, &temp_cck, &cck_index_old);
-	} else {
-		temp_cck = 0x090e1317;
-		cck_index_old = 12;
-	}
-
-	if (!rtlpriv->dm.thermalvalue) {
-		rtlpriv->dm.thermalvalue = rtlefuse->eeprom_thermalmeter;
-		rtlpriv->dm.thermalvalue_lck = thermalvalue;
-		rtlpriv->dm.thermalvalue_iqk = thermalvalue;
-		rtlpriv->dm.thermalvalue_rxgain = rtlefuse->eeprom_thermalmeter;
-		for (i = 0; i < rf; i++)
-			rtlpriv->dm.ofdm_index[i] = ofdm_index_old[i];
-		rtlpriv->dm.cck_index = cck_index_old;
-	}
-	if (rtlhal->reloadtxpowerindex) {
-		for (i = 0; i < rf; i++)
-			rtlpriv->dm.ofdm_index[i] = ofdm_index_old[i];
-		rtlpriv->dm.cck_index = cck_index_old;
-		rtl_dbg(rtlpriv, COMP_POWER_TRACKING, DBG_LOUD,
-			"reload ofdm index for band switch\n");
-	}
-old_index_done:
-	for (i = 0; i < rf; i++)
-		ofdm_index[i] = rtlpriv->dm.ofdm_index[i];
-
-	rtlpriv->dm.thermalvalue_avg
-		    [rtlpriv->dm.thermalvalue_avg_index] = thermalvalue;
-	rtlpriv->dm.thermalvalue_avg_index++;
-	if (rtlpriv->dm.thermalvalue_avg_index == AVG_THERMAL_NUM)
-		rtlpriv->dm.thermalvalue_avg_index = 0;
-	for (i = 0; i < AVG_THERMAL_NUM; i++) {
-		if (rtlpriv->dm.thermalvalue_avg[i]) {
-			thermalvalue_avg += rtlpriv->dm.thermalvalue_avg[i];
-			thermalvalue_avg_count++;
-		}
-	}
-	if (thermalvalue_avg_count)
-		thermalvalue = (u8)(thermalvalue_avg / thermalvalue_avg_count);
-	if (rtlhal->reloadtxpowerindex) {
-		delta = (thermalvalue > rtlefuse->eeprom_thermalmeter) ?
-		    (thermalvalue - rtlefuse->eeprom_thermalmeter) :
-		    (rtlefuse->eeprom_thermalmeter - thermalvalue);
-		rtlhal->reloadtxpowerindex = false;
-		rtlpriv->dm.done_txpower = false;
-	} else if (rtlpriv->dm.done_txpower) {
-		delta = (thermalvalue > rtlpriv->dm.thermalvalue) ?
-		    (thermalvalue - rtlpriv->dm.thermalvalue) :
-		    (rtlpriv->dm.thermalvalue - thermalvalue);
-	} else {
-		delta = (thermalvalue > rtlefuse->eeprom_thermalmeter) ?
-		    (thermalvalue - rtlefuse->eeprom_thermalmeter) :
-		    (rtlefuse->eeprom_thermalmeter - thermalvalue);
-	}
-	delta_lck = (thermalvalue > rtlpriv->dm.thermalvalue_lck) ?
-	    (thermalvalue - rtlpriv->dm.thermalvalue_lck) :
-	    (rtlpriv->dm.thermalvalue_lck - thermalvalue);
-	delta_iqk = (thermalvalue > rtlpriv->dm.thermalvalue_iqk) ?
-	    (thermalvalue - rtlpriv->dm.thermalvalue_iqk) :
-	    (rtlpriv->dm.thermalvalue_iqk - thermalvalue);
-	delta_rxgain =
-		(thermalvalue > rtlpriv->dm.thermalvalue_rxgain) ?
-		(thermalvalue - rtlpriv->dm.thermalvalue_rxgain) :
-		(rtlpriv->dm.thermalvalue_rxgain - thermalvalue);
-	rtl_dbg(rtlpriv, COMP_POWER_TRACKING, DBG_LOUD,
-		"Readback Thermal Meter = 0x%x pre thermal meter 0x%x eeprom_thermalmeter 0x%x delta 0x%x delta_lck 0x%x delta_iqk 0x%x\n",
-		thermalvalue, rtlpriv->dm.thermalvalue,
-		rtlefuse->eeprom_thermalmeter, delta, delta_lck,
-		delta_iqk);
-	if (delta_lck > rtlefuse->delta_lck && rtlefuse->delta_lck != 0) {
-		rtlpriv->dm.thermalvalue_lck = thermalvalue;
-		rtl92d_phy_lc_calibrate(hw);
-	}
-
-	if (delta == 0 || !rtlpriv->dm.txpower_track_control)
-		goto check_delta;
-
-	rtlpriv->dm.done_txpower = true;
-	delta = (thermalvalue > rtlefuse->eeprom_thermalmeter) ?
-	    (thermalvalue - rtlefuse->eeprom_thermalmeter) :
-	    (rtlefuse->eeprom_thermalmeter - thermalvalue);
-	if (rtlhal->current_bandtype == BAND_ON_2_4G) {
-		offset = 4;
-		if (delta > INDEX_MAPPING_NUM - 1)
-			index = index_mapping[offset][INDEX_MAPPING_NUM - 1];
-		else
-			index = index_mapping[offset][delta];
-		if (thermalvalue > rtlpriv->dm.thermalvalue) {
-			for (i = 0; i < rf; i++)
-				ofdm_index[i] -= delta;
-			cck_index -= delta;
-		} else {
-			for (i = 0; i < rf; i++)
-				ofdm_index[i] += index;
-			cck_index += index;
-		}
-	} else if (rtlhal->current_bandtype == BAND_ON_5G) {
-		rtl92d_bandtype_5G(rtlhal, ofdm_index,
-				   &internal_pa, thermalvalue,
-				   delta, rf, rtlefuse, rtlpriv,
-				   rtlphy, index_mapping,
-				   index_mapping_internal_pa);
-	}
-	if (is2t) {
-		rtl_dbg(rtlpriv, COMP_POWER_TRACKING, DBG_LOUD,
-			"temp OFDM_A_index=0x%x, OFDM_B_index = 0x%x,cck_index=0x%x\n",
-			rtlpriv->dm.ofdm_index[0],
-			rtlpriv->dm.ofdm_index[1],
-			rtlpriv->dm.cck_index);
-	} else {
-		rtl_dbg(rtlpriv, COMP_POWER_TRACKING, DBG_LOUD,
-			"temp OFDM_A_index=0x%x,cck_index = 0x%x\n",
-			rtlpriv->dm.ofdm_index[0],
-			rtlpriv->dm.cck_index);
-	}
-	for (i = 0; i < rf; i++) {
-		if (ofdm_index[i] > OFDM_TABLE_SIZE_92D - 1) {
-			ofdm_index[i] = OFDM_TABLE_SIZE_92D - 1;
-		} else if (internal_pa ||
-			   rtlhal->current_bandtype == BAND_ON_2_4G) {
-			if (ofdm_index[i] < ofdm_min_index_internal_pa)
-				ofdm_index[i] = ofdm_min_index_internal_pa;
-		} else if (ofdm_index[i] < ofdm_min_index) {
-			ofdm_index[i] = ofdm_min_index;
-		}
-	}
-	if (rtlhal->current_bandtype == BAND_ON_2_4G) {
-		if (cck_index > CCK_TABLE_SIZE - 1) {
-			cck_index = CCK_TABLE_SIZE - 1;
-		} else if (cck_index < 0) {
-			cck_index = 0;
-		}
-	}
-	if (is2t) {
-		rtl_dbg(rtlpriv, COMP_POWER_TRACKING, DBG_LOUD,
-			"new OFDM_A_index=0x%x, OFDM_B_index = 0x%x, cck_index=0x%x\n",
-			ofdm_index[0], ofdm_index[1],
-			cck_index);
-	} else {
-		rtl_dbg(rtlpriv, COMP_POWER_TRACKING, DBG_LOUD,
-			"new OFDM_A_index=0x%x,cck_index = 0x%x\n",
-			ofdm_index[0], cck_index);
-	}
-	ele_d = (ofdmswing_table[ofdm_index[0]] & 0xFFC00000) >> 22;
-	val_x = rtlphy->iqk_matrix[indexforchannel].value[0][0];
-	val_y = rtlphy->iqk_matrix[indexforchannel].value[0][1];
-	if (val_x != 0) {
-		if ((val_x & 0x00000200) != 0)
-			val_x = val_x | 0xFFFFFC00;
-		ele_a = ((val_x * ele_d) >> 8) & 0x000003FF;
-
-		/* new element C = element D x Y */
-		if ((val_y & 0x00000200) != 0)
-			val_y = val_y | 0xFFFFFC00;
-		ele_c = ((val_y * ele_d) >> 8) & 0x000003FF;
-
-		/* write new elements A, C, D to regC80 and
-		 * regC94, element B is always 0
-		 */
-		value32 = (ele_d << 22) | ((ele_c & 0x3F) << 16) | ele_a;
-		rtl_set_bbreg(hw, ROFDM0_XATXIQIMBALANCE,
-			      MASKDWORD, value32);
-
-		value32 = (ele_c & 0x000003C0) >> 6;
-		rtl_set_bbreg(hw, ROFDM0_XCTXAFE, MASKH4BITS,
-			      value32);
-
-		value32 = ((val_x * ele_d) >> 7) & 0x01;
-		rtl_set_bbreg(hw, ROFDM0_ECCATHRESHOLD, BIT(24),
-			      value32);
-
-	} else {
-		rtl_set_bbreg(hw, ROFDM0_XATXIQIMBALANCE,
-			      MASKDWORD,
-			      ofdmswing_table[(u8)ofdm_index[0]]);
-		rtl_set_bbreg(hw, ROFDM0_XCTXAFE, MASKH4BITS,
-			      0x00);
-		rtl_set_bbreg(hw, ROFDM0_ECCATHRESHOLD,
-			      BIT(24), 0x00);
-	}
-
-	rtl_dbg(rtlpriv, COMP_POWER_TRACKING, DBG_LOUD,
-		"TxPwrTracking for interface %d path A: X = 0x%lx, Y = 0x%lx ele_A = 0x%lx ele_C = 0x%lx ele_D = 0x%lx 0xe94 = 0x%lx 0xe9c = 0x%lx\n",
-		rtlhal->interfaceindex,
-		val_x, val_y, ele_a, ele_c, ele_d,
-		val_x, val_y);
-
-	if (cck_index >= CCK_TABLE_SIZE)
-		cck_index = CCK_TABLE_SIZE - 1;
-	if (cck_index < 0)
-		cck_index = 0;
-	if (rtlhal->current_bandtype == BAND_ON_2_4G) {
-		/* Adjust CCK according to IQK result */
-		if (!rtlpriv->dm.cck_inch14) {
-			rtl_write_byte(rtlpriv, 0xa22,
-				       cckswing_table_ch1ch13[cck_index][0]);
-			rtl_write_byte(rtlpriv, 0xa23,
-				       cckswing_table_ch1ch13[cck_index][1]);
-			rtl_write_byte(rtlpriv, 0xa24,
-				       cckswing_table_ch1ch13[cck_index][2]);
-			rtl_write_byte(rtlpriv, 0xa25,
-				       cckswing_table_ch1ch13[cck_index][3]);
-			rtl_write_byte(rtlpriv, 0xa26,
-				       cckswing_table_ch1ch13[cck_index][4]);
-			rtl_write_byte(rtlpriv, 0xa27,
-				       cckswing_table_ch1ch13[cck_index][5]);
-			rtl_write_byte(rtlpriv, 0xa28,
-				       cckswing_table_ch1ch13[cck_index][6]);
-			rtl_write_byte(rtlpriv, 0xa29,
-				       cckswing_table_ch1ch13[cck_index][7]);
-		} else {
-			rtl_write_byte(rtlpriv, 0xa22,
-				       cckswing_table_ch14[cck_index][0]);
-			rtl_write_byte(rtlpriv, 0xa23,
-				       cckswing_table_ch14[cck_index][1]);
-			rtl_write_byte(rtlpriv, 0xa24,
-				       cckswing_table_ch14[cck_index][2]);
-			rtl_write_byte(rtlpriv, 0xa25,
-				       cckswing_table_ch14[cck_index][3]);
-			rtl_write_byte(rtlpriv, 0xa26,
-				       cckswing_table_ch14[cck_index][4]);
-			rtl_write_byte(rtlpriv, 0xa27,
-				       cckswing_table_ch14[cck_index][5]);
-			rtl_write_byte(rtlpriv, 0xa28,
-				       cckswing_table_ch14[cck_index][6]);
-			rtl_write_byte(rtlpriv, 0xa29,
-				       cckswing_table_ch14[cck_index][7]);
-		}
-	}
-	if (is2t) {
-		ele_d = (ofdmswing_table[ofdm_index[1]] & 0xFFC00000) >> 22;
-		val_x = rtlphy->iqk_matrix[indexforchannel].value[0][4];
-		val_y = rtlphy->iqk_matrix[indexforchannel].value[0][5];
-		if (val_x != 0) {
-			if ((val_x & 0x00000200) != 0)
-				/* consider minus */
-				val_x = val_x | 0xFFFFFC00;
-			ele_a = ((val_x * ele_d) >> 8) & 0x000003FF;
-			/* new element C = element D x Y */
-			if ((val_y & 0x00000200) != 0)
-				val_y = val_y | 0xFFFFFC00;
-			ele_c = ((val_y * ele_d) >> 8) & 0x00003FF;
-			/* write new elements A, C, D to regC88
-			 * and regC9C, element B is always 0
-			 */
-			value32 = (ele_d << 22) | ((ele_c & 0x3F) << 16) | ele_a;
-			rtl_set_bbreg(hw,
-				      ROFDM0_XBTXIQIMBALANCE,
-				      MASKDWORD, value32);
-			value32 = (ele_c & 0x000003C0) >> 6;
-			rtl_set_bbreg(hw, ROFDM0_XDTXAFE,
-				      MASKH4BITS, value32);
-			value32 = ((val_x * ele_d) >> 7) & 0x01;
-			rtl_set_bbreg(hw, ROFDM0_ECCATHRESHOLD,
-				      BIT(28), value32);
-		} else {
-			rtl_set_bbreg(hw,
-				      ROFDM0_XBTXIQIMBALANCE,
-				      MASKDWORD,
-				      ofdmswing_table[ofdm_index[1]]);
-			rtl_set_bbreg(hw, ROFDM0_XDTXAFE,
-				      MASKH4BITS, 0x00);
-			rtl_set_bbreg(hw, ROFDM0_ECCATHRESHOLD,
-				      BIT(28), 0x00);
-		}
-		rtl_dbg(rtlpriv, COMP_POWER_TRACKING, DBG_LOUD,
-			"TxPwrTracking path B: X = 0x%lx, Y = 0x%lx ele_A = 0x%lx ele_C = 0x%lx ele_D = 0x%lx 0xeb4 = 0x%lx 0xebc = 0x%lx\n",
-			val_x, val_y, ele_a, ele_c,
-			ele_d, val_x, val_y);
-	}
-	rtl_dbg(rtlpriv, COMP_POWER_TRACKING, DBG_LOUD,
-		"TxPwrTracking 0xc80 = 0x%x, 0xc94 = 0x%x RF 0x24 = 0x%x\n",
-		rtl_get_bbreg(hw, 0xc80, MASKDWORD),
-		rtl_get_bbreg(hw, 0xc94, MASKDWORD),
-		rtl_get_rfreg(hw, RF90_PATH_A, 0x24,
-			      RFREG_OFFSET_MASK));
-
-check_delta:
-	if (delta_iqk > rtlefuse->delta_iqk && rtlefuse->delta_iqk != 0) {
-		rtl92d_phy_reset_iqk_result(hw);
-		rtlpriv->dm.thermalvalue_iqk = thermalvalue;
-		rtl92d_phy_iq_calibrate(hw);
-	}
-	if (delta_rxgain > 0 && rtlhal->current_bandtype == BAND_ON_5G &&
-	    thermalvalue <= rtlefuse->eeprom_thermalmeter) {
-		rtlpriv->dm.thermalvalue_rxgain = thermalvalue;
-		rtl92d_dm_rxgain_tracking_thermalmeter(hw);
-	}
-	if (rtlpriv->dm.txpower_track_control)
-		rtlpriv->dm.thermalvalue = thermalvalue;
-
-exit:
-	rtl_dbg(rtlpriv, COMP_POWER_TRACKING, DBG_LOUD, "<===\n");
-}
-
-static void rtl92d_dm_initialize_txpower_tracking(struct ieee80211_hw *hw)
-{
-	struct rtl_priv *rtlpriv = rtl_priv(hw);
-
-	rtlpriv->dm.txpower_tracking = true;
-	rtlpriv->dm.txpower_trackinginit = false;
-	rtlpriv->dm.txpower_track_control = true;
-	rtl_dbg(rtlpriv, COMP_POWER_TRACKING, DBG_LOUD,
-		"pMgntInfo->txpower_tracking = %d\n",
-		rtlpriv->dm.txpower_tracking);
-}
-
-void rtl92d_dm_check_txpower_tracking_thermal_meter(struct ieee80211_hw *hw)
-{
-	struct rtl_priv *rtlpriv = rtl_priv(hw);
-
-	if (!rtlpriv->dm.txpower_tracking)
-		return;
-
-	if (!rtlpriv->dm.tm_trigger) {
-		rtl_set_rfreg(hw, RF90_PATH_A, RF_T_METER, BIT(17) |
-			      BIT(16), 0x03);
-		rtl_dbg(rtlpriv, COMP_POWER_TRACKING, DBG_LOUD,
-			"Trigger 92S Thermal Meter!!\n");
-		rtlpriv->dm.tm_trigger = 1;
-		return;
-	} else {
-		rtl_dbg(rtlpriv, COMP_POWER_TRACKING, DBG_LOUD,
-			"Schedule TxPowerTracking direct call!!\n");
-		rtl92d_dm_txpower_tracking_callback_thermalmeter(hw);
-		rtlpriv->dm.tm_trigger = 0;
-	}
-}
-
-void rtl92d_dm_init_rate_adaptive_mask(struct ieee80211_hw *hw)
-{
-	struct rtl_priv *rtlpriv = rtl_priv(hw);
-	struct rate_adaptive *ra = &(rtlpriv->ra);
-
-	ra->ratr_state = DM_RATR_STA_INIT;
-	ra->pre_ratr_state = DM_RATR_STA_INIT;
-	if (rtlpriv->dm.dm_type == DM_TYPE_BYDRIVER)
-		rtlpriv->dm.useramask = true;
-	else
-		rtlpriv->dm.useramask = false;
-}
-
-void rtl92d_dm_init(struct ieee80211_hw *hw)
-=======
 void rtl92de_dm_init(struct ieee80211_hw *hw)
->>>>>>> 0c383648
 {
 	struct rtl_priv *rtlpriv = rtl_priv(hw);
 

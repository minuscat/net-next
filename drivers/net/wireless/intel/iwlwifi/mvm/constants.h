--- conflicted
+++ resolved
@@ -14,11 +14,8 @@
 #define IWL_MVM_BT_COEX_DISABLE_ESR_THRESH	69
 #define IWL_MVM_BT_COEX_ENABLE_ESR_THRESH	63
 #define IWL_MVM_BT_COEX_WIFI_LOSS_THRESH	0
-<<<<<<< HEAD
-=======
 #define IWL_MVM_TRIGGER_LINK_SEL_TIME_SEC	30
 #define IWL_MVM_TPT_COUNT_WINDOW_SEC		5
->>>>>>> 0c383648
 
 #define IWL_MVM_DEFAULT_PS_TX_DATA_TIMEOUT	(100 * USEC_PER_MSEC)
 #define IWL_MVM_DEFAULT_PS_RX_DATA_TIMEOUT	(100 * USEC_PER_MSEC)
@@ -128,10 +125,7 @@
 #define IWL_MVM_6GHZ_PASSIVE_SCAN_TIMEOUT       3000 /* in seconds */
 #define IWL_MVM_6GHZ_PASSIVE_SCAN_ASSOC_TIMEOUT 60   /* in seconds */
 #define IWL_MVM_AUTO_EML_ENABLE                 true
-<<<<<<< HEAD
-=======
 #define IWL_MVM_MISSED_BEACONS_EXIT_ESR_THRESH	7
->>>>>>> 0c383648
 
 #define IWL_MVM_HIGH_RSSI_THRESH_20MHZ		-67
 #define IWL_MVM_LOW_RSSI_THRESH_20MHZ		-71

--- conflicted
+++ resolved
@@ -181,13 +181,10 @@
 	QUERY_ATTR_IDN_WB_BUFF_LIFE_TIME_EST    = 0x1E,
 	QUERY_ATTR_IDN_CURR_WB_BUFF_SIZE        = 0x1F,
 	QUERY_ATTR_IDN_TIMESTAMP		= 0x30,
-<<<<<<< HEAD
+	QUERY_ATTR_IDN_DEV_LVL_EXCEPTION_ID     = 0x34,
 	QUERY_ATTR_IDN_WB_BUF_RESIZE_HINT	= 0x3C,
 	QUERY_ATTR_IDN_WB_BUF_RESIZE_EN		= 0x3D,
 	QUERY_ATTR_IDN_WB_BUF_RESIZE_STATUS	= 0x3E,
-=======
-	QUERY_ATTR_IDN_DEV_LVL_EXCEPTION_ID     = 0x34,
->>>>>>> b0b7ee3b
 };
 
 /* Descriptor idn for Query requests */

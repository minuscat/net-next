--- conflicted
+++ resolved
@@ -215,11 +215,7 @@
 	select SND_SOC_INTEL_SST
 	select SND_SOC_HDAC_HDA if SND_SOC_INTEL_SKYLAKE_HDAUDIO_CODEC
 	select SND_SOC_ACPI_INTEL_MATCH
-<<<<<<< HEAD
-	select SND_INTEL_NHLT
-=======
 	select SND_INTEL_NHLT if ACPI
->>>>>>> bb831786
 	help
 	  If you have a Intel Skylake/Broxton/ApolloLake/KabyLake/
 	  GeminiLake or CannonLake platform with the DSP enabled in the BIOS

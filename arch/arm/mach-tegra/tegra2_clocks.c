--- conflicted
+++ resolved
@@ -1362,16 +1362,6 @@
 {
 	unsigned long flags;
 	int ret;
-<<<<<<< HEAD
-
-	rate = clk_round_rate(c->parent, rate);
-	if (rate < 0)
-		return rate;
-
-	spin_lock_irqsave(&c->parent->spinlock, flags);
-
-	c->u.shared_bus_user.rate = rate;
-=======
 	long new_rate = rate;
 
 	new_rate = clk_round_rate(c->parent, new_rate);
@@ -1381,7 +1371,6 @@
 	spin_lock_irqsave(&c->parent->spinlock, flags);
 
 	c->u.shared_bus_user.rate = new_rate;
->>>>>>> d762f438
 	ret = tegra_clk_shared_bus_update(c->parent);
 
 	spin_unlock_irqrestore(&c->parent->spinlock, flags);

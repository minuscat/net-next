/* SPDX-License-Identifier: GPL-2.0-only */
/*
 * Copyright (C) 2013 Huawei Ltd.
 * Author: Jiang Liu <liuj97@gmail.com>
 *
 * Based on arch/arm/include/asm/jump_label.h
 */
#ifndef __ASM_JUMP_LABEL_H
#define __ASM_JUMP_LABEL_H

#ifndef __ASSEMBLY__

#include <linux/types.h>
#include <asm/insn.h>

#define JUMP_LABEL_NOP_SIZE		AARCH64_INSN_SIZE

#define JUMP_TABLE_ENTRY(key, label)			\
	".pushsection	__jump_table, \"aw\"\n\t"	\
	".align		3\n\t"				\
	".long		1b - ., %l["#label"] - .\n\t"	\
	".quad		%c0 - .\n\t"			\
	".popsection\n\t"				\
	:  :  "i"(key) :  : label

static __always_inline bool arch_static_branch(struct static_key * const key,
					       const bool branch)
{
<<<<<<< HEAD
=======
	char *k = &((char *)key)[branch];

>>>>>>> 0c383648
	asm goto(
		"1:	nop					\n\t"
		JUMP_TABLE_ENTRY(k, l_yes)
		);

	return false;
l_yes:
	return true;
}

static __always_inline bool arch_static_branch_jump(struct static_key * const key,
						    const bool branch)
{
<<<<<<< HEAD
=======
	char *k = &((char *)key)[branch];
>>>>>>> 0c383648
	asm goto(
		"1:	b		%l[l_yes]		\n\t"
		JUMP_TABLE_ENTRY(k, l_yes)
		);
	return false;
l_yes:
	return true;
}

#endif  /* __ASSEMBLY__ */
#endif	/* __ASM_JUMP_LABEL_H */<|MERGE_RESOLUTION|>--- conflicted
+++ resolved
@@ -26,11 +26,8 @@
 static __always_inline bool arch_static_branch(struct static_key * const key,
 					       const bool branch)
 {
-<<<<<<< HEAD
-=======
 	char *k = &((char *)key)[branch];
 
->>>>>>> 0c383648
 	asm goto(
 		"1:	nop					\n\t"
 		JUMP_TABLE_ENTRY(k, l_yes)
@@ -44,10 +41,7 @@
 static __always_inline bool arch_static_branch_jump(struct static_key * const key,
 						    const bool branch)
 {
-<<<<<<< HEAD
-=======
 	char *k = &((char *)key)[branch];
->>>>>>> 0c383648
 	asm goto(
 		"1:	b		%l[l_yes]		\n\t"
 		JUMP_TABLE_ENTRY(k, l_yes)

// SPDX-License-Identifier: GPL-2.0-only
/*
 * Copyright (C) 2012 - Virtual Open Systems and Columbia University
 * Author: Christoffer Dall <c.dall@virtualopensystems.com>
 */

#include <linux/mman.h>
#include <linux/kvm_host.h>
#include <linux/io.h>
#include <linux/hugetlb.h>
#include <linux/sched/signal.h>
#include <trace/events/kvm.h>
#include <asm/pgalloc.h>
#include <asm/cacheflush.h>
#include <asm/kvm_arm.h>
#include <asm/kvm_mmu.h>
#include <asm/kvm_pgtable.h>
#include <asm/kvm_ras.h>
#include <asm/kvm_asm.h>
#include <asm/kvm_emulate.h>
#include <asm/virt.h>

#include "trace.h"

static struct kvm_pgtable *hyp_pgtable;
static DEFINE_MUTEX(kvm_hyp_pgd_mutex);

static unsigned long hyp_idmap_start;
static unsigned long hyp_idmap_end;
static phys_addr_t hyp_idmap_vector;

static unsigned long io_map_base;


/*
 * Release kvm_mmu_lock periodically if the memory region is large. Otherwise,
 * we may see kernel panics with CONFIG_DETECT_HUNG_TASK,
 * CONFIG_LOCKUP_DETECTOR, CONFIG_LOCKDEP. Additionally, holding the lock too
 * long will also starve other vCPUs. We have to also make sure that the page
 * tables are not freed while we released the lock.
 */
static int stage2_apply_range(struct kvm *kvm, phys_addr_t addr,
			      phys_addr_t end,
			      int (*fn)(struct kvm_pgtable *, u64, u64),
			      bool resched)
{
	int ret;
	u64 next;

	do {
		struct kvm_pgtable *pgt = kvm->arch.mmu.pgt;
		if (!pgt)
			return -EINVAL;

		next = stage2_pgd_addr_end(kvm, addr, end);
		ret = fn(pgt, addr, next - addr);
		if (ret)
			break;

		if (resched && next != end)
			cond_resched_lock(&kvm->mmu_lock);
	} while (addr = next, addr != end);

	return ret;
}

#define stage2_apply_range_resched(kvm, addr, end, fn)			\
	stage2_apply_range(kvm, addr, end, fn, true)

static bool memslot_is_logging(struct kvm_memory_slot *memslot)
{
	return memslot->dirty_bitmap && !(memslot->flags & KVM_MEM_READONLY);
}

/**
 * kvm_flush_remote_tlbs() - flush all VM TLB entries for v7/8
 * @kvm:	pointer to kvm structure.
 *
 * Interface to HYP function to flush all VM TLB entries
 */
void kvm_flush_remote_tlbs(struct kvm *kvm)
{
	kvm_call_hyp(__kvm_tlb_flush_vmid, &kvm->arch.mmu);
}

static bool kvm_is_device_pfn(unsigned long pfn)
{
	return !pfn_valid(pfn);
}

/*
 * Unmapping vs dcache management:
 *
 * If a guest maps certain memory pages as uncached, all writes will
 * bypass the data cache and go directly to RAM.  However, the CPUs
 * can still speculate reads (not writes) and fill cache lines with
 * data.
 *
 * Those cache lines will be *clean* cache lines though, so a
 * clean+invalidate operation is equivalent to an invalidate
 * operation, because no cache lines are marked dirty.
 *
 * Those clean cache lines could be filled prior to an uncached write
 * by the guest, and the cache coherent IO subsystem would therefore
 * end up writing old data to disk.
 *
 * This is why right after unmapping a page/section and invalidating
 * the corresponding TLBs, we flush to make sure the IO subsystem will
 * never hit in the cache.
 *
 * This is all avoided on systems that have ARM64_HAS_STAGE2_FWB, as
 * we then fully enforce cacheability of RAM, no matter what the guest
 * does.
 */
/**
 * unmap_stage2_range -- Clear stage2 page table entries to unmap a range
 * @mmu:   The KVM stage-2 MMU pointer
 * @start: The intermediate physical base address of the range to unmap
 * @size:  The size of the area to unmap
 * @may_block: Whether or not we are permitted to block
 *
 * Clear a range of stage-2 mappings, lowering the various ref-counts.  Must
 * be called while holding mmu_lock (unless for freeing the stage2 pgd before
 * destroying the VM), otherwise another faulting VCPU may come in and mess
 * with things behind our backs.
 */
static void __unmap_stage2_range(struct kvm_s2_mmu *mmu, phys_addr_t start, u64 size,
				 bool may_block)
{
	struct kvm *kvm = mmu->kvm;
	phys_addr_t end = start + size;

	assert_spin_locked(&kvm->mmu_lock);
	WARN_ON(size & ~PAGE_MASK);
	WARN_ON(stage2_apply_range(kvm, start, end, kvm_pgtable_stage2_unmap,
				   may_block));
}

static void unmap_stage2_range(struct kvm_s2_mmu *mmu, phys_addr_t start, u64 size)
{
	__unmap_stage2_range(mmu, start, size, true);
}

static void stage2_flush_memslot(struct kvm *kvm,
				 struct kvm_memory_slot *memslot)
{
	phys_addr_t addr = memslot->base_gfn << PAGE_SHIFT;
	phys_addr_t end = addr + PAGE_SIZE * memslot->npages;

	stage2_apply_range_resched(kvm, addr, end, kvm_pgtable_stage2_flush);
}

/**
 * stage2_flush_vm - Invalidate cache for pages mapped in stage 2
 * @kvm: The struct kvm pointer
 *
 * Go through the stage 2 page tables and invalidate any cache lines
 * backing memory already mapped to the VM.
 */
static void stage2_flush_vm(struct kvm *kvm)
{
	struct kvm_memslots *slots;
	struct kvm_memory_slot *memslot;
	int idx;

	idx = srcu_read_lock(&kvm->srcu);
	spin_lock(&kvm->mmu_lock);

	slots = kvm_memslots(kvm);
	kvm_for_each_memslot(memslot, slots)
		stage2_flush_memslot(kvm, memslot);

	spin_unlock(&kvm->mmu_lock);
	srcu_read_unlock(&kvm->srcu, idx);
}

/**
 * free_hyp_pgds - free Hyp-mode page tables
 */
void free_hyp_pgds(void)
{
	mutex_lock(&kvm_hyp_pgd_mutex);
	if (hyp_pgtable) {
		kvm_pgtable_hyp_destroy(hyp_pgtable);
		kfree(hyp_pgtable);
	}
	mutex_unlock(&kvm_hyp_pgd_mutex);
}

static int __create_hyp_mappings(unsigned long start, unsigned long size,
				 unsigned long phys, enum kvm_pgtable_prot prot)
{
	int err;

	mutex_lock(&kvm_hyp_pgd_mutex);
	err = kvm_pgtable_hyp_map(hyp_pgtable, start, size, phys, prot);
	mutex_unlock(&kvm_hyp_pgd_mutex);

	return err;
}

static phys_addr_t kvm_kaddr_to_phys(void *kaddr)
{
	if (!is_vmalloc_addr(kaddr)) {
		BUG_ON(!virt_addr_valid(kaddr));
		return __pa(kaddr);
	} else {
		return page_to_phys(vmalloc_to_page(kaddr)) +
		       offset_in_page(kaddr);
	}
}

/**
 * create_hyp_mappings - duplicate a kernel virtual address range in Hyp mode
 * @from:	The virtual kernel start address of the range
 * @to:		The virtual kernel end address of the range (exclusive)
 * @prot:	The protection to be applied to this range
 *
 * The same virtual address as the kernel virtual address is also used
 * in Hyp-mode mapping (modulo HYP_PAGE_OFFSET) to the same underlying
 * physical pages.
 */
int create_hyp_mappings(void *from, void *to, enum kvm_pgtable_prot prot)
{
	phys_addr_t phys_addr;
	unsigned long virt_addr;
	unsigned long start = kern_hyp_va((unsigned long)from);
	unsigned long end = kern_hyp_va((unsigned long)to);

	if (is_kernel_in_hyp_mode())
		return 0;

	start = start & PAGE_MASK;
	end = PAGE_ALIGN(end);

	for (virt_addr = start; virt_addr < end; virt_addr += PAGE_SIZE) {
		int err;

		phys_addr = kvm_kaddr_to_phys(from + virt_addr - start);
		err = __create_hyp_mappings(virt_addr, PAGE_SIZE, phys_addr,
					    prot);
		if (err)
			return err;
	}

	return 0;
}

static int __create_hyp_private_mapping(phys_addr_t phys_addr, size_t size,
					unsigned long *haddr,
					enum kvm_pgtable_prot prot)
{
	unsigned long base;
	int ret = 0;

	mutex_lock(&kvm_hyp_pgd_mutex);

	/*
	 * This assumes that we have enough space below the idmap
	 * page to allocate our VAs. If not, the check below will
	 * kick. A potential alternative would be to detect that
	 * overflow and switch to an allocation above the idmap.
	 *
	 * The allocated size is always a multiple of PAGE_SIZE.
	 */
	size = PAGE_ALIGN(size + offset_in_page(phys_addr));
	base = io_map_base - size;

	/*
	 * Verify that BIT(VA_BITS - 1) hasn't been flipped by
	 * allocating the new area, as it would indicate we've
	 * overflowed the idmap/IO address range.
	 */
	if ((base ^ io_map_base) & BIT(VA_BITS - 1))
		ret = -ENOMEM;
	else
		io_map_base = base;

	mutex_unlock(&kvm_hyp_pgd_mutex);

	if (ret)
		goto out;

	ret = __create_hyp_mappings(base, size, phys_addr, prot);
	if (ret)
		goto out;

	*haddr = base + offset_in_page(phys_addr);
out:
	return ret;
}

/**
 * create_hyp_io_mappings - Map IO into both kernel and HYP
 * @phys_addr:	The physical start address which gets mapped
 * @size:	Size of the region being mapped
 * @kaddr:	Kernel VA for this mapping
 * @haddr:	HYP VA for this mapping
 */
int create_hyp_io_mappings(phys_addr_t phys_addr, size_t size,
			   void __iomem **kaddr,
			   void __iomem **haddr)
{
	unsigned long addr;
	int ret;

	*kaddr = ioremap(phys_addr, size);
	if (!*kaddr)
		return -ENOMEM;

	if (is_kernel_in_hyp_mode()) {
		*haddr = *kaddr;
		return 0;
	}

	ret = __create_hyp_private_mapping(phys_addr, size,
					   &addr, PAGE_HYP_DEVICE);
	if (ret) {
		iounmap(*kaddr);
		*kaddr = NULL;
		*haddr = NULL;
		return ret;
	}

	*haddr = (void __iomem *)addr;
	return 0;
}

/**
 * create_hyp_exec_mappings - Map an executable range into HYP
 * @phys_addr:	The physical start address which gets mapped
 * @size:	Size of the region being mapped
 * @haddr:	HYP VA for this mapping
 */
int create_hyp_exec_mappings(phys_addr_t phys_addr, size_t size,
			     void **haddr)
{
	unsigned long addr;
	int ret;

	BUG_ON(is_kernel_in_hyp_mode());

	ret = __create_hyp_private_mapping(phys_addr, size,
					   &addr, PAGE_HYP_EXEC);
	if (ret) {
		*haddr = NULL;
		return ret;
	}

	*haddr = (void *)addr;
	return 0;
}

/**
 * kvm_init_stage2_mmu - Initialise a S2 MMU strucrure
 * @kvm:	The pointer to the KVM structure
 * @mmu:	The pointer to the s2 MMU structure
 *
 * Allocates only the stage-2 HW PGD level table(s).
 * Note we don't need locking here as this is only called when the VM is
 * created, which can only be done once.
 */
int kvm_init_stage2_mmu(struct kvm *kvm, struct kvm_s2_mmu *mmu)
{
	int cpu, err;
	struct kvm_pgtable *pgt;

	if (mmu->pgt != NULL) {
		kvm_err("kvm_arch already initialized?\n");
		return -EINVAL;
	}

	pgt = kzalloc(sizeof(*pgt), GFP_KERNEL);
	if (!pgt)
		return -ENOMEM;

	err = kvm_pgtable_stage2_init(pgt, kvm);
	if (err)
		goto out_free_pgtable;

	mmu->last_vcpu_ran = alloc_percpu(typeof(*mmu->last_vcpu_ran));
	if (!mmu->last_vcpu_ran) {
		err = -ENOMEM;
		goto out_destroy_pgtable;
	}

	for_each_possible_cpu(cpu)
		*per_cpu_ptr(mmu->last_vcpu_ran, cpu) = -1;

	mmu->kvm = kvm;
	mmu->pgt = pgt;
	mmu->pgd_phys = __pa(pgt->pgd);
	mmu->vmid.vmid_gen = 0;
	return 0;

out_destroy_pgtable:
	kvm_pgtable_stage2_destroy(pgt);
out_free_pgtable:
	kfree(pgt);
	return err;
}

static void stage2_unmap_memslot(struct kvm *kvm,
				 struct kvm_memory_slot *memslot)
{
	hva_t hva = memslot->userspace_addr;
	phys_addr_t addr = memslot->base_gfn << PAGE_SHIFT;
	phys_addr_t size = PAGE_SIZE * memslot->npages;
	hva_t reg_end = hva + size;

	/*
	 * A memory region could potentially cover multiple VMAs, and any holes
	 * between them, so iterate over all of them to find out if we should
	 * unmap any of them.
	 *
	 *     +--------------------------------------------+
	 * +---------------+----------------+   +----------------+
	 * |   : VMA 1     |      VMA 2     |   |    VMA 3  :    |
	 * +---------------+----------------+   +----------------+
	 *     |               memory region                |
	 *     +--------------------------------------------+
	 */
	do {
		struct vm_area_struct *vma = find_vma(current->mm, hva);
		hva_t vm_start, vm_end;

		if (!vma || vma->vm_start >= reg_end)
			break;

		/*
		 * Take the intersection of this VMA with the memory region
		 */
		vm_start = max(hva, vma->vm_start);
		vm_end = min(reg_end, vma->vm_end);

		if (!(vma->vm_flags & VM_PFNMAP)) {
			gpa_t gpa = addr + (vm_start - memslot->userspace_addr);
			unmap_stage2_range(&kvm->arch.mmu, gpa, vm_end - vm_start);
		}
		hva = vm_end;
	} while (hva < reg_end);
}

/**
 * stage2_unmap_vm - Unmap Stage-2 RAM mappings
 * @kvm: The struct kvm pointer
 *
 * Go through the memregions and unmap any regular RAM
 * backing memory already mapped to the VM.
 */
void stage2_unmap_vm(struct kvm *kvm)
{
	struct kvm_memslots *slots;
	struct kvm_memory_slot *memslot;
	int idx;

	idx = srcu_read_lock(&kvm->srcu);
	mmap_read_lock(current->mm);
	spin_lock(&kvm->mmu_lock);

	slots = kvm_memslots(kvm);
	kvm_for_each_memslot(memslot, slots)
		stage2_unmap_memslot(kvm, memslot);

	spin_unlock(&kvm->mmu_lock);
	mmap_read_unlock(current->mm);
	srcu_read_unlock(&kvm->srcu, idx);
}

void kvm_free_stage2_pgd(struct kvm_s2_mmu *mmu)
{
	struct kvm *kvm = mmu->kvm;
	struct kvm_pgtable *pgt = NULL;

	spin_lock(&kvm->mmu_lock);
	pgt = mmu->pgt;
	if (pgt) {
		mmu->pgd_phys = 0;
		mmu->pgt = NULL;
		free_percpu(mmu->last_vcpu_ran);
	}
	spin_unlock(&kvm->mmu_lock);

	if (pgt) {
		kvm_pgtable_stage2_destroy(pgt);
		kfree(pgt);
	}
}

/**
 * kvm_phys_addr_ioremap - map a device range to guest IPA
 *
 * @kvm:	The KVM pointer
 * @guest_ipa:	The IPA at which to insert the mapping
 * @pa:		The physical address of the device
 * @size:	The size of the mapping
 * @writable:   Whether or not to create a writable mapping
 */
int kvm_phys_addr_ioremap(struct kvm *kvm, phys_addr_t guest_ipa,
			  phys_addr_t pa, unsigned long size, bool writable)
{
	phys_addr_t addr;
	int ret = 0;
	struct kvm_mmu_memory_cache cache = { 0, __GFP_ZERO, NULL, };
	struct kvm_pgtable *pgt = kvm->arch.mmu.pgt;
	enum kvm_pgtable_prot prot = KVM_PGTABLE_PROT_DEVICE |
				     KVM_PGTABLE_PROT_R |
				     (writable ? KVM_PGTABLE_PROT_W : 0);

	size += offset_in_page(guest_ipa);
	guest_ipa &= PAGE_MASK;

	for (addr = guest_ipa; addr < guest_ipa + size; addr += PAGE_SIZE) {
		ret = kvm_mmu_topup_memory_cache(&cache,
						 kvm_mmu_cache_min_pages(kvm));
		if (ret)
			break;

		spin_lock(&kvm->mmu_lock);
		ret = kvm_pgtable_stage2_map(pgt, addr, PAGE_SIZE, pa, prot,
					     &cache);
		spin_unlock(&kvm->mmu_lock);
		if (ret)
			break;

		pa += PAGE_SIZE;
	}

	kvm_mmu_free_memory_cache(&cache);
	return ret;
}

/**
 * stage2_wp_range() - write protect stage2 memory region range
 * @mmu:        The KVM stage-2 MMU pointer
 * @addr:	Start address of range
 * @end:	End address of range
 */
static void stage2_wp_range(struct kvm_s2_mmu *mmu, phys_addr_t addr, phys_addr_t end)
{
	struct kvm *kvm = mmu->kvm;
	stage2_apply_range_resched(kvm, addr, end, kvm_pgtable_stage2_wrprotect);
}

/**
 * kvm_mmu_wp_memory_region() - write protect stage 2 entries for memory slot
 * @kvm:	The KVM pointer
 * @slot:	The memory slot to write protect
 *
 * Called to start logging dirty pages after memory region
 * KVM_MEM_LOG_DIRTY_PAGES operation is called. After this function returns
 * all present PUD, PMD and PTEs are write protected in the memory region.
 * Afterwards read of dirty page log can be called.
 *
 * Acquires kvm_mmu_lock. Called with kvm->slots_lock mutex acquired,
 * serializing operations for VM memory regions.
 */
void kvm_mmu_wp_memory_region(struct kvm *kvm, int slot)
{
	struct kvm_memslots *slots = kvm_memslots(kvm);
	struct kvm_memory_slot *memslot = id_to_memslot(slots, slot);
	phys_addr_t start, end;

	if (WARN_ON_ONCE(!memslot))
		return;

	start = memslot->base_gfn << PAGE_SHIFT;
	end = (memslot->base_gfn + memslot->npages) << PAGE_SHIFT;

	spin_lock(&kvm->mmu_lock);
	stage2_wp_range(&kvm->arch.mmu, start, end);
	spin_unlock(&kvm->mmu_lock);
	kvm_flush_remote_tlbs(kvm);
}

/**
 * kvm_mmu_write_protect_pt_masked() - write protect dirty pages
 * @kvm:	The KVM pointer
 * @slot:	The memory slot associated with mask
 * @gfn_offset:	The gfn offset in memory slot
 * @mask:	The mask of dirty pages at offset 'gfn_offset' in this memory
 *		slot to be write protected
 *
 * Walks bits set in mask write protects the associated pte's. Caller must
 * acquire kvm_mmu_lock.
 */
static void kvm_mmu_write_protect_pt_masked(struct kvm *kvm,
		struct kvm_memory_slot *slot,
		gfn_t gfn_offset, unsigned long mask)
{
	phys_addr_t base_gfn = slot->base_gfn + gfn_offset;
	phys_addr_t start = (base_gfn +  __ffs(mask)) << PAGE_SHIFT;
	phys_addr_t end = (base_gfn + __fls(mask) + 1) << PAGE_SHIFT;

	stage2_wp_range(&kvm->arch.mmu, start, end);
}

/*
 * kvm_arch_mmu_enable_log_dirty_pt_masked - enable dirty logging for selected
 * dirty pages.
 *
 * It calls kvm_mmu_write_protect_pt_masked to write protect selected pages to
 * enable dirty logging for them.
 */
void kvm_arch_mmu_enable_log_dirty_pt_masked(struct kvm *kvm,
		struct kvm_memory_slot *slot,
		gfn_t gfn_offset, unsigned long mask)
{
	kvm_mmu_write_protect_pt_masked(kvm, slot, gfn_offset, mask);
}

static void clean_dcache_guest_page(kvm_pfn_t pfn, unsigned long size)
{
	__clean_dcache_guest_page(pfn, size);
}

static void invalidate_icache_guest_page(kvm_pfn_t pfn, unsigned long size)
{
	__invalidate_icache_guest_page(pfn, size);
}

static void kvm_send_hwpoison_signal(unsigned long address, short lsb)
{
	send_sig_mceerr(BUS_MCEERR_AR, (void __user *)address, lsb, current);
}

static bool fault_supports_stage2_huge_mapping(struct kvm_memory_slot *memslot,
					       unsigned long hva,
					       unsigned long map_size)
{
	gpa_t gpa_start;
	hva_t uaddr_start, uaddr_end;
	size_t size;

	/* The memslot and the VMA are guaranteed to be aligned to PAGE_SIZE */
	if (map_size == PAGE_SIZE)
		return true;

	size = memslot->npages * PAGE_SIZE;

	gpa_start = memslot->base_gfn << PAGE_SHIFT;

	uaddr_start = memslot->userspace_addr;
	uaddr_end = uaddr_start + size;

	/*
	 * Pages belonging to memslots that don't have the same alignment
	 * within a PMD/PUD for userspace and IPA cannot be mapped with stage-2
	 * PMD/PUD entries, because we'll end up mapping the wrong pages.
	 *
	 * Consider a layout like the following:
	 *
	 *    memslot->userspace_addr:
	 *    +-----+--------------------+--------------------+---+
	 *    |abcde|fgh  Stage-1 block  |    Stage-1 block tv|xyz|
	 *    +-----+--------------------+--------------------+---+
	 *
	 *    memslot->base_gfn << PAGE_SHIFT:
	 *      +---+--------------------+--------------------+-----+
	 *      |abc|def  Stage-2 block  |    Stage-2 block   |tvxyz|
	 *      +---+--------------------+--------------------+-----+
	 *
	 * If we create those stage-2 blocks, we'll end up with this incorrect
	 * mapping:
	 *   d -> f
	 *   e -> g
	 *   f -> h
	 */
	if ((gpa_start & (map_size - 1)) != (uaddr_start & (map_size - 1)))
		return false;

	/*
	 * Next, let's make sure we're not trying to map anything not covered
	 * by the memslot. This means we have to prohibit block size mappings
	 * for the beginning and end of a non-block aligned and non-block sized
	 * memory slot (illustrated by the head and tail parts of the
	 * userspace view above containing pages 'abcde' and 'xyz',
	 * respectively).
	 *
	 * Note that it doesn't matter if we do the check using the
	 * userspace_addr or the base_gfn, as both are equally aligned (per
	 * the check above) and equally sized.
	 */
	return (hva & ~(map_size - 1)) >= uaddr_start &&
	       (hva & ~(map_size - 1)) + map_size <= uaddr_end;
}

/*
 * Check if the given hva is backed by a transparent huge page (THP) and
 * whether it can be mapped using block mapping in stage2. If so, adjust
 * the stage2 PFN and IPA accordingly. Only PMD_SIZE THPs are currently
 * supported. This will need to be updated to support other THP sizes.
 *
 * Returns the size of the mapping.
 */
static unsigned long
transparent_hugepage_adjust(struct kvm_memory_slot *memslot,
			    unsigned long hva, kvm_pfn_t *pfnp,
			    phys_addr_t *ipap)
{
	kvm_pfn_t pfn = *pfnp;

	/*
	 * Make sure the adjustment is done only for THP pages. Also make
	 * sure that the HVA and IPA are sufficiently aligned and that the
	 * block map is contained within the memslot.
	 */
	if (kvm_is_transparent_hugepage(pfn) &&
	    fault_supports_stage2_huge_mapping(memslot, hva, PMD_SIZE)) {
		/*
		 * The address we faulted on is backed by a transparent huge
		 * page.  However, because we map the compound huge page and
		 * not the individual tail page, we need to transfer the
		 * refcount to the head page.  We have to be careful that the
		 * THP doesn't start to split while we are adjusting the
		 * refcounts.
		 *
		 * We are sure this doesn't happen, because mmu_notifier_retry
		 * was successful and we are holding the mmu_lock, so if this
		 * THP is trying to split, it will be blocked in the mmu
		 * notifier before touching any of the pages, specifically
		 * before being able to call __split_huge_page_refcount().
		 *
		 * We can therefore safely transfer the refcount from PG_tail
		 * to PG_head and switch the pfn from a tail page to the head
		 * page accordingly.
		 */
		*ipap &= PMD_MASK;
		kvm_release_pfn_clean(pfn);
		pfn &= ~(PTRS_PER_PMD - 1);
		kvm_get_pfn(pfn);
		*pfnp = pfn;

		return PMD_SIZE;
	}

	/* Use page mapping if we cannot use block mapping. */
	return PAGE_SIZE;
}

static int user_mem_abort(struct kvm_vcpu *vcpu, phys_addr_t fault_ipa,
			  struct kvm_memory_slot *memslot, unsigned long hva,
			  unsigned long fault_status)
{
	int ret;
	bool write_fault, writable, force_pte = false;
	bool exec_fault;
	bool device = false;
	unsigned long mmu_seq;
	struct kvm *kvm = vcpu->kvm;
	struct kvm_mmu_memory_cache *memcache = &vcpu->arch.mmu_page_cache;
	struct vm_area_struct *vma;
	short vma_shift;
	gfn_t gfn;
	kvm_pfn_t pfn;
	bool logging_active = memslot_is_logging(memslot);
	unsigned long vma_pagesize;
	enum kvm_pgtable_prot prot = KVM_PGTABLE_PROT_R;
	struct kvm_pgtable *pgt;

	write_fault = kvm_is_write_fault(vcpu);
	exec_fault = kvm_vcpu_trap_is_iabt(vcpu);
	VM_BUG_ON(write_fault && exec_fault);

	if (fault_status == FSC_PERM && !write_fault && !exec_fault) {
		kvm_err("Unexpected L2 read permission error\n");
		return -EFAULT;
	}

	/* Let's check if we will get back a huge page backed by hugetlbfs */
	mmap_read_lock(current->mm);
	vma = find_vma_intersection(current->mm, hva, hva + 1);
	if (unlikely(!vma)) {
		kvm_err("Failed to find VMA for hva 0x%lx\n", hva);
		mmap_read_unlock(current->mm);
		return -EFAULT;
	}

	if (is_vm_hugetlb_page(vma))
		vma_shift = huge_page_shift(hstate_vma(vma));
	else
		vma_shift = PAGE_SHIFT;

	if (logging_active ||
	    (vma->vm_flags & VM_PFNMAP)) {
		force_pte = true;
		vma_shift = PAGE_SHIFT;
	}

	if (vma_shift == PUD_SHIFT &&
	    !fault_supports_stage2_huge_mapping(memslot, hva, PUD_SIZE))
	       vma_shift = PMD_SHIFT;

	if (vma_shift == PMD_SHIFT &&
	    !fault_supports_stage2_huge_mapping(memslot, hva, PMD_SIZE)) {
		force_pte = true;
<<<<<<< HEAD
		vma_pagesize = PAGE_SIZE;
=======
>>>>>>> c9c0279c
		vma_shift = PAGE_SHIFT;
	}

	vma_pagesize = 1UL << vma_shift;
	if (vma_pagesize == PMD_SIZE || vma_pagesize == PUD_SIZE)
		fault_ipa &= ~(vma_pagesize - 1);

	gfn = fault_ipa >> PAGE_SHIFT;
	mmap_read_unlock(current->mm);

	/*
	 * Permission faults just need to update the existing leaf entry,
	 * and so normally don't require allocations from the memcache. The
	 * only exception to this is when dirty logging is enabled at runtime
	 * and a write fault needs to collapse a block entry into a table.
	 */
	if (fault_status != FSC_PERM || (logging_active && write_fault)) {
		ret = kvm_mmu_topup_memory_cache(memcache,
						 kvm_mmu_cache_min_pages(kvm));
		if (ret)
			return ret;
	}

	mmu_seq = vcpu->kvm->mmu_notifier_seq;
	/*
	 * Ensure the read of mmu_notifier_seq happens before we call
	 * gfn_to_pfn_prot (which calls get_user_pages), so that we don't risk
	 * the page we just got a reference to gets unmapped before we have a
	 * chance to grab the mmu_lock, which ensure that if the page gets
	 * unmapped afterwards, the call to kvm_unmap_hva will take it away
	 * from us again properly. This smp_rmb() interacts with the smp_wmb()
	 * in kvm_mmu_notifier_invalidate_<page|range_end>.
	 */
	smp_rmb();

	pfn = gfn_to_pfn_prot(kvm, gfn, write_fault, &writable);
	if (pfn == KVM_PFN_ERR_HWPOISON) {
		kvm_send_hwpoison_signal(hva, vma_shift);
		return 0;
	}
	if (is_error_noslot_pfn(pfn))
		return -EFAULT;

	if (kvm_is_device_pfn(pfn)) {
		device = true;
	} else if (logging_active && !write_fault) {
		/*
		 * Only actually map the page as writable if this was a write
		 * fault.
		 */
		writable = false;
	}

	if (exec_fault && device)
		return -ENOEXEC;

	spin_lock(&kvm->mmu_lock);
	pgt = vcpu->arch.hw_mmu->pgt;
	if (mmu_notifier_retry(kvm, mmu_seq))
		goto out_unlock;

	/*
	 * If we are not forced to use page mapping, check if we are
	 * backed by a THP and thus use block mapping if possible.
	 */
	if (vma_pagesize == PAGE_SIZE && !force_pte)
		vma_pagesize = transparent_hugepage_adjust(memslot, hva,
							   &pfn, &fault_ipa);
	if (writable) {
		prot |= KVM_PGTABLE_PROT_W;
		kvm_set_pfn_dirty(pfn);
		mark_page_dirty(kvm, gfn);
	}

	if (fault_status != FSC_PERM && !device)
		clean_dcache_guest_page(pfn, vma_pagesize);

	if (exec_fault) {
		prot |= KVM_PGTABLE_PROT_X;
		invalidate_icache_guest_page(pfn, vma_pagesize);
	}

	if (device)
		prot |= KVM_PGTABLE_PROT_DEVICE;
	else if (cpus_have_const_cap(ARM64_HAS_CACHE_DIC))
		prot |= KVM_PGTABLE_PROT_X;

	if (fault_status == FSC_PERM && !(logging_active && writable)) {
		ret = kvm_pgtable_stage2_relax_perms(pgt, fault_ipa, prot);
	} else {
		ret = kvm_pgtable_stage2_map(pgt, fault_ipa, vma_pagesize,
					     __pfn_to_phys(pfn), prot,
					     memcache);
	}

out_unlock:
	spin_unlock(&kvm->mmu_lock);
	kvm_set_pfn_accessed(pfn);
	kvm_release_pfn_clean(pfn);
	return ret;
}

/* Resolve the access fault by making the page young again. */
static void handle_access_fault(struct kvm_vcpu *vcpu, phys_addr_t fault_ipa)
{
	pte_t pte;
	kvm_pte_t kpte;
	struct kvm_s2_mmu *mmu;

	trace_kvm_access_fault(fault_ipa);

	spin_lock(&vcpu->kvm->mmu_lock);
	mmu = vcpu->arch.hw_mmu;
	kpte = kvm_pgtable_stage2_mkyoung(mmu->pgt, fault_ipa);
	spin_unlock(&vcpu->kvm->mmu_lock);

	pte = __pte(kpte);
	if (pte_valid(pte))
		kvm_set_pfn_accessed(pte_pfn(pte));
}

/**
 * kvm_handle_guest_abort - handles all 2nd stage aborts
 * @vcpu:	the VCPU pointer
 *
 * Any abort that gets to the host is almost guaranteed to be caused by a
 * missing second stage translation table entry, which can mean that either the
 * guest simply needs more memory and we must allocate an appropriate page or it
 * can mean that the guest tried to access I/O memory, which is emulated by user
 * space. The distinction is based on the IPA causing the fault and whether this
 * memory region has been registered as standard RAM by user space.
 */
int kvm_handle_guest_abort(struct kvm_vcpu *vcpu)
{
	unsigned long fault_status;
	phys_addr_t fault_ipa;
	struct kvm_memory_slot *memslot;
	unsigned long hva;
	bool is_iabt, write_fault, writable;
	gfn_t gfn;
	int ret, idx;

	fault_status = kvm_vcpu_trap_get_fault_type(vcpu);

	fault_ipa = kvm_vcpu_get_fault_ipa(vcpu);
	is_iabt = kvm_vcpu_trap_is_iabt(vcpu);

	/* Synchronous External Abort? */
	if (kvm_vcpu_abt_issea(vcpu)) {
		/*
		 * For RAS the host kernel may handle this abort.
		 * There is no need to pass the error into the guest.
		 */
		if (kvm_handle_guest_sea(fault_ipa, kvm_vcpu_get_esr(vcpu)))
			kvm_inject_vabt(vcpu);

		return 1;
	}

	trace_kvm_guest_fault(*vcpu_pc(vcpu), kvm_vcpu_get_esr(vcpu),
			      kvm_vcpu_get_hfar(vcpu), fault_ipa);

	/* Check the stage-2 fault is trans. fault or write fault */
	if (fault_status != FSC_FAULT && fault_status != FSC_PERM &&
	    fault_status != FSC_ACCESS) {
		kvm_err("Unsupported FSC: EC=%#x xFSC=%#lx ESR_EL2=%#lx\n",
			kvm_vcpu_trap_get_class(vcpu),
			(unsigned long)kvm_vcpu_trap_get_fault(vcpu),
			(unsigned long)kvm_vcpu_get_esr(vcpu));
		return -EFAULT;
	}

	idx = srcu_read_lock(&vcpu->kvm->srcu);

	gfn = fault_ipa >> PAGE_SHIFT;
	memslot = gfn_to_memslot(vcpu->kvm, gfn);
	hva = gfn_to_hva_memslot_prot(memslot, gfn, &writable);
	write_fault = kvm_is_write_fault(vcpu);
	if (kvm_is_error_hva(hva) || (write_fault && !writable)) {
		/*
		 * The guest has put either its instructions or its page-tables
		 * somewhere it shouldn't have. Userspace won't be able to do
		 * anything about this (there's no syndrome for a start), so
		 * re-inject the abort back into the guest.
		 */
		if (is_iabt) {
			ret = -ENOEXEC;
			goto out;
		}

		if (kvm_vcpu_dabt_iss1tw(vcpu)) {
			kvm_inject_dabt(vcpu, kvm_vcpu_get_hfar(vcpu));
			ret = 1;
			goto out_unlock;
		}

		/*
		 * Check for a cache maintenance operation. Since we
		 * ended-up here, we know it is outside of any memory
		 * slot. But we can't find out if that is for a device,
		 * or if the guest is just being stupid. The only thing
		 * we know for sure is that this range cannot be cached.
		 *
		 * So let's assume that the guest is just being
		 * cautious, and skip the instruction.
		 */
		if (kvm_is_error_hva(hva) && kvm_vcpu_dabt_is_cm(vcpu)) {
			kvm_skip_instr(vcpu, kvm_vcpu_trap_il_is32bit(vcpu));
			ret = 1;
			goto out_unlock;
		}

		/*
		 * The IPA is reported as [MAX:12], so we need to
		 * complement it with the bottom 12 bits from the
		 * faulting VA. This is always 12 bits, irrespective
		 * of the page size.
		 */
		fault_ipa |= kvm_vcpu_get_hfar(vcpu) & ((1 << 12) - 1);
		ret = io_mem_abort(vcpu, fault_ipa);
		goto out_unlock;
	}

	/* Userspace should not be able to register out-of-bounds IPAs */
	VM_BUG_ON(fault_ipa >= kvm_phys_size(vcpu->kvm));

	if (fault_status == FSC_ACCESS) {
		handle_access_fault(vcpu, fault_ipa);
		ret = 1;
		goto out_unlock;
	}

	ret = user_mem_abort(vcpu, fault_ipa, memslot, hva, fault_status);
	if (ret == 0)
		ret = 1;
out:
	if (ret == -ENOEXEC) {
		kvm_inject_pabt(vcpu, kvm_vcpu_get_hfar(vcpu));
		ret = 1;
	}
out_unlock:
	srcu_read_unlock(&vcpu->kvm->srcu, idx);
	return ret;
}

static int handle_hva_to_gpa(struct kvm *kvm,
			     unsigned long start,
			     unsigned long end,
			     int (*handler)(struct kvm *kvm,
					    gpa_t gpa, u64 size,
					    void *data),
			     void *data)
{
	struct kvm_memslots *slots;
	struct kvm_memory_slot *memslot;
	int ret = 0;

	slots = kvm_memslots(kvm);

	/* we only care about the pages that the guest sees */
	kvm_for_each_memslot(memslot, slots) {
		unsigned long hva_start, hva_end;
		gfn_t gpa;

		hva_start = max(start, memslot->userspace_addr);
		hva_end = min(end, memslot->userspace_addr +
					(memslot->npages << PAGE_SHIFT));
		if (hva_start >= hva_end)
			continue;

		gpa = hva_to_gfn_memslot(hva_start, memslot) << PAGE_SHIFT;
		ret |= handler(kvm, gpa, (u64)(hva_end - hva_start), data);
	}

	return ret;
}

static int kvm_unmap_hva_handler(struct kvm *kvm, gpa_t gpa, u64 size, void *data)
{
	unsigned flags = *(unsigned *)data;
	bool may_block = flags & MMU_NOTIFIER_RANGE_BLOCKABLE;

	__unmap_stage2_range(&kvm->arch.mmu, gpa, size, may_block);
	return 0;
}

int kvm_unmap_hva_range(struct kvm *kvm,
			unsigned long start, unsigned long end, unsigned flags)
{
	if (!kvm->arch.mmu.pgt)
		return 0;

	trace_kvm_unmap_hva_range(start, end);
	handle_hva_to_gpa(kvm, start, end, &kvm_unmap_hva_handler, &flags);
	return 0;
}

static int kvm_set_spte_handler(struct kvm *kvm, gpa_t gpa, u64 size, void *data)
{
	kvm_pfn_t *pfn = (kvm_pfn_t *)data;

	WARN_ON(size != PAGE_SIZE);

	/*
	 * The MMU notifiers will have unmapped a huge PMD before calling
	 * ->change_pte() (which in turn calls kvm_set_spte_hva()) and
	 * therefore we never need to clear out a huge PMD through this
	 * calling path and a memcache is not required.
	 */
	kvm_pgtable_stage2_map(kvm->arch.mmu.pgt, gpa, PAGE_SIZE,
			       __pfn_to_phys(*pfn), KVM_PGTABLE_PROT_R, NULL);
	return 0;
}

int kvm_set_spte_hva(struct kvm *kvm, unsigned long hva, pte_t pte)
{
	unsigned long end = hva + PAGE_SIZE;
	kvm_pfn_t pfn = pte_pfn(pte);

	if (!kvm->arch.mmu.pgt)
		return 0;

	trace_kvm_set_spte_hva(hva);

	/*
	 * We've moved a page around, probably through CoW, so let's treat it
	 * just like a translation fault and clean the cache to the PoC.
	 */
	clean_dcache_guest_page(pfn, PAGE_SIZE);
	handle_hva_to_gpa(kvm, hva, end, &kvm_set_spte_handler, &pfn);
	return 0;
}

static int kvm_age_hva_handler(struct kvm *kvm, gpa_t gpa, u64 size, void *data)
{
	pte_t pte;
	kvm_pte_t kpte;

	WARN_ON(size != PAGE_SIZE && size != PMD_SIZE && size != PUD_SIZE);
	kpte = kvm_pgtable_stage2_mkold(kvm->arch.mmu.pgt, gpa);
	pte = __pte(kpte);
	return pte_valid(pte) && pte_young(pte);
}

static int kvm_test_age_hva_handler(struct kvm *kvm, gpa_t gpa, u64 size, void *data)
{
	WARN_ON(size != PAGE_SIZE && size != PMD_SIZE && size != PUD_SIZE);
	return kvm_pgtable_stage2_is_young(kvm->arch.mmu.pgt, gpa);
}

int kvm_age_hva(struct kvm *kvm, unsigned long start, unsigned long end)
{
	if (!kvm->arch.mmu.pgt)
		return 0;
	trace_kvm_age_hva(start, end);
	return handle_hva_to_gpa(kvm, start, end, kvm_age_hva_handler, NULL);
}

int kvm_test_age_hva(struct kvm *kvm, unsigned long hva)
{
	if (!kvm->arch.mmu.pgt)
		return 0;
	trace_kvm_test_age_hva(hva);
	return handle_hva_to_gpa(kvm, hva, hva + PAGE_SIZE,
				 kvm_test_age_hva_handler, NULL);
}

phys_addr_t kvm_mmu_get_httbr(void)
{
	return __pa(hyp_pgtable->pgd);
}

phys_addr_t kvm_get_idmap_vector(void)
{
	return hyp_idmap_vector;
}

static int kvm_map_idmap_text(void)
{
	unsigned long size = hyp_idmap_end - hyp_idmap_start;
	int err = __create_hyp_mappings(hyp_idmap_start, size, hyp_idmap_start,
					PAGE_HYP_EXEC);
	if (err)
		kvm_err("Failed to idmap %lx-%lx\n",
			hyp_idmap_start, hyp_idmap_end);

	return err;
}

int kvm_mmu_init(void)
{
	int err;
	u32 hyp_va_bits;

	hyp_idmap_start = __pa_symbol(__hyp_idmap_text_start);
	hyp_idmap_start = ALIGN_DOWN(hyp_idmap_start, PAGE_SIZE);
	hyp_idmap_end = __pa_symbol(__hyp_idmap_text_end);
	hyp_idmap_end = ALIGN(hyp_idmap_end, PAGE_SIZE);
	hyp_idmap_vector = __pa_symbol(__kvm_hyp_init);

	/*
	 * We rely on the linker script to ensure at build time that the HYP
	 * init code does not cross a page boundary.
	 */
	BUG_ON((hyp_idmap_start ^ (hyp_idmap_end - 1)) & PAGE_MASK);

	hyp_va_bits = 64 - ((idmap_t0sz & TCR_T0SZ_MASK) >> TCR_T0SZ_OFFSET);
	kvm_debug("Using %u-bit virtual addresses at EL2\n", hyp_va_bits);
	kvm_debug("IDMAP page: %lx\n", hyp_idmap_start);
	kvm_debug("HYP VA range: %lx:%lx\n",
		  kern_hyp_va(PAGE_OFFSET),
		  kern_hyp_va((unsigned long)high_memory - 1));

	if (hyp_idmap_start >= kern_hyp_va(PAGE_OFFSET) &&
	    hyp_idmap_start <  kern_hyp_va((unsigned long)high_memory - 1) &&
	    hyp_idmap_start != (unsigned long)__hyp_idmap_text_start) {
		/*
		 * The idmap page is intersecting with the VA space,
		 * it is not safe to continue further.
		 */
		kvm_err("IDMAP intersecting with HYP VA, unable to continue\n");
		err = -EINVAL;
		goto out;
	}

	hyp_pgtable = kzalloc(sizeof(*hyp_pgtable), GFP_KERNEL);
	if (!hyp_pgtable) {
		kvm_err("Hyp mode page-table not allocated\n");
		err = -ENOMEM;
		goto out;
	}

	err = kvm_pgtable_hyp_init(hyp_pgtable, hyp_va_bits);
	if (err)
		goto out_free_pgtable;

	err = kvm_map_idmap_text();
	if (err)
		goto out_destroy_pgtable;

	io_map_base = hyp_idmap_start;
	return 0;

out_destroy_pgtable:
	kvm_pgtable_hyp_destroy(hyp_pgtable);
out_free_pgtable:
	kfree(hyp_pgtable);
	hyp_pgtable = NULL;
out:
	return err;
}

void kvm_arch_commit_memory_region(struct kvm *kvm,
				   const struct kvm_userspace_memory_region *mem,
				   struct kvm_memory_slot *old,
				   const struct kvm_memory_slot *new,
				   enum kvm_mr_change change)
{
	/*
	 * At this point memslot has been committed and there is an
	 * allocated dirty_bitmap[], dirty pages will be tracked while the
	 * memory slot is write protected.
	 */
	if (change != KVM_MR_DELETE && mem->flags & KVM_MEM_LOG_DIRTY_PAGES) {
		/*
		 * If we're with initial-all-set, we don't need to write
		 * protect any pages because they're all reported as dirty.
		 * Huge pages and normal pages will be write protect gradually.
		 */
		if (!kvm_dirty_log_manual_protect_and_init_set(kvm)) {
			kvm_mmu_wp_memory_region(kvm, mem->slot);
		}
	}
}

int kvm_arch_prepare_memory_region(struct kvm *kvm,
				   struct kvm_memory_slot *memslot,
				   const struct kvm_userspace_memory_region *mem,
				   enum kvm_mr_change change)
{
	hva_t hva = mem->userspace_addr;
	hva_t reg_end = hva + mem->memory_size;
	bool writable = !(mem->flags & KVM_MEM_READONLY);
	int ret = 0;

	if (change != KVM_MR_CREATE && change != KVM_MR_MOVE &&
			change != KVM_MR_FLAGS_ONLY)
		return 0;

	/*
	 * Prevent userspace from creating a memory region outside of the IPA
	 * space addressable by the KVM guest IPA space.
	 */
	if (memslot->base_gfn + memslot->npages >=
	    (kvm_phys_size(kvm) >> PAGE_SHIFT))
		return -EFAULT;

	mmap_read_lock(current->mm);
	/*
	 * A memory region could potentially cover multiple VMAs, and any holes
	 * between them, so iterate over all of them to find out if we can map
	 * any of them right now.
	 *
	 *     +--------------------------------------------+
	 * +---------------+----------------+   +----------------+
	 * |   : VMA 1     |      VMA 2     |   |    VMA 3  :    |
	 * +---------------+----------------+   +----------------+
	 *     |               memory region                |
	 *     +--------------------------------------------+
	 */
	do {
		struct vm_area_struct *vma = find_vma(current->mm, hva);
		hva_t vm_start, vm_end;

		if (!vma || vma->vm_start >= reg_end)
			break;

		/*
		 * Take the intersection of this VMA with the memory region
		 */
		vm_start = max(hva, vma->vm_start);
		vm_end = min(reg_end, vma->vm_end);

		if (vma->vm_flags & VM_PFNMAP) {
			gpa_t gpa = mem->guest_phys_addr +
				    (vm_start - mem->userspace_addr);
			phys_addr_t pa;

			pa = (phys_addr_t)vma->vm_pgoff << PAGE_SHIFT;
			pa += vm_start - vma->vm_start;

			/* IO region dirty page logging not allowed */
			if (memslot->flags & KVM_MEM_LOG_DIRTY_PAGES) {
				ret = -EINVAL;
				goto out;
			}

			ret = kvm_phys_addr_ioremap(kvm, gpa, pa,
						    vm_end - vm_start,
						    writable);
			if (ret)
				break;
		}
		hva = vm_end;
	} while (hva < reg_end);

	if (change == KVM_MR_FLAGS_ONLY)
		goto out;

	spin_lock(&kvm->mmu_lock);
	if (ret)
		unmap_stage2_range(&kvm->arch.mmu, mem->guest_phys_addr, mem->memory_size);
	else if (!cpus_have_final_cap(ARM64_HAS_STAGE2_FWB))
		stage2_flush_memslot(kvm, memslot);
	spin_unlock(&kvm->mmu_lock);
out:
	mmap_read_unlock(current->mm);
	return ret;
}

void kvm_arch_free_memslot(struct kvm *kvm, struct kvm_memory_slot *slot)
{
}

void kvm_arch_memslots_updated(struct kvm *kvm, u64 gen)
{
}

void kvm_arch_flush_shadow_all(struct kvm *kvm)
{
	kvm_free_stage2_pgd(&kvm->arch.mmu);
}

void kvm_arch_flush_shadow_memslot(struct kvm *kvm,
				   struct kvm_memory_slot *slot)
{
	gpa_t gpa = slot->base_gfn << PAGE_SHIFT;
	phys_addr_t size = slot->npages << PAGE_SHIFT;

	spin_lock(&kvm->mmu_lock);
	unmap_stage2_range(&kvm->arch.mmu, gpa, size);
	spin_unlock(&kvm->mmu_lock);
}

/*
 * See note at ARMv7 ARM B1.14.4 (TL;DR: S/W ops are not easily virtualized).
 *
 * Main problems:
 * - S/W ops are local to a CPU (not broadcast)
 * - We have line migration behind our back (speculation)
 * - System caches don't support S/W at all (damn!)
 *
 * In the face of the above, the best we can do is to try and convert
 * S/W ops to VA ops. Because the guest is not allowed to infer the
 * S/W to PA mapping, it can only use S/W to nuke the whole cache,
 * which is a rather good thing for us.
 *
 * Also, it is only used when turning caches on/off ("The expected
 * usage of the cache maintenance instructions that operate by set/way
 * is associated with the cache maintenance instructions associated
 * with the powerdown and powerup of caches, if this is required by
 * the implementation.").
 *
 * We use the following policy:
 *
 * - If we trap a S/W operation, we enable VM trapping to detect
 *   caches being turned on/off, and do a full clean.
 *
 * - We flush the caches on both caches being turned on and off.
 *
 * - Once the caches are enabled, we stop trapping VM ops.
 */
void kvm_set_way_flush(struct kvm_vcpu *vcpu)
{
	unsigned long hcr = *vcpu_hcr(vcpu);

	/*
	 * If this is the first time we do a S/W operation
	 * (i.e. HCR_TVM not set) flush the whole memory, and set the
	 * VM trapping.
	 *
	 * Otherwise, rely on the VM trapping to wait for the MMU +
	 * Caches to be turned off. At that point, we'll be able to
	 * clean the caches again.
	 */
	if (!(hcr & HCR_TVM)) {
		trace_kvm_set_way_flush(*vcpu_pc(vcpu),
					vcpu_has_cache_enabled(vcpu));
		stage2_flush_vm(vcpu->kvm);
		*vcpu_hcr(vcpu) = hcr | HCR_TVM;
	}
}

void kvm_toggle_cache(struct kvm_vcpu *vcpu, bool was_enabled)
{
	bool now_enabled = vcpu_has_cache_enabled(vcpu);

	/*
	 * If switching the MMU+caches on, need to invalidate the caches.
	 * If switching it off, need to clean the caches.
	 * Clean + invalidate does the trick always.
	 */
	if (now_enabled != was_enabled)
		stage2_flush_vm(vcpu->kvm);

	/* Caches are now on, stop trapping VM ops (until a S/W op) */
	if (now_enabled)
		*vcpu_hcr(vcpu) &= ~HCR_TVM;

	trace_kvm_toggle_cache(*vcpu_pc(vcpu), was_enabled, now_enabled);
}<|MERGE_RESOLUTION|>--- conflicted
+++ resolved
@@ -794,10 +794,6 @@
 	if (vma_shift == PMD_SHIFT &&
 	    !fault_supports_stage2_huge_mapping(memslot, hva, PMD_SIZE)) {
 		force_pte = true;
-<<<<<<< HEAD
-		vma_pagesize = PAGE_SIZE;
-=======
->>>>>>> c9c0279c
 		vma_shift = PAGE_SHIFT;
 	}
 

--- conflicted
+++ resolved
@@ -298,10 +298,6 @@
 	dynamic_scs_init();
 
 	/*
-<<<<<<< HEAD
-	 * Unmask SError as soon as possible after initializing earlycon so
-	 * that we can report any SErrors immediately.
-=======
 	 * The primary CPU enters the kernel with all DAIF exceptions masked.
 	 *
 	 * We must unmask Debug and SError before preemption or scheduling is
@@ -311,7 +307,6 @@
 	 *
 	 * IRQ and FIQ will be unmasked after the root irqchip has been
 	 * detected and initialized.
->>>>>>> 0c383648
 	 */
 	local_daif_restore(DAIF_PROCCTX_NOIRQ);
 

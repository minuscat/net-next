// SPDX-License-Identifier: GPL-2.0
/*
 * Stack trace management functions
 *
 *  Copyright IBM Corp. 2006
 */

#include <linux/perf_event.h>
#include <linux/stacktrace.h>
#include <linux/uaccess.h>
#include <linux/compat.h>
#include <asm/stacktrace.h>
#include <asm/unwind.h>
#include <asm/kprobes.h>
#include <asm/ptrace.h>

void arch_stack_walk(stack_trace_consume_fn consume_entry, void *cookie,
		     struct task_struct *task, struct pt_regs *regs)
{
	struct unwind_state state;
	unsigned long addr;

	unwind_for_each_frame(&state, task, regs, 0) {
		addr = unwind_get_return_address(&state);
		if (!addr || !consume_entry(cookie, addr))
			break;
	}
}

int arch_stack_walk_reliable(stack_trace_consume_fn consume_entry,
			     void *cookie, struct task_struct *task)
{
	struct unwind_state state;
	unsigned long addr;

	unwind_for_each_frame(&state, task, NULL, 0) {
		if (state.stack_info.type != STACK_TYPE_TASK)
			return -EINVAL;

		if (state.regs)
			return -EINVAL;

		addr = unwind_get_return_address(&state);
		if (!addr)
			return -EINVAL;

#ifdef CONFIG_RETHOOK
		/*
		 * Mark stacktraces with krethook functions on them
		 * as unreliable.
		 */
		if (state.ip == (unsigned long)arch_rethook_trampoline)
			return -EINVAL;
#endif

		if (!consume_entry(cookie, addr))
			return -EINVAL;
	}

	/* Check for stack corruption */
	if (unwind_error(&state))
		return -EINVAL;
	return 0;
}

<<<<<<< HEAD
void arch_stack_walk_user(stack_trace_consume_fn consume_entry, void *cookie,
			  const struct pt_regs *regs)
{
=======
static inline bool store_ip(stack_trace_consume_fn consume_entry, void *cookie,
			    struct perf_callchain_entry_ctx *entry, bool perf,
			    unsigned long ip)
{
#ifdef CONFIG_PERF_EVENTS
	if (perf) {
		if (perf_callchain_store(entry, ip))
			return false;
		return true;
	}
#endif
	return consume_entry(cookie, ip);
}

static inline bool ip_invalid(unsigned long ip)
{
	/*
	 * Perform some basic checks if an instruction address taken
	 * from unreliable source is invalid.
	 */
	if (ip & 1)
		return true;
	if (ip < mmap_min_addr)
		return true;
	if (ip >= current->mm->context.asce_limit)
		return true;
	return false;
}

static inline bool ip_within_vdso(unsigned long ip)
{
	return in_range(ip, current->mm->context.vdso_base, vdso_text_size());
}

void arch_stack_walk_user_common(stack_trace_consume_fn consume_entry, void *cookie,
				 struct perf_callchain_entry_ctx *entry,
				 const struct pt_regs *regs, bool perf)
{
	struct stack_frame_vdso_wrapper __user *sf_vdso;
>>>>>>> 0c383648
	struct stack_frame_user __user *sf;
	unsigned long ip, sp;
	bool first = true;

	if (is_compat_task())
		return;
<<<<<<< HEAD
	if (!consume_entry(cookie, instruction_pointer(regs)))
=======
	if (!current->mm)
		return;
	ip = instruction_pointer(regs);
	if (!store_ip(consume_entry, cookie, entry, perf, ip))
>>>>>>> 0c383648
		return;
	sf = (void __user *)user_stack_pointer(regs);
	pagefault_disable();
	while (1) {
		if (__get_user(sp, &sf->back_chain))
			break;
<<<<<<< HEAD
		if (__get_user(ip, &sf->gprs[8]))
			break;
		if (ip & 0x1) {
=======
		/*
		 * VDSO entry code has a non-standard stack frame layout.
		 * See VDSO user wrapper code for details.
		 */
		if (!sp && ip_within_vdso(ip)) {
			sf_vdso = (void __user *)sf;
			if (__get_user(ip, &sf_vdso->return_address))
				break;
			sp = (unsigned long)sf + STACK_FRAME_VDSO_OVERHEAD;
			sf = (void __user *)sp;
			if (__get_user(sp, &sf->back_chain))
				break;
		} else {
			sf = (void __user *)sp;
			if (__get_user(ip, &sf->gprs[8]))
				break;
		}
		/* Sanity check: ABI requires SP to be 8 byte aligned. */
		if (sp & 0x7)
			break;
		if (ip_invalid(ip)) {
>>>>>>> 0c383648
			/*
			 * If the instruction address is invalid, and this
			 * is the first stack frame, assume r14 has not
			 * been written to the stack yet. Otherwise exit.
			 */
<<<<<<< HEAD
			if (first && !(regs->gprs[14] & 0x1))
				ip = regs->gprs[14];
			else
				break;
		}
		if (!consume_entry(cookie, ip))
			break;
		/* Sanity check: ABI requires SP to be aligned 8 bytes. */
		if (!sp || sp & 0x7)
			break;
		sf = (void __user *)sp;
		first = false;
	}
	pagefault_enable();
}
=======
			if (!first)
				break;
			ip = regs->gprs[14];
			if (ip_invalid(ip))
				break;
		}
		if (!store_ip(consume_entry, cookie, entry, perf, ip))
			return;
		first = false;
	}
	pagefault_enable();
}

void arch_stack_walk_user(stack_trace_consume_fn consume_entry, void *cookie,
			  const struct pt_regs *regs)
{
	arch_stack_walk_user_common(consume_entry, cookie, NULL, regs, false);
}

unsigned long return_address(unsigned int n)
{
	struct unwind_state state;
	unsigned long addr;

	/* Increment to skip current stack entry */
	n++;

	unwind_for_each_frame(&state, NULL, NULL, 0) {
		addr = unwind_get_return_address(&state);
		if (!addr)
			break;
		if (!n--)
			return addr;
	}
	return 0;
}
EXPORT_SYMBOL_GPL(return_address);
>>>>>>> 0c383648
<|MERGE_RESOLUTION|>--- conflicted
+++ resolved
@@ -63,11 +63,6 @@
 	return 0;
 }
 
-<<<<<<< HEAD
-void arch_stack_walk_user(stack_trace_consume_fn consume_entry, void *cookie,
-			  const struct pt_regs *regs)
-{
-=======
 static inline bool store_ip(stack_trace_consume_fn consume_entry, void *cookie,
 			    struct perf_callchain_entry_ctx *entry, bool perf,
 			    unsigned long ip)
@@ -107,32 +102,22 @@
 				 const struct pt_regs *regs, bool perf)
 {
 	struct stack_frame_vdso_wrapper __user *sf_vdso;
->>>>>>> 0c383648
 	struct stack_frame_user __user *sf;
 	unsigned long ip, sp;
 	bool first = true;
 
 	if (is_compat_task())
 		return;
-<<<<<<< HEAD
-	if (!consume_entry(cookie, instruction_pointer(regs)))
-=======
 	if (!current->mm)
 		return;
 	ip = instruction_pointer(regs);
 	if (!store_ip(consume_entry, cookie, entry, perf, ip))
->>>>>>> 0c383648
 		return;
 	sf = (void __user *)user_stack_pointer(regs);
 	pagefault_disable();
 	while (1) {
 		if (__get_user(sp, &sf->back_chain))
 			break;
-<<<<<<< HEAD
-		if (__get_user(ip, &sf->gprs[8]))
-			break;
-		if (ip & 0x1) {
-=======
 		/*
 		 * VDSO entry code has a non-standard stack frame layout.
 		 * See VDSO user wrapper code for details.
@@ -154,29 +139,11 @@
 		if (sp & 0x7)
 			break;
 		if (ip_invalid(ip)) {
->>>>>>> 0c383648
 			/*
 			 * If the instruction address is invalid, and this
 			 * is the first stack frame, assume r14 has not
 			 * been written to the stack yet. Otherwise exit.
 			 */
-<<<<<<< HEAD
-			if (first && !(regs->gprs[14] & 0x1))
-				ip = regs->gprs[14];
-			else
-				break;
-		}
-		if (!consume_entry(cookie, ip))
-			break;
-		/* Sanity check: ABI requires SP to be aligned 8 bytes. */
-		if (!sp || sp & 0x7)
-			break;
-		sf = (void __user *)sp;
-		first = false;
-	}
-	pagefault_enable();
-}
-=======
 			if (!first)
 				break;
 			ip = regs->gprs[14];
@@ -213,5 +180,4 @@
 	}
 	return 0;
 }
-EXPORT_SYMBOL_GPL(return_address);
->>>>>>> 0c383648
+EXPORT_SYMBOL_GPL(return_address);
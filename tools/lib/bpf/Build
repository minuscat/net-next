--- conflicted
+++ resolved
@@ -1,5 +1 @@
-<<<<<<< HEAD
-libbpf-y := libbpf.o bpf.o nlattr.o btf.o libbpf_errno.o str_error.o
-=======
-libbpf-y := libbpf.o bpf.o nlattr.o btf.o libbpf_errno.o netlink.o
->>>>>>> d0e13a14
+libbpf-y := libbpf.o bpf.o nlattr.o btf.o libbpf_errno.o str_error.o netlink.o
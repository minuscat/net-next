--- conflicted
+++ resolved
@@ -140,13 +140,10 @@
 		.func = test__hists_output,
 	},
 	{
-<<<<<<< HEAD
-=======
 		.desc = "Test cumulation of child hist entries",
 		.func = test__hists_cumulate,
 	},
 	{
->>>>>>> 82b89778
 		.func = NULL,
 	},
 };

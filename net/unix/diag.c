// SPDX-License-Identifier: GPL-2.0-only
#include <linux/types.h>
#include <linux/spinlock.h>
#include <linux/sock_diag.h>
#include <linux/unix_diag.h>
#include <linux/skbuff.h>
#include <linux/module.h>
#include <linux/uidgid.h>
#include <net/netlink.h>
#include <net/af_unix.h>
#include <net/tcp_states.h>
#include <net/sock.h>

static int sk_diag_dump_name(struct sock *sk, struct sk_buff *nlskb)
{
	/* might or might not have a hash table lock */
	struct unix_address *addr = smp_load_acquire(&unix_sk(sk)->addr);

	if (!addr)
		return 0;

	return nla_put(nlskb, UNIX_DIAG_NAME,
		       addr->len - offsetof(struct sockaddr_un, sun_path),
		       addr->name->sun_path);
}

static int sk_diag_dump_vfs(struct sock *sk, struct sk_buff *nlskb)
{
	struct dentry *dentry = unix_sk(sk)->path.dentry;

	if (dentry) {
		struct unix_diag_vfs uv = {
			.udiag_vfs_ino = d_backing_inode(dentry)->i_ino,
			.udiag_vfs_dev = dentry->d_sb->s_dev,
		};

		return nla_put(nlskb, UNIX_DIAG_VFS, sizeof(uv), &uv);
	}

	return 0;
}

static int sk_diag_dump_peer(struct sock *sk, struct sk_buff *nlskb)
{
	struct sock *peer;
	int ino;

	peer = unix_peer_get(sk);
	if (peer) {
		ino = sock_i_ino(peer);
		sock_put(peer);

		return nla_put_u32(nlskb, UNIX_DIAG_PEER, ino);
	}

	return 0;
}

static int sk_diag_dump_icons(struct sock *sk, struct sk_buff *nlskb)
{
	struct sk_buff *skb;
	struct nlattr *attr;
	u32 *buf;
	int i;

	if (READ_ONCE(sk->sk_state) == TCP_LISTEN) {
		spin_lock(&sk->sk_receive_queue.lock);

		attr = nla_reserve(nlskb, UNIX_DIAG_ICONS,
				   sk->sk_receive_queue.qlen * sizeof(u32));
		if (!attr)
			goto errout;

		buf = nla_data(attr);
		i = 0;
		skb_queue_walk(&sk->sk_receive_queue, skb)
			buf[i++] = sock_i_ino(unix_peer(skb->sk));

		spin_unlock(&sk->sk_receive_queue.lock);
	}

	return 0;

errout:
	spin_unlock(&sk->sk_receive_queue.lock);
	return -EMSGSIZE;
}

static int sk_diag_show_rqlen(struct sock *sk, struct sk_buff *nlskb)
{
	struct unix_diag_rqlen rql;

	if (READ_ONCE(sk->sk_state) == TCP_LISTEN) {
		rql.udiag_rqueue = skb_queue_len_lockless(&sk->sk_receive_queue);
		rql.udiag_wqueue = sk->sk_max_ack_backlog;
	} else {
		rql.udiag_rqueue = (u32) unix_inq_len(sk);
		rql.udiag_wqueue = (u32) unix_outq_len(sk);
	}

	return nla_put(nlskb, UNIX_DIAG_RQLEN, sizeof(rql), &rql);
}

static int sk_diag_dump_uid(struct sock *sk, struct sk_buff *nlskb,
			    struct user_namespace *user_ns)
{
	uid_t uid = from_kuid_munged(user_ns, sock_i_uid(sk));
	return nla_put(nlskb, UNIX_DIAG_UID, sizeof(uid_t), &uid);
}

static int sk_diag_fill(struct sock *sk, struct sk_buff *skb, struct unix_diag_req *req,
			struct user_namespace *user_ns,
			u32 portid, u32 seq, u32 flags, int sk_ino)
{
	struct nlmsghdr *nlh;
	struct unix_diag_msg *rep;

	nlh = nlmsg_put(skb, portid, seq, SOCK_DIAG_BY_FAMILY, sizeof(*rep),
			flags);
	if (!nlh)
		return -EMSGSIZE;

	rep = nlmsg_data(nlh);
	rep->udiag_family = AF_UNIX;
	rep->udiag_type = sk->sk_type;
	rep->udiag_state = READ_ONCE(sk->sk_state);
	rep->pad = 0;
	rep->udiag_ino = sk_ino;
	sock_diag_save_cookie(sk, rep->udiag_cookie);

	if ((req->udiag_show & UDIAG_SHOW_NAME) &&
	    sk_diag_dump_name(sk, skb))
		goto out_nlmsg_trim;

	if ((req->udiag_show & UDIAG_SHOW_VFS) &&
	    sk_diag_dump_vfs(sk, skb))
		goto out_nlmsg_trim;

	if ((req->udiag_show & UDIAG_SHOW_PEER) &&
	    sk_diag_dump_peer(sk, skb))
		goto out_nlmsg_trim;

	if ((req->udiag_show & UDIAG_SHOW_ICONS) &&
	    sk_diag_dump_icons(sk, skb))
		goto out_nlmsg_trim;

	if ((req->udiag_show & UDIAG_SHOW_RQLEN) &&
	    sk_diag_show_rqlen(sk, skb))
		goto out_nlmsg_trim;

	if ((req->udiag_show & UDIAG_SHOW_MEMINFO) &&
	    sock_diag_put_meminfo(sk, skb, UNIX_DIAG_MEMINFO))
		goto out_nlmsg_trim;

	if (nla_put_u8(skb, UNIX_DIAG_SHUTDOWN, READ_ONCE(sk->sk_shutdown)))
		goto out_nlmsg_trim;

	if ((req->udiag_show & UDIAG_SHOW_UID) &&
	    sk_diag_dump_uid(sk, skb, user_ns))
		goto out_nlmsg_trim;

	nlmsg_end(skb, nlh);
	return 0;

out_nlmsg_trim:
	nlmsg_cancel(skb, nlh);
	return -EMSGSIZE;
}

static int unix_diag_dump(struct sk_buff *skb, struct netlink_callback *cb)
{
	struct net *net = sock_net(skb->sk);
	int num, s_num, slot, s_slot;
	struct unix_diag_req *req;

	req = nlmsg_data(cb->nlh);

	s_slot = cb->args[0];
	num = s_num = cb->args[1];

	for (slot = s_slot; slot < UNIX_HASH_SIZE; s_num = 0, slot++) {
		struct sock *sk;

		num = 0;
		spin_lock(&net->unx.table.locks[slot]);
		sk_for_each(sk, &net->unx.table.buckets[slot]) {
			int sk_ino;

			if (num < s_num)
				goto next;
<<<<<<< HEAD
=======

>>>>>>> 8400291e
			if (!(req->udiag_states & (1 << READ_ONCE(sk->sk_state))))
				goto next;

			sk_ino = sock_i_ino(sk);
			if (!sk_ino)
				goto next;

			if (sk_diag_fill(sk, skb, req, sk_user_ns(skb->sk),
					 NETLINK_CB(cb->skb).portid,
					 cb->nlh->nlmsg_seq,
					 NLM_F_MULTI, sk_ino) < 0) {
				spin_unlock(&net->unx.table.locks[slot]);
				goto done;
			}
next:
			num++;
		}
		spin_unlock(&net->unx.table.locks[slot]);
	}
done:
	cb->args[0] = slot;
	cb->args[1] = num;

	return skb->len;
}

static struct sock *unix_lookup_by_ino(struct net *net, unsigned int ino)
{
	struct sock *sk;
	int i;

	for (i = 0; i < UNIX_HASH_SIZE; i++) {
		spin_lock(&net->unx.table.locks[i]);
		sk_for_each(sk, &net->unx.table.buckets[i]) {
			if (ino == sock_i_ino(sk)) {
				sock_hold(sk);
				spin_unlock(&net->unx.table.locks[i]);
				return sk;
			}
		}
		spin_unlock(&net->unx.table.locks[i]);
	}
	return NULL;
}

static int unix_diag_get_exact(struct sk_buff *in_skb,
			       const struct nlmsghdr *nlh,
			       struct unix_diag_req *req)
{
	struct net *net = sock_net(in_skb->sk);
	unsigned int extra_len;
	struct sk_buff *rep;
	struct sock *sk;
	int err;

	err = -EINVAL;
	if (req->udiag_ino == 0)
		goto out_nosk;

	sk = unix_lookup_by_ino(net, req->udiag_ino);
	err = -ENOENT;
	if (sk == NULL)
		goto out_nosk;

	err = sock_diag_check_cookie(sk, req->udiag_cookie);
	if (err)
		goto out;

	extra_len = 256;
again:
	err = -ENOMEM;
	rep = nlmsg_new(sizeof(struct unix_diag_msg) + extra_len, GFP_KERNEL);
	if (!rep)
		goto out;

	err = sk_diag_fill(sk, rep, req, sk_user_ns(NETLINK_CB(in_skb).sk),
			   NETLINK_CB(in_skb).portid,
			   nlh->nlmsg_seq, 0, req->udiag_ino);
	if (err < 0) {
		nlmsg_free(rep);
		extra_len += 256;
		if (extra_len >= PAGE_SIZE)
			goto out;

		goto again;
	}
	err = nlmsg_unicast(net->diag_nlsk, rep, NETLINK_CB(in_skb).portid);

out:
	if (sk)
		sock_put(sk);
out_nosk:
	return err;
}

static int unix_diag_handler_dump(struct sk_buff *skb, struct nlmsghdr *h)
{
	int hdrlen = sizeof(struct unix_diag_req);

	if (nlmsg_len(h) < hdrlen)
		return -EINVAL;

	if (h->nlmsg_flags & NLM_F_DUMP) {
		struct netlink_dump_control c = {
			.dump = unix_diag_dump,
		};
		return netlink_dump_start(sock_net(skb->sk)->diag_nlsk, skb, h, &c);
	} else
		return unix_diag_get_exact(skb, h, nlmsg_data(h));
}

static const struct sock_diag_handler unix_diag_handler = {
	.owner = THIS_MODULE,
	.family = AF_UNIX,
	.dump = unix_diag_handler_dump,
};

static int __init unix_diag_init(void)
{
	return sock_diag_register(&unix_diag_handler);
}

static void __exit unix_diag_exit(void)
{
	sock_diag_unregister(&unix_diag_handler);
}

module_init(unix_diag_init);
module_exit(unix_diag_exit);
MODULE_LICENSE("GPL");
MODULE_DESCRIPTION("UNIX socket monitoring via SOCK_DIAG");
MODULE_ALIAS_NET_PF_PROTO_TYPE(PF_NETLINK, NETLINK_SOCK_DIAG, 1 /* AF_LOCAL */);<|MERGE_RESOLUTION|>--- conflicted
+++ resolved
@@ -188,10 +188,7 @@
 
 			if (num < s_num)
 				goto next;
-<<<<<<< HEAD
-=======
-
->>>>>>> 8400291e
+
 			if (!(req->udiag_states & (1 << READ_ONCE(sk->sk_state))))
 				goto next;
 

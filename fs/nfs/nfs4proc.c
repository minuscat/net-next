--- conflicted
+++ resolved
@@ -1545,11 +1545,7 @@
 	struct nfs_client *clp = server->nfs_client;
 	struct nfs_inode *nfsi = NFS_I(state->inode);
 	struct nfs_delegation *deleg_cur;
-<<<<<<< HEAD
-	nfs4_stateid freeme = {0};
-=======
 	nfs4_stateid freeme = { };
->>>>>>> d06e622d
 	int ret = 0;
 
 	fmode &= (FMODE_READ|FMODE_WRITE);
